--- conflicted
+++ resolved
@@ -3304,21 +3304,9 @@
 # Configuration for programs containing recursion.
 heuristicSelection.recursionConfig = no default value
 
-<<<<<<< HEAD
-# toggle checking existence of covered states in ARG
-imc.checkExistenceOfCoveredStates = true
-
 # toggle checking forward conditions
 imc.checkForwardConditions = true
 
-# toggle collecting formulas by traversing ARG
-imc.collectFormulasByTraversingARG = true
-
-=======
-# toggle checking forward conditions
-imc.checkForwardConditions = true
-
->>>>>>> 43631a13
 # toggle deriving the interpolants from suffix formulas
 imc.deriveInterpolantFromSuffix = true
 
