--- conflicted
+++ resolved
@@ -262,16 +262,13 @@
 # states' lattice (maybe faster for some special analyses which use merge_sep
 # and stop_sep
 analysis.reachedSet = PARTITIONED
-  enum:     [NORMAL, LOCATIONMAPPED, PARTITIONED, PSEUDOPARTITIONED, USAGESTATISTICS]
+  enum:     [NORMAL, LOCATIONMAPPED, PARTITIONED, PSEUDOPARTITIONED, USAGE]
 
 # restart the analysis using a different configuration after unknown result
 analysis.restartAfterUnknown = false
 
 # Split program in subprograms which can be analyzed separately afterwards
 analysis.split.program = false
-
-# Save results of local analysis
-analysis.saveLocalResults = false
 
 # stop after the first error has been found
 analysis.stopAfterError = true
@@ -508,21 +505,13 @@
 # whether or not global refinement is performed
 cegar.globalRefinement = false
 
-<<<<<<< HEAD
 # Max number of refinement iterations, -1 for no limit
 cegar.maxIterations = -1
-=======
-# Number of loops of refinement
-cegar.refinementLoops = -1
->>>>>>> 9f0a5a0a
 
 # Which refinement algorithm to use? (give class name, required for CEGAR) If
 # the package name starts with 'org.sosy_lab.cpachecker.', this prefix can be
 # omitted.
 cegar.refiner = no default value
-
-# Limitation of time in millis for the refinement
-cegar.timeLimit = Long.MAX_VALUE
 
 # whether or not to use refinement selection to decide which domain to refine
 cegar.useRefinementSelection = false
@@ -595,22 +584,6 @@
 # is simplified until at maximum one pointer is allowed for left- and
 # rightHandSide
 cfa.simplifyPointerExpressions = false
-
-# function calls, which were deleted from cfa.This option is useful to avoid
-# unimportant recursion in final functions like exit() or abort()
-cfa.skippedFunctionCalls = new HashSet<>()
-
-# A name of thread_create function
-cfa.threads.threadCreate = "pthread_create"
-
-# A name of thread_create_N function
-cfa.threads.threadJoin = "pthread_join"
-
-# A name of thread_join function
-cfa.threads.threadSelfCreate = "pthread_create_N"
-
-# A name of thread_join_N function
-cfa.threads.threadSelfJoin = "pthread_join_N"
 
 # This option causes the control flow automaton to be transformed into the
 # automaton of an equivalent program with one single loop and an artificial
@@ -818,11 +791,6 @@
 coverage.enabled = true
 
 # print coverage info to file
-<<<<<<< HEAD
-=======
-coverage.export = true
-coverage.file = "coverage2.info"
->>>>>>> 9f0a5a0a
 coverage.file = "coverage.info"
 
 # CPA to use (see doc/Configuration.md for more documentation on this)
@@ -1052,22 +1020,14 @@
 # similar to 'inlining' small functions, when using BAM.
 cpa.bam.blockHeuristic.functionPartitioning.minFunctionSize = 0
 
-# allow to clean caches and ARG after all refinements
-cpa.bam.cleanARGAfterAllRefinements = false
-
 # This flag determines which precisions should be updated during refinement.
 # We can choose between the minimum number of states and all states that are
 # necessary to re-explore the program along the error-path.
 cpa.bam.doPrecisionRefinementForAllStates = false
 
-<<<<<<< HEAD
 # Heuristic: This flag determines which precisions should be updated during
 # refinement. This flag also updates the precision of the most inner block.
 cpa.bam.doPrecisionRefinementForMostInnerBlock = true
-=======
-# export blocked ARG as .dot file
-cpa.bam.exportARGs = true
->>>>>>> 9f0a5a0a
 
 # export blocks
 cpa.bam.exportBlocksPath = "block_cfa.dot"
@@ -1079,7 +1039,6 @@
 # BAM allows to analyse recursive procedures. This strongly depends on the
 # underlying CPA. The current support includes only ValueAnalysis and
 # PredicateAnalysis (with tree interpolation enabled).
-# BAM allows to analyse recursive procedures depending on the underlying CPA.
 cpa.bam.handleRecursiveProcedures = false
 
 # export single blocked ARG as .dot files, should contain '%d'
@@ -1155,6 +1114,9 @@
 
 # analyse the CFA backwards
 cpa.callstack.traverseBackwards = false
+
+# unsupported functions cause an exception
+cpa.callstack.unsupportedFunctions = {"pthread_create"}
 
 # firing relation to be used in the precision adjustment operator
 cpa.chc.firingRelation = "Always"
@@ -1408,28 +1370,22 @@
 # function calls (in this case FunctionSummaryEdges are used)
 cpa.location.followFunctionCalls = true
 
-<<<<<<< HEAD
-=======
 # reduce recursive locks to a single access
 cpa.lock.aggressiveReduction = false
 
+# What are we searching for: race or deadlock
+cpa.lock.analysisMode = RACE
+  enum:     [RACE, DEADLOCK]
+
 #  annotated functions, which are known to works right
 cpa.lock.annotate = no default value
 
 # contains all lock names
 cpa.lock.lockinfo = no default value
 
-# function to reset state
-cpa.lock.lockreset = no default value
-
 # reduce unused locks
 cpa.lock.reduceUselessLocks = false
 
-# this option determines which merge operator to use
-cpa.loopinvariants.mergeType = "SEP"
-  allowed values: [SEP, MERGE]
-
->>>>>>> 9f0a5a0a
 # Number of loop iterations before the loop counter is abstracted. Zero is
 # equivalent to no limit.
 cpa.loopbound.loopIterationsBeforeAbstraction = 0
@@ -1630,9 +1586,6 @@
 # 'MIN<=X<=MAX', where MIN and MAX are computed from the type of the method
 # (signature, not name!).
 cpa.predicate.addRangeConstraintsForNondet = false
-
-# whether to reduce predicates, related to a function, when we leave it
-cpa.predicate.bam.aggressiveReduce = false
 
 # which strategy/heuristic should be used to compute relevant predicates for
 # a block-reduction?
@@ -2154,16 +2107,11 @@
 # used in bitwise operations, and add axioms like (0 & n = 0)
 cpa.predicate.useBitwiseAxioms = false
 
-<<<<<<< HEAD
 # Use an optimisation for constraint generation
 cpa.predicate.useConstraintOptimization = true
 
 # For multithreaded programs this is an overapproximation of possible values
 # of shared variables.
-=======
-# For multithreaded programs this is an overapproximation of possible values
-# of shared variables
->>>>>>> 9f0a5a0a
 cpa.predicate.useHavocAbstraction = false
 
 # Use regions for pointer analysis. So called Burstall&Bornat (BnB) memory
@@ -2505,9 +2453,6 @@
 # output only true unsafes
 cpa.usage.printOnlyTrueUnsafes = false
 
-# a limit for paths for one usage, which could be refined
-cpa.usage.refinablePathLimitation = Integer.MAX_VALUE
-
 # The order of refinement blocks
 cpa.usage.refinementChain = no default value
 
@@ -2540,6 +2485,13 @@
 
 # ignore unsafes only with empty callstacks
 cpa.usage.unsafedetector.ignoreEmptyLockset = false
+
+# A name of interrupt lock for checking deadlock free
+cpa.usage.unsafedetector.intLock = no default value
+
+# defines what is unsafe
+cpa.usage.unsafedetector.unsafeMode = RACE
+  enum:     [RACE, DEADLOCKCIRCULAR, DEADLOCKDISPATCH]
 
 # which merge operator to use for ValidVarsCPA
 cpa.validVars.merge = "JOIN"
@@ -3082,15 +3034,13 @@
 # generalization of states.
 pdr.maxLiteralsToDropDuringGeneralization = 5
 
-<<<<<<< HEAD
 # Maximum number of accepted spurious transitions within a proof-obligation
 # trace before a consecution abstraction failure triggers a refinement.
 pdr.spuriousTransitionCountThreshold = 0
-=======
+
 # A path to a precision output
 # A path to precision
 precision.path = "localsave"
->>>>>>> 9f0a5a0a
 
 # whether to track relevant variables only at the exact program location
 # (sharing=location), or within their respective (function-/global-) scope
@@ -3229,10 +3179,6 @@
 
 # wether to start next algorithm independently from the previous result
 restartAlgorithm.alwaysRestart = false
-
-# if it's true, we always run other algorithm, even previous is sound and
-# finished correctly
-restartAlgorithm.alwaysrun = false
 
 # combine (partial) ARGs obtained by restarts of the analysis after an
 # unknown result with a different configuration
