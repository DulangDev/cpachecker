--- conflicted
+++ resolved
@@ -82,10 +82,10 @@
 # stop after the first error has been found
 analysis.stopAfterError = true
 
-# which strategy to adopt for visiting states? TOPSORT is deprecated, use the
-# option analysis.traversal.useTopsort instead
+# which strategy to adopt for visiting states? RPO is deprecated, use the
+# option analysis.traversal.useReversePostorder instead
 analysis.traversal.order = DFS
-  enum:     [DFS, BFS, TOPSORT, RAND]
+  enum:     [DFS, BFS, RPO, RAND]
 
 # handle states with a deeper callstack first?
 # This needs the CallstackCPA to have any effect.
@@ -95,10 +95,14 @@
 # ExplicitCPA)
 analysis.traversal.useExplicitInformation = false
 
-# Use an implementation of topsort strategy that allows to select a secondary
-# strategy that is used if there are two elements with the same topsort id.
-# The secondary strategy is selected with 'analysis.traversal.order'. The
-# secondary strategy may not be TOPSORT.
+# Use an implementation of reverse postorder strategy that allows to select a
+# secondary strategy that is used if there are two elements with the same
+# reverse postorder id. The secondary strategy is selected with
+# 'analysis.traversal.order'. The secondary strategy may not be RPO.
+analysis.traversal.useReversePostorder = false
+
+# DEPRECATED: This option was renamed to analysis.traversal.useTopsort and
+# will soon get removed.
 analysis.traversal.useTopsort = false
 
 # use adjustable conditions algorithm
@@ -233,9 +237,6 @@
 
 # configuration file for counterexample checks with CPAchecker
 counterexample.checker.config = "config/explicitAnalysis-no-cbmc.properties"
-
-# comma sperated list of variables that are never tracked by the analysis
-counterexample.checker.ignoreGlobally = ""
 
 # continue analysis after an counterexample was found that was denied by the
 # second check
@@ -295,6 +296,9 @@
 # ControlAutomatonCPA
 cpa.automaton.inputFile = no default value
 
+# initialize all variables to 0 when they are declared
+cpa.bdd.initAllVars = false
+
 # which composite merge operator to use (plain or agree)
 # Both delegate to the component cpas, but agree only allows merging if all
 # cpas agree on this. This is probably what you want.
@@ -364,9 +368,6 @@
 cpa.explicit.merge = "SEP"
   allowed values: [SEP, JOIN]
 
-# csv list of variables never to track
-cpa.explicit.precision.ignore.asString = ""
-
 # threshold for amount of different values that are tracked for one variable
 # per path (-1 means infinitely)
 cpa.explicit.precision.path.defaultThreshold = -1
@@ -383,11 +384,7 @@
 cpa.explicit.variableBlacklist = ""
 
 # whether or not to use assumption-closure for explicit refinement
-<<<<<<< HEAD
-cpa.explict.refiner.useAssumptionClosure = false
-=======
 cpa.explict.refiner.useAssumptionClosure = true
->>>>>>> 0130aa4d
 
 # whether or not to use explicit interpolation
 cpa.explict.refiner.useExplicitInterpolation = false
@@ -517,32 +514,15 @@
 # initialize all variables to 0 when they are declared
 cpa.predicate.initAllVars = false
 
+# use uninterpreted functions for *, & and array access
+cpa.predicate.lvalsAsUIFs = false
+
 # the machine model used for functions sizeof and alignof
 cpa.predicate.machineModel = LINUX32
   enum:     [LINUX32, LINUX64]
 
-# With of the bitvectors if useBitwise is true.
-cpa.predicate.mathsat.bitWidth = 32
-
-# use uninterpreted functions for *, & and array access
-cpa.predicate.mathsat.lvalsAsUIFs = false
-
-# Whether to use signed or unsigned variables if useBitwise is true.
-cpa.predicate.mathsat.signed = true
-
-# Encode program variables of bitvectors of a fixed size,instead of using
-# REALS. No interpolation and thus no refinement issupported in this case.
-cpa.predicate.mathsat.useBitwise = false
-
 # use a combination of theories (this is incomplete)
 cpa.predicate.mathsat.useDtc = false
-
-# encode program variables as INTEGERs in MathSAT, instead of using REALs.
-# Since interpolation is not really supported by the laz solver, when
-# computing interpolants we still use the LA solver, but encoding variables
-# as ints might still be a good idea: we can tighten strict inequalities, and
-# split negated equalities
-cpa.predicate.mathsat.useIntegers = false
 
 # Use UIFs (recommended because its more precise)
 cpa.predicate.mathsat.useUIFs = true
@@ -641,14 +621,24 @@
 # export solverqueries in smtlib-format
 cpa.predicate.smtinterpol.logfile = "smtinterpol.smt2"
 
-# encode program variables as INTEGERs in SmtInterpol, instead of using
-# REALs.
-cpa.predicate.smtinterpol.useIntegers = false
-
 # Whether to use MathSAT 4, MathSAT 5 or YICES (in combination with Mathsat
 # 4) as SMT solver
-cpa.predicate.solver = "MATHSAT4"
+cpa.predicate.solver = MATHSAT4
   allowed values: [MATHSAT4, MATHSAT5, YICES, SMTINTERPOL]
+
+# With of the bitvectors if useBitvectors is true.
+cpa.predicate.solver.bitWidth = 32
+
+# Whether to use signed or unsigned variables if useBitvectors is true.
+cpa.predicate.solver.signed = true
+
+# Encode program variables as bitvectors of a fixed size,instead of using
+# REALS. Not all solvers might support this.
+cpa.predicate.solver.useBitvectors = false
+
+# Encode program variables as INTEGER variables, instead of using REALs. Not
+# all solvers might support this.
+cpa.predicate.solver.useIntegers = false
 
 # whether to include the symbolic path formula in the coverage checks or do
 # only the fast abstract checks
