--- conflicted
+++ resolved
@@ -135,36 +135,19 @@
 
         self.rlimits = {}
         keys = list(root.keys())
-<<<<<<< HEAD
         if MEMLIMIT in keys:
             self.rlimits[MEMLIMIT] = int(root.get(MEMLIMIT))
         if TIMELIMIT in keys:
             self.rlimits[TIMELIMIT] = int(root.get(TIMELIMIT))
-=======
-        if ("memlimit" in keys):
-            limit = int(root.get("memlimit")) * BYTE_FACTOR * BYTE_FACTOR
-            self.rlimits[options.memresource] = (limit, limit)
-        if ("timelimit" in keys):
-            limit = int(root.get("timelimit"))
-            self.rlimits[resource.RLIMIT_CPU] = (limit, limit)
->>>>>>> 4c68bf62
 
         # override limits from xml with option-given limits
         if options.memorylimit != None:
             memorylimit = int(options.memorylimit)
             if memorylimit == -1: # infinity
-<<<<<<< HEAD
                 if MEMLIMIT in self.rlimits:
                     self.rlimits.pop(MEMLIMIT)                
             else:
                 self.rlimits[MEMLIMIT] = memorylimit
-=======
-                if options.memresource in self.rlimits:
-                    self.rlimits.pop(options.memresource)                
-            else:
-                memorylimit = memorylimit * BYTE_FACTOR * BYTE_FACTOR
-                self.rlimits[options.memresource] = (memorylimit, memorylimit)
->>>>>>> 4c68bf62
 
         if options.timelimit != None:
             timelimit = int(options.timelimit)
@@ -592,17 +575,10 @@
 
         memlimit = None
         timelimit = None
-<<<<<<< HEAD
         if MEMLIMIT in self.benchmark.rlimits:
             memlimit = str(self.benchmark.rlimits[MEMLIMIT]) + " MB"
         if TIMELIMIT in self.benchmark.rlimits:
             timelimit = str(self.benchmark.rlimits[TIMELIMIT]) + " s"
-=======
-        if (options.memresource in self.benchmark.rlimits):
-            memlimit = str(self.benchmark.rlimits[options.memresource][0] // BYTE_FACTOR // BYTE_FACTOR) + " MB"
-        if (resource.RLIMIT_CPU in self.benchmark.rlimits):
-            timelimit = str(self.benchmark.rlimits[resource.RLIMIT_CPU][0]) + " s"
->>>>>>> 4c68bf62
 
         self.storeHeaderInXML(version, memlimit, timelimit, opSystem, cpuModel,
                               numberOfCores, maxFrequency, memory, hostname)
@@ -675,9 +651,17 @@
                 + "ram:".ljust(columnWidth) + memory + "\n"\
                 + simpleLine
 
+        testname = None
+        if len(self.benchmark.tests) == 1:
+            # in case there is only a single test, we can use this name
+            testname = self.benchmark.tests[0].name
+        elif options.testRunOnly and len(options.testRunOnly) == 1:
+            # in case we run only a single test, we can use this name
+            testname = options.testRunOnly[0]
+
         # write to file
         self.TXTContent = header + systemInfo
-        self.TXTFile = FileWriter(self.getFileName(None, "txt"), self.TXTContent)
+        self.TXTFile = FileWriter(self.getFileName(testname, "txt"), self.TXTContent)
 
 
     def getToolnameForPrinting(self):
@@ -695,52 +679,6 @@
         else:
             return str(self.benchmark.tool)
 
-<<<<<<< HEAD
-=======
-# this function only for development, currently unused
-    def getVersionOfCPAchecker(self):
-        '''
-        get info about CPAchecker from local svn- or git-svn-directory
-        '''
-        version = ''
-        exe = findExecutable(*TOOLS["cpachecker"])
-        try:
-            cpaFolder = subprocess.Popen(['which', exe],
-                              stdout=subprocess.PIPE).communicate()[0].strip('\n')
-
-            # try to get revision with SVN
-            output = subprocess.Popen(['svn', 'info', cpaFolder],
-                              stdout=subprocess.PIPE,
-                              stderr=subprocess.STDOUT).communicate()[0]
-
-            # parse output and get revision
-            svnInfoList = [line for line in output.strip('\n').split('\n')
-                           if ': ' in line]
-            svnInfo = dict(tuple(str.split(': ')) for str in svnInfoList)
-
-            if 'Revision' in svnInfo: # revision from SVN successful
-                version = 'r' + svnInfo['Revision']
-
-            else: # try to get revision with GIT-SVN
-                output = subprocess.Popen(['git', 'svn', 'info'],
-                                  stdout=subprocess.PIPE,
-                                  stderr=subprocess.STDOUT).communicate()[0]
-
-                # parse output and get revision
-                svnInfoList = [line for line in output.strip('\n').split('\n')
-                               if ': ' in line]
-                svnInfo = dict(tuple(str.split(': ')) for str in svnInfoList)
-
-                if 'Revision' in svnInfo: # revision from GIT-SVN successful
-                    version = 'r' + svnInfo['Revision']
-
-                else:
-                    logging.warning('revision of CPAchecker could not be read.')
-        except OSError:
-            pass
-        return version
-
->>>>>>> 4c68bf62
 
     def getVersion(self, tool):
         """
@@ -1327,19 +1265,11 @@
 
     if program is None:
         return None
-<<<<<<< HEAD
 
     else:
         dirs = os.environ['PATH'].split(os.pathsep)
         dirs.append(".")
 
-=======
-
-    else:
-        dirs = os.environ['PATH'].split(os.pathsep)
-        dirs.append(".")
-
->>>>>>> 4c68bf62
         for dir in dirs:
             name = os.path.join(dir, program)
             if isExecutable(name):
@@ -1454,11 +1384,7 @@
     return cpuTimeDelta > limit*0.99
 
 
-<<<<<<< HEAD
 def run_cbmc(exe, options, sourcefile, columns, rlimits, numberOfThread, file):
-=======
-def run_cbmc(exe, options, sourcefile, columns, rlimits, file):
->>>>>>> 4c68bf62
     if ("--xml-ui" not in options):
         options = options + ["--xml-ui"]
 
@@ -1536,11 +1462,7 @@
     return (status, cpuTimeDelta, wallTimeDelta, args)
 
 
-<<<<<<< HEAD
 def run_satabs(exe, options, sourcefile, columns, rlimits, numberOfThread, file):
-=======
-def run_satabs(exe, options, sourcefile, columns, rlimits, file):
->>>>>>> 4c68bf62
     args = [exe] + options + [sourcefile]
 
     (returncode, returnsignal, output, cpuTimeDelta, wallTimeDelta) = run(args, rlimits, numberOfThread, file)
@@ -1565,11 +1487,7 @@
     return (status, cpuTimeDelta, wallTimeDelta, args)
 
 
-<<<<<<< HEAD
 def run_wolverine(exe, options, sourcefile, columns, rlimits, numberOfThread, file):
-=======
-def run_wolverine(exe, options, sourcefile, columns, rlimits, file):
->>>>>>> 4c68bf62
     args = [exe] + options + [sourcefile]
     (returncode, returnsignal, output, cpuTimeDelta, wallTimeDelta) = run(args, rlimits, numberOfThread, file)
     if "VERIFICATION SUCCESSFUL" in output:
@@ -1589,11 +1507,7 @@
     return (status, cpuTimeDelta, wallTimeDelta, args)
 
 
-<<<<<<< HEAD
 def run_ufo(exe, options, sourcefile, columns, rlimits, numberOfThread, file):
-=======
-def run_ufo(exe, options, sourcefile, columns, rlimits, file):
->>>>>>> 4c68bf62
     args = [exe, sourcefile] + options
     (returncode, returnsignal, output, cpuTimeDelta, wallTimeDelta) = run(args, rlimits, numberOfThread, file)
     if returnsignal == 9 or returnsignal == (128+9):
@@ -1614,11 +1528,7 @@
     return (status, cpuTimeDelta, wallTimeDelta, args)
 
 
-<<<<<<< HEAD
 def run_acsar(exe, options, sourcefile, columns, rlimits, numberOfThread, file):
-=======
-def run_acsar(exe, options, sourcefile, columns, rlimits, file):
->>>>>>> 4c68bf62
 
     # create tmp-files for acsar, acsar needs special error-labels
     prepSourcefile = prepareSourceFileForAcsar(sourcefile)
@@ -1679,22 +1589,14 @@
     return newFilename
 
 
-<<<<<<< HEAD
 def run_feaver(exe, options, sourcefile, columns, rlimits, numberOfThread, file):
-=======
-def run_feaver(exe, options, sourcefile, columns, rlimits, file):
->>>>>>> 4c68bf62
 
     # create tmp-files for acsar, acsar needs special error-labels
     prepSourcefile = prepareSourceFileForFeaver(sourcefile)
 
     args = [exe] + options + [prepSourcefile]
 
-<<<<<<< HEAD
     (returncode, returnsignal, output, cpuTimeDelta, wallTimeDelta) = run(args, rlimits, numberOfThread, file)
-=======
-    (returncode, returnsignal, output, cpuTimeDelta, wallTimeDelta) = run(args, rlimits, file)
->>>>>>> 4c68bf62
     if "collect2: ld returned 1 exit status" in output:
         status = "COMPILE ERROR"
 
@@ -1720,19 +1622,11 @@
         status = "UNKNOWN"
 
     # delete tmp-files
-<<<<<<< HEAD
     for tmpfile in [prepSourcefile, prepSourcefile[0:-1] + "M",
                  "_modex_main.spn", "_modex_.h", "_modex_.cln", "_modex_.drv",
                  "model", "pan.b", "pan.c", "pan.h", "pan.m", "pan.t"]:
         try:
             os.remove(tmpfile)
-=======
-    for file in [prepSourcefile, prepSourcefile[0:-1] + "M",
-                 "_modex_main.spn", "_modex_.h", "_modex_.cln", "_modex_.drv",
-                 "model", "pan.b", "pan.c", "pan.h", "pan.m", "pan.t"]:
-        try:
-            os.remove(file)
->>>>>>> 4c68bf62
         except OSError:
             pass
 
@@ -1751,29 +1645,17 @@
 # perhaps someone can use these function again someday,
 # to use them you need a normal benchmark-xml-file 
 # with the tool and sourcefiles, however options are ignored
-<<<<<<< HEAD
 def run_safe(exe, options, sourcefile, columns, rlimits, numberOfThread, file):
-=======
-def run_safe(exe, options, sourcefile, columns, rlimits, file):
->>>>>>> 4c68bf62
     args = ['safe'] + options + [sourcefile]
     cpuTimeDelta = wallTimeDelta = 0
     return ('safe', cpuTimeDelta, wallTimeDelta, args)
 
-<<<<<<< HEAD
 def run_unsafe(exe, options, sourcefile, columns, rlimits, numberOfThread, file):
-=======
-def run_unsafe(exe, options, sourcefile, columns, rlimits, file):
->>>>>>> 4c68bf62
     args = ['unsafe'] + options + [sourcefile]
     cpuTimeDelta = wallTimeDelta = 0
     return ('unsafe', cpuTimeDelta, wallTimeDelta, args)
 
-<<<<<<< HEAD
 def run_random(exe, options, sourcefile, columns, rlimits, numberOfThread, file):
-=======
-def run_random(exe, options, sourcefile, columns, rlimits, file):
->>>>>>> 4c68bf62
     args = ['random'] + options + [sourcefile]
     cpuTimeDelta = wallTimeDelta = 0
     from random import random
@@ -1792,11 +1674,7 @@
     finally:
         source.close()
 
-<<<<<<< HEAD
 def run_cpachecker(exe, options, sourcefile, columns, rlimits, numberOfThread, file):
-=======
-def run_cpachecker(exe, options, sourcefile, columns, rlimits, file):
->>>>>>> 4c68bf62
     if ("-stats" not in options):
         options = options + ["-stats"]
 
@@ -1862,7 +1740,8 @@
             status = 'OUT OF JAVA MEMORY'
         elif isOutOfNativeMemory(line):
             status = 'OUT OF NATIVE MEMORY'
-        elif 'There is insufficient memory for the Java Runtime Environment to continue.' in line:
+        elif 'There is insufficient memory for the Java Runtime Environment to continue.' in line \
+                or 'cannot allocate memory for thread-local data: ABORT' in line:
             status = 'OUT OF MEMORY'
         elif 'SIGSEGV' in line:
             status = 'SEGMENTATION FAULT'
@@ -1915,11 +1794,7 @@
                 break
 
 
-<<<<<<< HEAD
 def run_blast(exe, options, sourcefile, columns, rlimits, numberOfThread, file):
-=======
-def run_blast(exe, options, sourcefile, columns, rlimits, file):
->>>>>>> 4c68bf62
     args = [exe] + options + [sourcefile]
     (returncode, returnsignal, output, cpuTimeDelta, wallTimeDelta) = run(args, rlimits, numberOfThread, file)
 
@@ -2055,7 +1930,9 @@
     parser.add_option("-o", "--outputpath",
                       dest="output_path", type="string",
                       default="./test/results/",
-                      help="Output folder for the generated results")
+                      help="Output prefix for the generated results. "
+                            + "If the path is a folder files are put into it,"
+                            + "otherwise the string is used as a prefix for the resulting files.")
 
     parser.add_option("-T", "--timelimit",
                       dest="timelimit", default=None,
@@ -2083,22 +1960,18 @@
                       action="store_true",
                       help="When limiting memory usage, restrict only the data segments instead of the virtual address space.")
 
-<<<<<<< HEAD
     parser.add_option("-c", "--limitCores", dest="limitCores",
                       action="store_true",
                       help="When limiting core usage, every run in the benchmark is only allowed to use one core of the cpu.")
 
     global options, OUTPUT_PATH
     (options, args) = parser.parse_args(argv)
-    OUTPUT_PATH = os.path.normpath(options.output_path) + os.sep
+    if os.path.isdir(options.output_path):
+        OUTPUT_PATH = os.path.normpath(options.output_path) + os.sep
+    else:
+        OUTPUT_PATH = options.output_path
+
     
-=======
-    global options, OUTPUT_PATH
-    (options, args) = parser.parse_args(argv)
-    OUTPUT_PATH = options.output_path
-    options.memresource = resource.RLIMIT_DATA if getattr(options, "memdata", False) else resource.RLIMIT_AS
-
->>>>>>> 4c68bf62
     if len(args) < 2:
         parser.error("invalid number of arguments")
     if (options.debug):
@@ -2155,6 +2028,6 @@
     signal.signal(signal.SIGTERM, signal_handler_ignore)
     try:
         sys.exit(main())
-    except KeyboardInterrupt: # this block is reched, when interrupt is thrown before or after a test
+    except KeyboardInterrupt: # this block is reached, when interrupt is thrown before or after a test
         killScript()
         print ("\n\nscript was interrupted by user, some tests may not be done")