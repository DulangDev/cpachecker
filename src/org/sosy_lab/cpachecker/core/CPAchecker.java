--- conflicted
+++ resolved
@@ -214,10 +214,8 @@
   @Option(
     secure = true,
     name = "analysis.serializedCfaFile",
-    description =
-        "if this option is used, the CFA will be loaded from the given file "
-            + "instead of parsed from sourcefile."
-  )
+    description = "if this option is used, the CFA will be loaded from the given file "
+        + "instead of parsed from sourcefile.")
   @FileOption(FileOption.Type.OPTIONAL_INPUT_FILE)
   private @Nullable Path serializedCfaFile = null;
 
@@ -350,20 +348,6 @@
           ((StatisticsProvider) algorithm).collectStatistics(stats.getSubStatistics());
         }
 
-<<<<<<< HEAD
-        if (disableAnalysis) {
-          AlgorithmResult algorithmResult = null;
-          if (algorithm instanceof AlgorithmWithResult) {
-            algorithmResult = ((AlgorithmWithResult) algorithm).getResult();
-          }
-          return new CPAcheckerResult(
-              Result.NOT_YET_STARTED,
-              algorithmResult,
-              violatedPropertyDescription,
-              null,
-              cfa,
-              stats);
-=======
         if (algorithm instanceof ImpactAlgorithm) {
           ImpactAlgorithm mcmillan = (ImpactAlgorithm) algorithm;
           reached.add(
@@ -371,7 +355,6 @@
               mcmillan.getInitialPrecision(cfa.getMainFunction()));
         } else {
           initializeReachedSet(reached, cpa, properties, cfa.getMainFunction(), cfa);
->>>>>>> d7e9f636
         }
       }
 
@@ -618,7 +601,9 @@
               ImmutableSet.<CFANode>builder()
                   .addAll(
                       CFAUtils.getProgramSinks(
-                          pCfa, pCfa.getLoopStructure().get(), pAnalysisEntryFunction))
+                          pCfa,
+                          pCfa.getLoopStructure().get(),
+                          pAnalysisEntryFunction))
                   .build();
 
         break;
