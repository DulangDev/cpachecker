/*
 *  CPAchecker is a tool for configurable software verification.
 *  This file is part of CPAchecker.
 *
 *  Copyright (C) 2007-2012  Dirk Beyer
 *  All rights reserved.
 *
 *  Licensed under the Apache License, Version 2.0 (the "License");
 *  you may not use this file except in compliance with the License.
 *  You may obtain a copy of the License at
 *
 *      http://www.apache.org/licenses/LICENSE-2.0
 *
 *  Unless required by applicable law or agreed to in writing, software
 *  distributed under the License is distributed on an "AS IS" BASIS,
 *  WITHOUT WARRANTIES OR CONDITIONS OF ANY KIND, either express or implied.
 *  See the License for the specific language governing permissions and
 *  limitations under the License.
 *
 *
 *  CPAchecker web page:
 *    http://cpachecker.sosy-lab.org
 */
package org.sosy_lab.cpachecker.core.algorithm;

import static com.google.common.collect.FluentIterable.from;
import static org.sosy_lab.cpachecker.util.AbstractStates.*;

import java.io.File;
import java.io.IOException;
import java.util.Set;

import org.sosy_lab.common.Files;
import org.sosy_lab.common.LogManager;
import org.sosy_lab.common.configuration.Configuration;
import org.sosy_lab.common.configuration.FileOption;
import org.sosy_lab.common.configuration.InvalidConfigurationException;
import org.sosy_lab.common.configuration.Option;
import org.sosy_lab.common.configuration.Options;
import org.sosy_lab.cpachecker.cfa.CFA;
import org.sosy_lab.cpachecker.cfa.model.CFAEdge;
import org.sosy_lab.cpachecker.cfa.model.CFANode;
<<<<<<< HEAD
import org.sosy_lab.cpachecker.cfa.model.FunctionEntryNode;
import org.sosy_lab.cpachecker.core.CPABuilder;
=======
import org.sosy_lab.cpachecker.core.CoreComponentsFactory;
import org.sosy_lab.cpachecker.core.ShutdownNotifier;
>>>>>>> 30d65383
import org.sosy_lab.cpachecker.core.interfaces.ConfigurableProgramAnalysis;
import org.sosy_lab.cpachecker.core.interfaces.CounterexampleChecker;
import org.sosy_lab.cpachecker.core.reachedset.PartitionedReachedSet;
import org.sosy_lab.cpachecker.core.reachedset.ReachedSetFactory;
import org.sosy_lab.cpachecker.core.waitlist.Waitlist.TraversalMethod;
import org.sosy_lab.cpachecker.cpa.arg.ARGState;
import org.sosy_lab.cpachecker.exceptions.CPAException;
import org.sosy_lab.cpachecker.exceptions.CounterexampleAnalysisFailed;
<<<<<<< HEAD
import org.sosy_lab.cpachecker.util.AbstractStates;
=======
import org.sosy_lab.cpachecker.util.CPAs;
import org.sosy_lab.cpachecker.util.resources.ResourceLimitChecker;
>>>>>>> 30d65383

@Options(prefix="counterexample.checker")
public class CounterexampleCPAChecker implements CounterexampleChecker {

  private final LogManager logger;
<<<<<<< HEAD
  private final ReachedSetFactory reachedSetFactory;
=======
  private final ShutdownNotifier shutdownNotifier;
>>>>>>> 30d65383
  private final CFA cfa;

  @Option(name="config",
      description="configuration file for counterexample checks with CPAchecker")
  @FileOption(FileOption.Type.REQUIRED_INPUT_FILE)
  private File configFile = new File("config/explicitAnalysis-no-cbmc.properties");

<<<<<<< HEAD
  public CounterexampleCPAChecker(Configuration config, LogManager logger, ReachedSetFactory pReachedSetFactory, CFA pCfa) throws InvalidConfigurationException {
    this.logger = logger;
    config.inject(this);
    this.reachedSetFactory = pReachedSetFactory;
=======
  public CounterexampleCPAChecker(Configuration config, LogManager logger,
      ShutdownNotifier pShutdownNotifier, CFA pCfa, String pFilename) throws InvalidConfigurationException {
    this.logger = logger;
    config.inject(this);
    this.shutdownNotifier = pShutdownNotifier;
>>>>>>> 30d65383
    this.cfa = pCfa;
  }

  @Override
  public boolean checkCounterexample(ARGState pRootState,
      ARGState pErrorState, Set<ARGState> pErrorPathStates)
      throws CPAException, InterruptedException {

    String automaton =
        produceGuidingAutomaton(pRootState, pErrorPathStates);

    File automatonFile;
    try {
      automatonFile = Files.createTempFile("automaton", ".txt", automaton);
    } catch (IOException e) {
      throw new CounterexampleAnalysisFailed("Could not write path automaton to file " + e.getMessage(), e);
    }

    FunctionEntryNode entryNode = (FunctionEntryNode)extractLocation(pRootState);

    try {
      Configuration lConfig = Configuration.builder()
              .loadFromFile(configFile)
              .setOption("specification", automatonFile.getAbsolutePath())
              .build();
      ShutdownNotifier lShutdownNotifier = ShutdownNotifier.createWithParent(shutdownNotifier);
      ResourceLimitChecker.fromConfiguration(lConfig, logger, lShutdownNotifier).start();

<<<<<<< HEAD
      CPABuilder lBuilder = new CPABuilder(lConfig, logger, reachedSetFactory);
      ConfigurableProgramAnalysis lCpas = lBuilder.buildCPAs(cfa);
      Algorithm lAlgorithm = new CPAAlgorithm(lCpas, logger, lConfig);
      PartitionedReachedSet lReached = new PartitionedReachedSet(TraversalMethod.DFS);
=======
      CoreComponentsFactory factory = new CoreComponentsFactory(lConfig, logger, lShutdownNotifier);
      ConfigurableProgramAnalysis lCpas = factory.createCPA(cfa, null);
      Algorithm lAlgorithm = factory.createAlgorithm(lCpas, filename, cfa, null);
      ReachedSet lReached = factory.createReachedSet();
>>>>>>> 30d65383
      lReached.add(lCpas.getInitialState(entryNode), lCpas.getInitialPrecision(entryNode));

      lAlgorithm.run(lReached);

      lShutdownNotifier.requestShutdown("Analysis terminated");
      CPAs.closeCpaIfPossible(lCpas, logger);
      CPAs.closeIfPossible(lAlgorithm, logger);

      // counterexample is feasible if a target state is reachable
      return from(lReached).anyMatch(IS_TARGET_STATE);

    } catch (InvalidConfigurationException e) {
      throw new CounterexampleAnalysisFailed("Invalid configuration in counterexample-check config: " + e.getMessage(), e);
    } catch (IOException e) {
      throw new CounterexampleAnalysisFailed(e.getMessage(), e);
<<<<<<< HEAD
    } finally {
      // delete temp file so it is gone even if JVM is killed
      automatonFile.delete();
=======
    } catch (InterruptedException e) {
      shutdownNotifier.shutdownIfNecessary();
      throw new CounterexampleAnalysisFailed("Counterexample check aborted", e);
>>>>>>> 30d65383
    }
  }

  private String produceGuidingAutomaton(ARGState pRootState,
      Set<ARGState> pPathStates) {
    StringBuilder sb = new StringBuilder();
    sb.append("CONTROL AUTOMATON AssumptionAutomaton\n\n");
    sb.append("INITIAL STATE ARG" + pRootState.getStateId() + ";\n\n");

    for (ARGState s : pPathStates) {

      CFANode loc = AbstractStates.extractLocation(s);
      sb.append("STATE USEFIRST ARG" + s.getStateId() + " :\n");

      for (ARGState child : s.getChildren()) {
        if (child.isCovered()) {
          child = child.getCoveringState();
          assert !child.isCovered();
        }

        if (pPathStates.contains(child)) {
          CFANode childLoc = AbstractStates.extractLocation(child);
          CFAEdge edge = loc.getEdgeTo(childLoc);
          sb.append("    MATCH \"");
          escape(edge.getRawStatement(), sb);
          sb.append("\" -> ");

          if (child.isTarget()) {
            sb.append("ERROR");
          } else {
            sb.append("GOTO ARG" + child.getStateId());
          }
          sb.append(";\n");
        }
      }
      sb.append("    TRUE -> STOP;\n\n");
    }
    sb.append("END AUTOMATON\n");

    return sb.toString();
  }

  private static void escape(String s, StringBuilder appendTo) {
    for (int i = 0; i < s.length(); i++) {
      char c = s.charAt(i);
      switch (c) {
      case '\n':
        appendTo.append("\\n");
        break;
      case '\"':
        appendTo.append("\\\"");
        break;
      case '\\':
        appendTo.append("\\\\");
        break;
      default:
        appendTo.append(c);
        break;
      }
    }
  }
}<|MERGE_RESOLUTION|>--- conflicted
+++ resolved
@@ -2,7 +2,7 @@
  *  CPAchecker is a tool for configurable software verification.
  *  This file is part of CPAchecker.
  *
- *  Copyright (C) 2007-2012  Dirk Beyer
+ *  Copyright (C) 2007-2013  Dirk Beyer
  *  All rights reserved.
  *
  *  Licensed under the Apache License, Version 2.0 (the "License");
@@ -28,9 +28,12 @@
 
 import java.io.File;
 import java.io.IOException;
+import java.io.Writer;
+import java.nio.file.Path;
 import java.util.Set;
 
 import org.sosy_lab.common.Files;
+import org.sosy_lab.common.Files.DeleteOnCloseFile;
 import org.sosy_lab.common.LogManager;
 import org.sosy_lab.common.configuration.Configuration;
 import org.sosy_lab.common.configuration.FileOption;
@@ -38,97 +41,78 @@
 import org.sosy_lab.common.configuration.Option;
 import org.sosy_lab.common.configuration.Options;
 import org.sosy_lab.cpachecker.cfa.CFA;
-import org.sosy_lab.cpachecker.cfa.model.CFAEdge;
 import org.sosy_lab.cpachecker.cfa.model.CFANode;
-<<<<<<< HEAD
-import org.sosy_lab.cpachecker.cfa.model.FunctionEntryNode;
-import org.sosy_lab.cpachecker.core.CPABuilder;
-=======
 import org.sosy_lab.cpachecker.core.CoreComponentsFactory;
 import org.sosy_lab.cpachecker.core.ShutdownNotifier;
->>>>>>> 30d65383
 import org.sosy_lab.cpachecker.core.interfaces.ConfigurableProgramAnalysis;
 import org.sosy_lab.cpachecker.core.interfaces.CounterexampleChecker;
-import org.sosy_lab.cpachecker.core.reachedset.PartitionedReachedSet;
-import org.sosy_lab.cpachecker.core.reachedset.ReachedSetFactory;
-import org.sosy_lab.cpachecker.core.waitlist.Waitlist.TraversalMethod;
+import org.sosy_lab.cpachecker.core.reachedset.ReachedSet;
 import org.sosy_lab.cpachecker.cpa.arg.ARGState;
+import org.sosy_lab.cpachecker.cpa.arg.ARGUtils;
 import org.sosy_lab.cpachecker.exceptions.CPAException;
 import org.sosy_lab.cpachecker.exceptions.CounterexampleAnalysisFailed;
-<<<<<<< HEAD
-import org.sosy_lab.cpachecker.util.AbstractStates;
-=======
 import org.sosy_lab.cpachecker.util.CPAs;
 import org.sosy_lab.cpachecker.util.resources.ResourceLimitChecker;
->>>>>>> 30d65383
 
 @Options(prefix="counterexample.checker")
 public class CounterexampleCPAChecker implements CounterexampleChecker {
 
   private final LogManager logger;
-<<<<<<< HEAD
-  private final ReachedSetFactory reachedSetFactory;
-=======
   private final ShutdownNotifier shutdownNotifier;
->>>>>>> 30d65383
   private final CFA cfa;
+  private final String filename;
 
   @Option(name="config",
       description="configuration file for counterexample checks with CPAchecker")
   @FileOption(FileOption.Type.REQUIRED_INPUT_FILE)
   private File configFile = new File("config/explicitAnalysis-no-cbmc.properties");
 
-<<<<<<< HEAD
-  public CounterexampleCPAChecker(Configuration config, LogManager logger, ReachedSetFactory pReachedSetFactory, CFA pCfa) throws InvalidConfigurationException {
-    this.logger = logger;
-    config.inject(this);
-    this.reachedSetFactory = pReachedSetFactory;
-=======
   public CounterexampleCPAChecker(Configuration config, LogManager logger,
       ShutdownNotifier pShutdownNotifier, CFA pCfa, String pFilename) throws InvalidConfigurationException {
     this.logger = logger;
     config.inject(this);
     this.shutdownNotifier = pShutdownNotifier;
->>>>>>> 30d65383
     this.cfa = pCfa;
+    this.filename = pFilename;
   }
+
 
   @Override
   public boolean checkCounterexample(ARGState pRootState,
       ARGState pErrorState, Set<ARGState> pErrorPathStates)
       throws CPAException, InterruptedException {
 
-    String automaton =
-        produceGuidingAutomaton(pRootState, pErrorPathStates);
+    // This temp file will be automatically deleted when the try block terminates.
+    try (DeleteOnCloseFile automatonFile = Files.createTempFile("automaton", ".txt")) {
 
-    File automatonFile;
-    try {
-      automatonFile = Files.createTempFile("automaton", ".txt", automaton);
+      try (Writer w = Files.openOutputFile(automatonFile.toPath())) {
+        ARGUtils.producePathAutomaton(w, pRootState, pErrorPathStates);
+      }
+
+      return checkCounterexample(pRootState, automatonFile.toPath());
+
     } catch (IOException e) {
       throw new CounterexampleAnalysisFailed("Could not write path automaton to file " + e.getMessage(), e);
     }
+  }
 
-    FunctionEntryNode entryNode = (FunctionEntryNode)extractLocation(pRootState);
+  private boolean checkCounterexample(ARGState pRootState, Path automatonFile)
+      throws CPAException, InterruptedException {
+
+    CFANode entryNode = extractLocation(pRootState);
 
     try {
       Configuration lConfig = Configuration.builder()
               .loadFromFile(configFile)
-              .setOption("specification", automatonFile.getAbsolutePath())
+              .setOption("specification", automatonFile.toAbsolutePath().toString())
               .build();
       ShutdownNotifier lShutdownNotifier = ShutdownNotifier.createWithParent(shutdownNotifier);
       ResourceLimitChecker.fromConfiguration(lConfig, logger, lShutdownNotifier).start();
 
-<<<<<<< HEAD
-      CPABuilder lBuilder = new CPABuilder(lConfig, logger, reachedSetFactory);
-      ConfigurableProgramAnalysis lCpas = lBuilder.buildCPAs(cfa);
-      Algorithm lAlgorithm = new CPAAlgorithm(lCpas, logger, lConfig);
-      PartitionedReachedSet lReached = new PartitionedReachedSet(TraversalMethod.DFS);
-=======
       CoreComponentsFactory factory = new CoreComponentsFactory(lConfig, logger, lShutdownNotifier);
       ConfigurableProgramAnalysis lCpas = factory.createCPA(cfa, null);
       Algorithm lAlgorithm = factory.createAlgorithm(lCpas, filename, cfa, null);
       ReachedSet lReached = factory.createReachedSet();
->>>>>>> 30d65383
       lReached.add(lCpas.getInitialState(entryNode), lCpas.getInitialPrecision(entryNode));
 
       lAlgorithm.run(lReached);
@@ -144,74 +128,10 @@
       throw new CounterexampleAnalysisFailed("Invalid configuration in counterexample-check config: " + e.getMessage(), e);
     } catch (IOException e) {
       throw new CounterexampleAnalysisFailed(e.getMessage(), e);
-<<<<<<< HEAD
-    } finally {
-      // delete temp file so it is gone even if JVM is killed
-      automatonFile.delete();
-=======
     } catch (InterruptedException e) {
       shutdownNotifier.shutdownIfNecessary();
       throw new CounterexampleAnalysisFailed("Counterexample check aborted", e);
->>>>>>> 30d65383
     }
   }
 
-  private String produceGuidingAutomaton(ARGState pRootState,
-      Set<ARGState> pPathStates) {
-    StringBuilder sb = new StringBuilder();
-    sb.append("CONTROL AUTOMATON AssumptionAutomaton\n\n");
-    sb.append("INITIAL STATE ARG" + pRootState.getStateId() + ";\n\n");
-
-    for (ARGState s : pPathStates) {
-
-      CFANode loc = AbstractStates.extractLocation(s);
-      sb.append("STATE USEFIRST ARG" + s.getStateId() + " :\n");
-
-      for (ARGState child : s.getChildren()) {
-        if (child.isCovered()) {
-          child = child.getCoveringState();
-          assert !child.isCovered();
-        }
-
-        if (pPathStates.contains(child)) {
-          CFANode childLoc = AbstractStates.extractLocation(child);
-          CFAEdge edge = loc.getEdgeTo(childLoc);
-          sb.append("    MATCH \"");
-          escape(edge.getRawStatement(), sb);
-          sb.append("\" -> ");
-
-          if (child.isTarget()) {
-            sb.append("ERROR");
-          } else {
-            sb.append("GOTO ARG" + child.getStateId());
-          }
-          sb.append(";\n");
-        }
-      }
-      sb.append("    TRUE -> STOP;\n\n");
-    }
-    sb.append("END AUTOMATON\n");
-
-    return sb.toString();
-  }
-
-  private static void escape(String s, StringBuilder appendTo) {
-    for (int i = 0; i < s.length(); i++) {
-      char c = s.charAt(i);
-      switch (c) {
-      case '\n':
-        appendTo.append("\\n");
-        break;
-      case '\"':
-        appendTo.append("\\\"");
-        break;
-      case '\\':
-        appendTo.append("\\\\");
-        break;
-      default:
-        appendTo.append(c);
-        break;
-      }
-    }
-  }
 }