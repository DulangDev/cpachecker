--- conflicted
+++ resolved
@@ -272,19 +272,12 @@
                       .filter(name -> !name.startsWith("*"))
                       .map(
                           name -> {
-<<<<<<< HEAD
-                            return pmgr.makeFormulaForVariable(
-                                pathFormula, name, (CType) ssaMap.getType(name), false);
-                          })
-                      .map(fmgr::uninstantiate);
-=======
                             return pmgr.makeFormulaForUninstantiatedVariable(
                                 name,
-                                ssaMap.getType(name),
+                                (CType) ssaMap.getType(name),
                                 pathFormula.getPointerTargetSet(),
                                 false);
                           });
->>>>>>> bc147d1f
                 })
             .distinct()
             .collect(
