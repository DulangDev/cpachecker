--- conflicted
+++ resolved
@@ -32,10 +32,7 @@
 import static org.sosy_lab.cpachecker.core.algorithm.bmc.BMCHelper.filterIterationsUpTo;
 import static org.sosy_lab.cpachecker.core.algorithm.bmc.BMCHelper.unroll;
 
-<<<<<<< HEAD
-=======
 import com.google.common.base.Suppliers;
->>>>>>> c1b4cbe7
 import com.google.common.collect.FluentIterable;
 import com.google.common.collect.ImmutableMap;
 import com.google.common.collect.ImmutableMultimap;
@@ -72,10 +69,7 @@
 import org.sosy_lab.cpachecker.core.algorithm.Algorithm;
 import org.sosy_lab.cpachecker.core.algorithm.Algorithm.AlgorithmStatus;
 import org.sosy_lab.cpachecker.core.algorithm.bmc.BMCHelper.FormulaInContext;
-<<<<<<< HEAD
-=======
 import org.sosy_lab.cpachecker.core.algorithm.bmc.InvariantStrengthening.NextCti;
->>>>>>> c1b4cbe7
 import org.sosy_lab.cpachecker.core.algorithm.invariants.ExpressionTreeSupplier;
 import org.sosy_lab.cpachecker.core.algorithm.invariants.InvariantGenerator;
 import org.sosy_lab.cpachecker.core.algorithm.invariants.InvariantSupplier;
@@ -324,11 +318,7 @@
         pK,
         pCandidateInvariant,
         pCheckedKeys,
-<<<<<<< HEAD
-        InvariantAbstractions.noAbstraction(),
-=======
         InvariantStrengthenings.noStrengthening(),
->>>>>>> c1b4cbe7
         StandardLiftings.NO_LIFTING);
   }
 
@@ -357,11 +347,7 @@
           int pK,
           S pCandidateInvariant,
           Set<Object> pCheckedKeys,
-<<<<<<< HEAD
-          InvariantAbstraction<S, T> pInvariantAbstraction,
-=======
           InvariantStrengthening<S, T> pInvariantAbstraction,
->>>>>>> c1b4cbe7
           Lifting pLifting)
           throws CPAException, InterruptedException, SolverException {
 
@@ -413,12 +399,8 @@
           // Build the formula
           predecessorAssertion =
               candidateInvariant.getAssertion(
-<<<<<<< HEAD
-                  filterBmcChecked(filterIterationsUpTo(reached, pK, loopHeads), pCheckedKeys),
-=======
                   BMCHelper.filterBmcChecked(
                       filterIterationsUpTo(reached, pK, loopHeads), pCheckedKeys),
->>>>>>> c1b4cbe7
                   fmgr,
                   pfmgr);
         }
@@ -471,20 +453,7 @@
         prover.push(
             predecessorAssertion); // Assert the formula we want to prove at the predecessors
     // Assert that the formula is violated at a successor
-<<<<<<< HEAD
-    Map<BooleanFormula, Object> successorViolationAssertionIds = new HashMap<>(4);
-    if (successorViolationAssertions.size() == 1) {
-      BooleanFormula singleStateFormula = successorViolationAssertions.keySet().iterator().next();
-      successorViolationAssertionIds.put(singleStateFormula, prover.push(singleStateFormula));
-      BooleanFormula violationFormula =
-          bfmgr.and(successorViolationAssertions.get(singleStateFormula));
-      successorViolationAssertionIds.put(violationFormula, prover.push(violationFormula));
-    } else {
-      successorViolationAssertionIds.put(successorViolation, prover.push(successorViolation));
-    }
-=======
     prover.push(successorViolation);
->>>>>>> c1b4cbe7
 
     InductionResult<T> result = null;
     AssertCandidate assertPredecessor =
@@ -523,22 +492,6 @@
             if (pLifting.canLift()) {
               prover.pop(); // Pop the loop-head invariants
               // Pop the successor violation
-<<<<<<< HEAD
-              successorViolationAssertionIds
-                  .values()
-                  .forEach(
-                      id -> {
-                        prover.pop();
-                      });
-              // Push the successor assertion
-              BooleanFormula candidateAssertion =
-                  assertCandidate(reached, pCandidateInvariant, pK + 1);
-              successorViolationAssertionIds =
-                  Collections.singletonMap(candidateAssertion, prover.push(candidateAssertion));
-              prover.push(loopHeadInv); // Push the known loop-head invariants back on
-              prover.push(inputAssignments);
-              ImmutableSet.Builder<SingleLocationFormulaInvariant> reducedCTIsBuilder =
-=======
               prover.pop();
               // Push the successor assertion
               BooleanFormula candidateAssertion =
@@ -548,7 +501,6 @@
                   prover.push(loopHeadInv); // Push the known loop-head invariants back on
 
               ImmutableSet.Builder<SymbolicCandiateInvariant> badStateBlockingClauseBuilder =
->>>>>>> c1b4cbe7
                   ImmutableSet.builder();
               for (Map.Entry<CounterexampleToInductivity, BooleanFormula> ctiWithInput :
                   detectedCtis.entrySet()) {
@@ -559,17 +511,6 @@
                         fmgr,
                         pam,
                         prover,
-<<<<<<< HEAD
-                        cti,
-                        (p ->
-                            assertAt(
-                                filterInductiveAssertionIteration(loopHeadStates),
-                                p,
-                                fmgr,
-                                pfmgr,
-                                true)));
-                reducedCTIsBuilder.add(reducedCTI);
-=======
                         SymbolicCandiateInvariant.blockCti(loopHeads, ctiWithInput.getKey(), fmgr),
                         assertPredecessor,
                         Arrays.asList(
@@ -580,7 +521,6 @@
                             inputAssertionId));
                 badStateBlockingClauseBuilder.add(blockedReducedCti);
                 prover.pop(); // Pop input assignments
->>>>>>> c1b4cbe7
               }
               badStateBlockingClauses = badStateBlockingClauseBuilder.build();
             } else {
@@ -613,27 +553,17 @@
               return Optional.of(detectedCtis.iterator().next());
             };
         T abstractedInvariant =
-<<<<<<< HEAD
-            pInvariantAbstraction.performAbstraction(
-=======
             pInvariantAbstraction.strengthenInvariant(
->>>>>>> c1b4cbe7
                 prover,
                 fmgr,
                 pam,
                 pCandidateInvariant,
-<<<<<<< HEAD
-                successorViolationAssertions,
-                successorViolationAssertionIds,
-                Optional.of(loopHeadInv));
-=======
                 assertPredecessor,
                 assertSuccessorViolation,
                 assertPredecessor,
                 successorViolationAssertions,
                 Optional.of(loopHeadInv),
                 nextCti);
->>>>>>> c1b4cbe7
         result = InductionResult.getSuccessful(abstractedInvariant);
       }
 
@@ -646,16 +576,7 @@
     }
 
     // Pop invariant successor violation (or, if we lifted a CTI, its assertion)
-<<<<<<< HEAD
-    successorViolationAssertionIds
-        .values()
-        .forEach(
-            id -> {
-              prover.pop();
-            });
-=======
     prover.pop();
->>>>>>> c1b4cbe7
 
     prover.pop(); // Pop invariant predecessor assertion
     prover.pop(); // Pop end states
@@ -700,23 +621,6 @@
     return filterIteration(pStates, 1, loopHeads);
   }
 
-<<<<<<< HEAD
-  private static FluentIterable<AbstractState> filterBmcChecked(
-      Iterable<AbstractState> pStates, Set<Object> pCheckedKeys) {
-    return FluentIterable.from(pStates)
-        .filter(
-            pArg0 -> {
-              if (pArg0 == null) {
-                return false;
-              }
-              LoopIterationReportingState ls =
-                  AbstractStates.extractStateByType(pArg0, LoopIterationReportingState.class);
-              return ls != null && pCheckedKeys.contains(ls.getPartitionKey());
-            });
-  }
-
-=======
->>>>>>> c1b4cbe7
   private AlgorithmStatus ensureK(
       Algorithm pAlg, ConfigurableProgramAnalysis pCPA, ReachedSet pReached)
       throws InterruptedException, CPAException {
@@ -747,50 +651,7 @@
     return unroll(logger, pReached, pAlg, pCPA);
   }
 
-<<<<<<< HEAD
-  private BooleanFormula extractInputAssignments(
-      ReachedSet pReached, Iterable<ValueAssignment> pModelAssignments) {
-    BooleanFormula inputAssignments = bfmgr.makeTrue();
-    if (pReached.isEmpty()
-        || AbstractStates.extractStateByType(pReached.getFirstState(), InputState.class) == null) {
-      return inputAssignments;
-    }
-    Map<String, CType> types = Maps.newHashMap();
-    Multimap<String, Integer> inputs = extractInputs(pReached, types);
-    if (inputs.isEmpty()) {
-      return inputAssignments;
-    }
-    for (ValueAssignment valueAssignment : pModelAssignments) {
-      if (!valueAssignment.isFunction()) {
-        String fullName = valueAssignment.getName();
-        Pair<String, OptionalInt> pair = FormulaManagerView.parseName(fullName);
-        String actualName = pair.getFirst();
-        OptionalInt index = pair.getSecond();
-        Object value = valueAssignment.getValue();
-        if (index.isPresent() && value instanceof Number && inputs.containsKey(actualName)) {
-          Formula formula = valueAssignment.getKey();
-          FormulaType<?> formulaType = fmgr.getFormulaType(formula);
-          ModelValue modelValue =
-              new ModelValue(actualName, formulaType, (Number) valueAssignment.getValue());
-          SSAMap ssaForInstantiation =
-              SSAMap.emptySSAMap()
-                  .builder()
-                  .setIndex(actualName, types.get(actualName), index.getAsInt())
-                  .build();
-          inputAssignments =
-              bfmgr.and(
-                  inputAssignments,
-                  fmgr.instantiate(modelValue.toAssignment(fmgr), ssaForInstantiation));
-        }
-      }
-    }
-    return inputAssignments;
-  }
-
-  private Multimap<String, Integer> extractInputs(ReachedSet pReached, Map<String, CType> types) {
-=======
   private Multimap<String, Integer> extractInputs(Iterable<AbstractState> pReached, Map<String, CType> types) {
->>>>>>> c1b4cbe7
     Multimap<String, Integer> inputs = LinkedHashMultimap.create();
     Set<AbstractState> visited = new HashSet<>();
     Deque<AbstractState> waitlist = new ArrayDeque<>();
@@ -851,14 +712,10 @@
       // but technically, this is easier:
       FluentIterable<AbstractState> loopHeadStates =
           filterIteration(
-<<<<<<< HEAD
-              AbstractStates.filterLocations(pReached, ImmutableSet.of(loopHead)), 1, loopHeads);
-=======
               AbstractStates.filterLocations(
                   BMCHelper.filterBmcChecked(pReached, pCheckedKeys), ImmutableSet.of(loopHead)),
               1,
               loopHeads);
->>>>>>> c1b4cbe7
 
       for (AbstractState loopHeadState : loopHeadStates) {
         PredicateAbstractState pas =
@@ -1036,26 +893,6 @@
     return stateViolationAssertionsBuilder.build();
   }
 
-<<<<<<< HEAD
-  private Multimap<BooleanFormula, BooleanFormula> getSuccessorViolationAssertions(
-      CandidateInvariant pCandidateInvariant, int pK)
-      throws CPATransferException, InterruptedException {
-    ReachedSet reached = reachedSet.getReachedSet();
-    Iterable<AbstractState> assertionStates =
-        filterIteration(pCandidateInvariant.filterApplicable(reached), pK, loopHeads);
-
-    ImmutableMultimap.Builder<BooleanFormula, BooleanFormula> stateViolationAssertionsBuilder =
-        ImmutableMultimap.builder();
-    for (AbstractState state : assertionStates) {
-      Set<AbstractState> stateAsSet = Collections.singleton(state);
-      BooleanFormula stateFormula = BMCHelper.createFormulaFor(stateAsSet, bfmgr);
-      BooleanFormula invariantFormula =
-          BMCHelper.assertAt(stateAsSet, pCandidateInvariant, fmgr, pfmgr, true);
-      stateViolationAssertionsBuilder.put(stateFormula, bfmgr.not(invariantFormula));
-    }
-
-    return stateViolationAssertionsBuilder.build();
-=======
   private static class VariableFinder implements FormulaVisitor<TraversalProcess> {
 
     private final String variableName;
@@ -1129,6 +966,5 @@
     public TraversalProcess visitBoundVariable(Formula pArg0, int pArg1) {
       return TraversalProcess.CONTINUE;
     }
->>>>>>> c1b4cbe7
   }
 }