/*
 *  CPAchecker is a tool for configurable software verification.
 *  This file is part of CPAchecker.
 *
 *  Copyright (C) 2007-2014  Dirk Beyer
 *  All rights reserved.
 *
 *  Licensed under the Apache License, Version 2.0 (the "License");
 *  you may not use this file except in compliance with the License.
 *  You may obtain a copy of the License at
 *
 *      http://www.apache.org/licenses/LICENSE-2.0
 *
 *  Unless required by applicable law or agreed to in writing, software
 *  distributed under the License is distributed on an "AS IS" BASIS,
 *  WITHOUT WARRANTIES OR CONDITIONS OF ANY KIND, either express or implied.
 *  See the License for the specific language governing permissions and
 *  limitations under the License.
 *
 *
 *  CPAchecker web page:
 *    http://cpachecker.sosy-lab.org
 */
package org.sosy_lab.cpachecker.core.algorithm;

import static com.google.common.collect.FluentIterable.from;
import static org.sosy_lab.cpachecker.util.AbstractStates.*;
import static org.sosy_lab.cpachecker.util.statistics.StatisticsUtils.div;

import java.io.PrintStream;
import java.lang.reflect.InvocationTargetException;
import java.lang.reflect.Method;
import java.lang.reflect.Modifier;
import java.util.Collection;
import java.util.concurrent.TimeUnit;
import java.util.logging.Level;

import org.sosy_lab.common.AbstractMBean;
import org.sosy_lab.common.Classes;
import org.sosy_lab.common.Classes.UnexpectedCheckedException;
import org.sosy_lab.common.configuration.ClassOption;
import org.sosy_lab.common.configuration.Configuration;
import org.sosy_lab.common.configuration.InvalidConfigurationException;
import org.sosy_lab.common.configuration.Option;
import org.sosy_lab.common.configuration.Options;
import org.sosy_lab.common.log.LogManager;
import org.sosy_lab.common.time.Timer;
import org.sosy_lab.cpachecker.core.CPAcheckerResult.Result;
import org.sosy_lab.cpachecker.core.defaults.VariableTrackingPrecision;
import org.sosy_lab.cpachecker.core.interfaces.ConfigurableProgramAnalysis;
import org.sosy_lab.cpachecker.core.interfaces.Refiner;
import org.sosy_lab.cpachecker.core.interfaces.Statistics;
import org.sosy_lab.cpachecker.core.interfaces.StatisticsProvider;
import org.sosy_lab.cpachecker.core.reachedset.ReachedSet;
import org.sosy_lab.cpachecker.cpa.arg.ARGReachedSet;
import org.sosy_lab.cpachecker.cpa.arg.ARGState;
import org.sosy_lab.cpachecker.cpa.value.ValueAnalysisCPA;
import org.sosy_lab.cpachecker.cpa.value.refiner.UnsoundRefiner;
import org.sosy_lab.cpachecker.exceptions.CPAException;
import org.sosy_lab.cpachecker.exceptions.InvalidComponentException;
import org.sosy_lab.cpachecker.exceptions.RefinementFailedException;

import com.google.common.base.Preconditions;
import com.google.common.base.Throwables;

import edu.umd.cs.findbugs.annotations.SuppressFBWarnings;

@Options(prefix="cegar")
public class CEGARAlgorithm implements Algorithm, StatisticsProvider {

  private static class CEGARStatistics implements Statistics {

    private final Timer totalTimer = new Timer();
    private final Timer refinementTimer = new Timer();

    @SuppressFBWarnings(value = "VO_VOLATILE_INCREMENT",
        justification = "only one thread writes, others read")
    private volatile int countRefinements = 0;
    private int countSuccessfulRefinements = 0;
    private int countFailedRefinements = 0;
    private boolean timedOut = false;

    private int maxReachedSizeBeforeRefinement = 0;
    private int maxReachedSizeAfterRefinement = 0;
    private long totalReachedSizeBeforeRefinement = 0;
    private long totalReachedSizeAfterRefinement = 0;

    @Override
    public String getName() {
      return "CEGAR algorithm";
    }

    @Override
    public void printStatistics(PrintStream out, Result pResult,
        ReachedSet pReached) {

      out.println("Timed out: " + timedOut);
      out.println("Number of refinements:                " + countRefinements);

      if (countRefinements > 0) {
        out.println("Number of successful refinements:     " + countSuccessfulRefinements);
        out.println("Number of failed refinements:         " + countFailedRefinements);
        out.println("Max. size of reached set before ref.: " + maxReachedSizeBeforeRefinement);
        out.println("Max. size of reached set after ref.:  " + maxReachedSizeAfterRefinement);
        out.println("Avg. size of reached set before ref.: " + div(totalReachedSizeBeforeRefinement, countRefinements));
        out.println("Avg. size of reached set after ref.:  " + div(totalReachedSizeAfterRefinement, countSuccessfulRefinements));
        out.println("");
        out.println("Total time for CEGAR algorithm:   " + totalTimer);
        out.println("Time for refinements:             " + refinementTimer);
        out.println("Average time for refinement:      " + refinementTimer.getAvgTime().formatAs(TimeUnit.SECONDS));
        out.println("Max time for refinement:          " + refinementTimer.getMaxTime().formatAs(TimeUnit.SECONDS));
      }
    }
  }

  private final CEGARStatistics stats = new CEGARStatistics();

  public static interface CEGARMXBean {
    int getNumberOfRefinements();
    int getSizeOfReachedSetBeforeLastRefinement();
    boolean isRefinementActive();
  }

  private class CEGARMBean extends AbstractMBean implements CEGARMXBean {
    public CEGARMBean() {
      super("org.sosy_lab.cpachecker:type=CEGAR", logger);
      register();
    }

    @Override
    public int getNumberOfRefinements() {
      return stats.countRefinements;
    }

    @Override
    public int getSizeOfReachedSetBeforeLastRefinement() {
      return sizeOfReachedSetBeforeRefinement;
    }

    @Override
    public boolean isRefinementActive() {
      return stats.refinementTimer.isRunning();
    }
  }

  private volatile int sizeOfReachedSetBeforeRefinement = 0;

  @Option(secure=true, name="refiner", required = true,
      description = "Which refinement algorithm to use? "
      + "(give class name, required for CEGAR) If the package name starts with "
      + "'org.sosy_lab.cpachecker.', this prefix can be omitted.")
  @ClassOption(packagePrefix = "org.sosy_lab.cpachecker")
  private Class<? extends Refiner> refiner = null;

<<<<<<< HEAD
  @Option(description = "threshold (in ms) after which the CEGAR algorithm gives up refining (spurious) counterexamples")
  private int stopRefiningThreshold = -1; //TODO maybe use ProgressObserver instead?

  @Option(description = "maximum count of attempted refinements")
  private int stopRefiningCount = -1;

  @Option(description="do not refine after a reset of the CEGAR algorithm")
  private boolean noRefinementInFirstRun = false;
  
  @Option(name="globalRefinement", description="Whether to do refinement immediately after finding an error state, or globally after the ARG has been unrolled completely.")
=======
  @Option(secure=true, name="globalRefinement", description="Whether to do refinement immediately after finding an error state, or globally after the ARG has been unrolled completely.")
>>>>>>> 6490f765
  private boolean globalRefinement = false;
  private long startTime = 0;
  private int refinementCount = 0;

  private final LogManager logger;
  private final Algorithm algorithm;
  private final Refiner mRefiner;
  private int resets = 0;


  // TODO Copied from CPABuilder, should be refactored into a generic implementation
  private Refiner createInstance(ConfigurableProgramAnalysis pCpa) throws CPAException, InvalidConfigurationException {

    // get factory method
    Method factoryMethod;
    try {
      factoryMethod = refiner.getMethod("create", ConfigurableProgramAnalysis.class);
    } catch (NoSuchMethodException e) {
      throw new InvalidComponentException(refiner, "Refiner", "No public static method \"create\" with exactly one parameter of type ConfigurableProgramAnalysis.");
    }

    // verify signature
    if (!Modifier.isStatic(factoryMethod.getModifiers())) {
      throw new InvalidComponentException(refiner, "Refiner", "Factory method is not static");
    }

    String exception = Classes.verifyDeclaredExceptions(factoryMethod, CPAException.class, InvalidConfigurationException.class);
    if (exception != null) {
      throw new InvalidComponentException(refiner, "Refiner", "Factory method declares the unsupported checked exception " + exception + ".");
    }

    // invoke factory method
    Object refinerObj;
    try {
      refinerObj = factoryMethod.invoke(null, pCpa);

    } catch (IllegalAccessException e) {
      throw new InvalidComponentException(refiner, "Refiner", "Factory method is not public.");

    } catch (InvocationTargetException e) {
      Throwable cause = e.getCause();
      Throwables.propagateIfPossible(cause, CPAException.class, InvalidConfigurationException.class);

      throw new UnexpectedCheckedException("instantiation of refiner " + refiner.getSimpleName(), cause);
    }

    if ((refinerObj == null) || !(refinerObj instanceof Refiner)) {
      throw new InvalidComponentException(refiner, "Refiner", "Factory method did not return a Refiner instance.");
    }

    return (Refiner)refinerObj;
  }

  public CEGARAlgorithm(Algorithm algorithm, ConfigurableProgramAnalysis pCpa, Configuration config, LogManager logger) throws InvalidConfigurationException, CPAException {
    config.inject(this);
    this.algorithm = algorithm;
    this.logger = logger;

    mRefiner = createInstance(pCpa);
    new CEGARMBean(); // don't store it because we wouldn't know when to unregister anyway
  }

  /**
   * This constructor gets a Refiner object instead of generating it
   * from the refiner parameter.
   *
   * @param algorithm
   * @param pRefiner
   * @param config
   * @param logger
   * @throws InvalidConfigurationException
   * @throws CPAException
   */
  public CEGARAlgorithm(Algorithm algorithm, Refiner pRefiner, Configuration config, LogManager logger) throws InvalidConfigurationException, CPAException {
    config.inject(this);
    this.algorithm = algorithm;
    this.logger = logger;
    mRefiner = Preconditions.checkNotNull(pRefiner);
  }

  @Override
  public boolean run(ReachedSet reached) throws CPAException, InterruptedException {
    boolean isComplete        = true;
    int initialReachedSetSize = reached.size();
    boolean refinedInPreviousIteration = false;
    stats.totalTimer.start();
    if (startTime == 0) {
      startTime = System.currentTimeMillis();
    }

    try {
      boolean refinementSuccessful;
      do {
        refinementSuccessful = false;

        // run algorithm
        isComplete &= algorithm.run(reached);

        // if there is any target state do refinement
        if (refinementNecessary(reached)) {
<<<<<<< HEAD
          if ((stopRefiningThreshold == -1 || System.currentTimeMillis() - startTime <= stopRefiningThreshold) &&
              (stopRefiningCount == -1 || stopRefiningCount > refinementCount) &&
              !(resets == 0 && noRefinementInFirstRun)) {
            refinementCount++;
            refinementSuccessful = refine(reached);
          } else {
            stats.timedOut = true;
          }

=======
          refinementSuccessful = refine(reached);
          refinedInPreviousIteration = true;
>>>>>>> 6490f765
          // assert that reached set is free of target states,
          // if refinement was successful and initial reached set was empty (i.e. stopAfterError=true)
          if (refinementSuccessful && initialReachedSetSize == 1) {
            assert !from(reached).anyMatch(IS_TARGET_STATE);
          }
        }

        // restart exploration for unsound refiners, as due to unsound refinement
        // a sound over-approximation has to be found for proving safety
        else if(mRefiner instanceof UnsoundRefiner) {
          if (!refinedInPreviousIteration) {
            break;
          }

          ARGState firstChild = ((ARGState)reached.getFirstState()).getChildren().iterator().next();
          new ARGReachedSet(reached).removeSubtree(firstChild,
              ((UnsoundRefiner)mRefiner).getGlobalPrecision(),
              VariableTrackingPrecision.isMatchingCPAClass(ValueAnalysisCPA.class));
          refinementSuccessful        = true;
          refinedInPreviousIteration  = false;
        }

      } while (refinementSuccessful);

    } finally {
      stats.totalTimer.stop();
    }
    return isComplete;
  }

  private boolean refinementNecessary(ReachedSet reached) {
    if (globalRefinement) {
      // check other states
      return from(reached).anyMatch(IS_TARGET_STATE);

    } else {
      // check only last state
      return isTargetState(reached.getLastState());
    }
  }

  private boolean refine(ReachedSet reached) throws CPAException, InterruptedException {
    logger.log(Level.FINE, "Error found, performing CEGAR");
    stats.countRefinements++;
    stats.totalReachedSizeBeforeRefinement += reached.size();
    stats.maxReachedSizeBeforeRefinement = Math.max(stats.maxReachedSizeBeforeRefinement, reached.size());
    sizeOfReachedSetBeforeRefinement = reached.size();

    stats.refinementTimer.start();
    boolean refinementResult;
    try {
      refinementResult = mRefiner.performRefinement(reached);

    } catch (RefinementFailedException e) {
      stats.countFailedRefinements++;
      throw e;
    } finally {
      stats.refinementTimer.stop();
    }

    logger.log(Level.FINE, "Refinement successful:", refinementResult);

    if (refinementResult) {
      stats.countSuccessfulRefinements++;
      stats.totalReachedSizeAfterRefinement += reached.size();
      stats.maxReachedSizeAfterRefinement = Math.max(stats.maxReachedSizeAfterRefinement, reached.size());
    }

    return refinementResult;
  }

  @Override
  public void collectStatistics(Collection<Statistics> pStatsCollection) {
    if (algorithm instanceof StatisticsProvider) {
      ((StatisticsProvider)algorithm).collectStatistics(pStatsCollection);
    }
    if (mRefiner instanceof StatisticsProvider) {
      ((StatisticsProvider)mRefiner).collectStatistics(pStatsCollection);
    }
    pStatsCollection.add(stats);
  }

  @Override
  public boolean reset() {
    startTime = 0;
    refinementCount = 0;
    resets++;
    return algorithm.reset();
  }
}<|MERGE_RESOLUTION|>--- conflicted
+++ resolved
@@ -152,20 +152,16 @@
   @ClassOption(packagePrefix = "org.sosy_lab.cpachecker")
   private Class<? extends Refiner> refiner = null;
 
-<<<<<<< HEAD
-  @Option(description = "threshold (in ms) after which the CEGAR algorithm gives up refining (spurious) counterexamples")
+  @Option(secure=true, description = "threshold (in ms) after which the CEGAR algorithm gives up refining (spurious) counterexamples")
   private int stopRefiningThreshold = -1; //TODO maybe use ProgressObserver instead?
 
-  @Option(description = "maximum count of attempted refinements")
+  @Option(secure=true, description = "maximum count of attempted refinements")
   private int stopRefiningCount = -1;
 
-  @Option(description="do not refine after a reset of the CEGAR algorithm")
+  @Option(secure=true, description="do not refine after a reset of the CEGAR algorithm")
   private boolean noRefinementInFirstRun = false;
   
-  @Option(name="globalRefinement", description="Whether to do refinement immediately after finding an error state, or globally after the ARG has been unrolled completely.")
-=======
   @Option(secure=true, name="globalRefinement", description="Whether to do refinement immediately after finding an error state, or globally after the ARG has been unrolled completely.")
->>>>>>> 6490f765
   private boolean globalRefinement = false;
   private long startTime = 0;
   private int refinementCount = 0;
@@ -266,20 +262,16 @@
 
         // if there is any target state do refinement
         if (refinementNecessary(reached)) {
-<<<<<<< HEAD
           if ((stopRefiningThreshold == -1 || System.currentTimeMillis() - startTime <= stopRefiningThreshold) &&
               (stopRefiningCount == -1 || stopRefiningCount > refinementCount) &&
               !(resets == 0 && noRefinementInFirstRun)) {
             refinementCount++;
             refinementSuccessful = refine(reached);
+            refinedInPreviousIteration = true;
           } else {
             stats.timedOut = true;
           }
 
-=======
-          refinementSuccessful = refine(reached);
-          refinedInPreviousIteration = true;
->>>>>>> 6490f765
           // assert that reached set is free of target states,
           // if refinement was successful and initial reached set was empty (i.e. stopAfterError=true)
           if (refinementSuccessful && initialReachedSetSize == 1) {
