/*
 *  CPAchecker is a tool for configurable software verification.
 *  This file is part of CPAchecker.
 *
 *  Copyright (C) 2007-2012  Dirk Beyer
 *  All rights reserved.
 *
 *  Licensed under the Apache License, Version 2.0 (the "License");
 *  you may not use this file except in compliance with the License.
 *  You may obtain a copy of the License at
 *
 *      http://www.apache.org/licenses/LICENSE-2.0
 *
 *  Unless required by applicable law or agreed to in writing, software
 *  distributed under the License is distributed on an "AS IS" BASIS,
 *  WITHOUT WARRANTIES OR CONDITIONS OF ANY KIND, either express or implied.
 *  See the License for the specific language governing permissions and
 *  limitations under the License.
 *
 *
 *  CPAchecker web page:
 *    http://cpachecker.sosy-lab.org
 */
package org.sosy_lab.cpachecker.core.algorithm;

<<<<<<< HEAD
=======
import static com.google.common.collect.FluentIterable.from;
import static org.sosy_lab.cpachecker.util.AbstractStates.*;
import static org.sosy_lab.cpachecker.util.statistics.StatisticsUtils.div;

>>>>>>> 30d65383
import java.io.PrintStream;
import java.lang.reflect.InvocationTargetException;
import java.lang.reflect.Method;
import java.lang.reflect.Modifier;
import java.util.Collection;
import java.util.logging.Level;

import org.sosy_lab.common.AbstractMBean;
import org.sosy_lab.common.Classes;
import org.sosy_lab.common.Classes.UnexpectedCheckedException;
import org.sosy_lab.common.LogManager;
import org.sosy_lab.common.Timer;
import org.sosy_lab.common.configuration.ClassOption;
import org.sosy_lab.common.configuration.Configuration;
import org.sosy_lab.common.configuration.InvalidConfigurationException;
import org.sosy_lab.common.configuration.Option;
import org.sosy_lab.common.configuration.Options;
import org.sosy_lab.cpachecker.core.CPAcheckerResult.Result;
import org.sosy_lab.cpachecker.core.interfaces.ConfigurableProgramAnalysis;
import org.sosy_lab.cpachecker.core.interfaces.Refiner;
import org.sosy_lab.cpachecker.core.interfaces.Statistics;
import org.sosy_lab.cpachecker.core.interfaces.StatisticsProvider;
import org.sosy_lab.cpachecker.core.reachedset.ReachedSet;
import org.sosy_lab.cpachecker.exceptions.CPAException;
import org.sosy_lab.cpachecker.exceptions.InvalidComponentException;
import org.sosy_lab.cpachecker.exceptions.RefinementFailedException;
import org.sosy_lab.cpachecker.util.AbstractStates;

import com.google.common.base.Preconditions;
import com.google.common.base.Throwables;

@Options(prefix="cegar")
public class CEGARAlgorithm implements Algorithm, StatisticsProvider {

  private static class CEGARStatistics implements Statistics {

    private final Timer totalTimer = new Timer();
    private final Timer refinementTimer = new Timer();
    private final Timer gcTimer = new Timer();

    private volatile int countRefinements = 0;
    private int countSuccessfulRefinements = 0;
    private int countFailedRefinements = 0;
    private boolean timedOut = false;

    @Override
    public String getName() {
      return "CEGAR algorithm";
    }

    @Override
    public void printStatistics(PrintStream out, Result pResult,
        ReachedSet pReached) {

      out.println("Timed out: " + timedOut);
      out.println("Number of refinements:            " + countRefinements);

      if (countRefinements > 0) {
        out.println("Number of successful refinements: " + countSuccessfulRefinements);
        out.println("Number of failed refinements:     " + countFailedRefinements);
        out.println("");
        out.println("Total time for CEGAR algorithm:   " + totalTimer);
        out.println("Time for refinements:             " + refinementTimer);
        out.println("Average time for refinement:      " + refinementTimer.printAvgTime());
        out.println("Max time for refinement:          " + refinementTimer.printMaxTime());
        out.println("Time for garbage collection:      " + gcTimer);
      }
    }
  }

  private final CEGARStatistics stats = new CEGARStatistics();

  public static interface CEGARMXBean {
    int getNumberOfRefinements();
    int getSizeOfReachedSetBeforeLastRefinement();
    boolean isRefinementActive();
  }

  private class CEGARMBean extends AbstractMBean implements CEGARMXBean {
    public CEGARMBean() {
      super("org.sosy_lab.cpachecker:type=CEGAR", logger);
      register();
    }

    @Override
    public int getNumberOfRefinements() {
      return stats.countRefinements;
    }

    @Override
    public int getSizeOfReachedSetBeforeLastRefinement() {
      return sizeOfReachedSetBeforeRefinement;
    }

    @Override
    public boolean isRefinementActive() {
      return stats.refinementTimer.isRunning();
    }
  }

  private static final int GC_PERIOD = 100;
  private int gcCounter = 0;

  private volatile int sizeOfReachedSetBeforeRefinement = 0;

  @Option(name="refiner", required = true,
      description = "Which refinement algorithm to use? "
      + "(give class name, required for CEGAR) If the package name starts with "
      + "'org.sosy_lab.cpachecker.', this prefix can be omitted.")
  @ClassOption(packagePrefix = "org.sosy_lab.cpachecker")
  private Class<? extends Refiner> refiner = null;

<<<<<<< HEAD
  @Option(description = "completely restart analysis on refinement "
      + "by removing everything from the reached set")
  private boolean restartOnRefinement = false;

  @Option(description = "threshold (in ms) after which the CEGAR algorithm gives up refining (spurious) counterexamples")
  private int stopRefiningThreshold = -1; //TODO maybe use ProgressObserver instead?

  @Option(description = "maximum count of attempted refinements")
  private int stopRefiningCount = -1;

  @Option(description="do not refine after a reset of the CEGAR algorithm")
  private boolean noRefinementInFirstRun = false;
=======
  @Option(name="globalRefinement", description="Whether to do refinement immediately after finding an error state, or globally after the ARG has been unrolled completely.")
  private boolean globalRefinement = false;
>>>>>>> 30d65383

  private long startTime = 0;
  private int refinementCount = 0;
  private final LogManager logger;
  private final Algorithm algorithm;
  private final Refiner mRefiner;
  private int resets = 0;


  // TODO Copied from CPABuilder, should be refactored into a generic implementation
  private Refiner createInstance(ConfigurableProgramAnalysis pCpa) throws CPAException, InvalidConfigurationException {

    // get factory method
    Method factoryMethod;
    try {
      factoryMethod = refiner.getMethod("create", ConfigurableProgramAnalysis.class);
    } catch (NoSuchMethodException e) {
      throw new InvalidComponentException(refiner, "Refiner", "No public static method \"create\" with exactly one parameter of type ConfigurableProgramAnalysis.");
    }

    // verify signature
    if (!Modifier.isStatic(factoryMethod.getModifiers())) {
      throw new InvalidComponentException(refiner, "Refiner", "Factory method is not static");
    }

    String exception = Classes.verifyDeclaredExceptions(factoryMethod, CPAException.class, InvalidConfigurationException.class);
    if (exception != null) {
      throw new InvalidComponentException(refiner, "Refiner", "Factory method declares the unsupported checked exception " + exception + ".");
    }

    // invoke factory method
    Object refinerObj;
    try {
      refinerObj = factoryMethod.invoke(null, pCpa);

    } catch (IllegalAccessException e) {
      throw new InvalidComponentException(refiner, "Refiner", "Factory method is not public.");

    } catch (InvocationTargetException e) {
      Throwable cause = e.getCause();
      Throwables.propagateIfPossible(cause, CPAException.class, InvalidConfigurationException.class);

      throw new UnexpectedCheckedException("instantiation of refiner " + refiner.getSimpleName(), cause);
    }

    if ((refinerObj == null) || !(refinerObj instanceof Refiner)) {
      throw new InvalidComponentException(refiner, "Refiner", "Factory method did not return a Refiner instance.");
    }

    return (Refiner)refinerObj;
  }

  public CEGARAlgorithm(Algorithm algorithm, ConfigurableProgramAnalysis pCpa, Configuration config, LogManager logger) throws InvalidConfigurationException, CPAException {
    config.inject(this);
    this.algorithm = algorithm;
    this.logger = logger;

    mRefiner = createInstance(pCpa);
    new CEGARMBean(); // don't store it because we wouldn't know when to unregister anyway
  }

  /**
   * This constructor gets a Refiner object instead of generating it
   * from the refiner parameter.
   *
   * @param algorithm
   * @param pRefiner
   * @param config
   * @param logger
   * @throws InvalidConfigurationException
   * @throws CPAException
   */
  public CEGARAlgorithm(Algorithm algorithm, Refiner pRefiner, Configuration config, LogManager logger) throws InvalidConfigurationException, CPAException {
    config.inject(this);
    this.algorithm = algorithm;
    this.logger = logger;
    mRefiner = Preconditions.checkNotNull(pRefiner);
  }

  @Override
  public boolean run(ReachedSet reached) throws CPAException, InterruptedException {
    boolean isComplete        = true;
    int initialReachedSetSize = reached.size();
    
    stats.totalTimer.start();
    if (startTime == 0) {
      startTime = System.currentTimeMillis();
    }

    try {
      boolean refinementSuccessful;
      do {
        refinementSuccessful = false;
        
        // run algorithm
        isComplete &= algorithm.run(reached);

<<<<<<< HEAD
        // if the last state is a target state do refinement
        if (AbstractStates.isTargetState(reached.getLastState())) {
          if ((stopRefiningThreshold == -1 || System.currentTimeMillis() - startTime <= stopRefiningThreshold) &&
              (stopRefiningCount == -1 || stopRefiningCount > refinementCount) &&
              !(resets == 0 && noRefinementInFirstRun)) {
            refinementCount++;
            refinementSuccessful = refine(reached);
          } else {
            stats.timedOut = true;
=======
        // if there is any target state do refinement
        if (refinementNecessary(reached)) {

          refinementSuccessful = refine(reached);

          // assert that reached set is free of target states,
          // if refinement was successful and initial reached set was empty (i.e. stopAfterError=true) 
          if (refinementSuccessful && initialReachedSetSize == 1) {
            assert !from(reached).anyMatch(IS_TARGET_STATE);
>>>>>>> 30d65383
          }
        }

      } while (refinementSuccessful);

    } finally {
      stats.totalTimer.stop();
    }
    return isComplete;
  }

  private boolean refine(ReachedSet reached) throws CPAException, InterruptedException {
    logger.log(Level.FINE, "Error found, performing CEGAR");
    stats.countRefinements++;
    sizeOfReachedSetBeforeRefinement = reached.size();

    stats.refinementTimer.start();
    boolean refinementResult;
    try {
      refinementResult = mRefiner.performRefinement(reached);

    } catch (RefinementFailedException e) {
      stats.countFailedRefinements++;
      throw e;
    } finally {
      stats.refinementTimer.stop();
    }

    logger.log(Level.FINE, "Refinement successful:", refinementResult);

    if (refinementResult) {
      stats.countSuccessfulRefinements++;

      if (restartOnRefinement) {
        // TODO
      }

      runGC();
    }

    return refinementResult;
  }


  private void runGC() {
    if ((++gcCounter % GC_PERIOD) == 0) {
      stats.gcTimer.start();
      System.gc();
      gcCounter = 0;
      stats.gcTimer.stop();
    }
  }

  @Override
  public void collectStatistics(Collection<Statistics> pStatsCollection) {
    if (algorithm instanceof StatisticsProvider) {
      ((StatisticsProvider)algorithm).collectStatistics(pStatsCollection);
    }
    if (mRefiner instanceof StatisticsProvider) {
      ((StatisticsProvider)mRefiner).collectStatistics(pStatsCollection);
    }
    pStatsCollection.add(stats);
  }

  @Override
  public boolean reset() {
    startTime = 0;
    refinementCount = 0;
    resets++;
    return algorithm.reset();
  }
}<|MERGE_RESOLUTION|>--- conflicted
+++ resolved
@@ -2,7 +2,7 @@
  *  CPAchecker is a tool for configurable software verification.
  *  This file is part of CPAchecker.
  *
- *  Copyright (C) 2007-2012  Dirk Beyer
+ *  Copyright (C) 2007-2013  Dirk Beyer
  *  All rights reserved.
  *
  *  Licensed under the Apache License, Version 2.0 (the "License");
@@ -23,13 +23,10 @@
  */
 package org.sosy_lab.cpachecker.core.algorithm;
 
-<<<<<<< HEAD
-=======
 import static com.google.common.collect.FluentIterable.from;
 import static org.sosy_lab.cpachecker.util.AbstractStates.*;
 import static org.sosy_lab.cpachecker.util.statistics.StatisticsUtils.div;
 
->>>>>>> 30d65383
 import java.io.PrintStream;
 import java.lang.reflect.InvocationTargetException;
 import java.lang.reflect.Method;
@@ -56,7 +53,6 @@
 import org.sosy_lab.cpachecker.exceptions.CPAException;
 import org.sosy_lab.cpachecker.exceptions.InvalidComponentException;
 import org.sosy_lab.cpachecker.exceptions.RefinementFailedException;
-import org.sosy_lab.cpachecker.util.AbstractStates;
 
 import com.google.common.base.Preconditions;
 import com.google.common.base.Throwables;
@@ -68,13 +64,17 @@
 
     private final Timer totalTimer = new Timer();
     private final Timer refinementTimer = new Timer();
-    private final Timer gcTimer = new Timer();
 
     private volatile int countRefinements = 0;
     private int countSuccessfulRefinements = 0;
     private int countFailedRefinements = 0;
     private boolean timedOut = false;
 
+    private int maxReachedSizeBeforeRefinement = 0;
+    private int maxReachedSizeAfterRefinement = 0;
+    private long totalReachedSizeBeforeRefinement = 0;
+    private long totalReachedSizeAfterRefinement = 0;
+
     @Override
     public String getName() {
       return "CEGAR algorithm";
@@ -85,17 +85,20 @@
         ReachedSet pReached) {
 
       out.println("Timed out: " + timedOut);
-      out.println("Number of refinements:            " + countRefinements);
+      out.println("Number of refinements:                " + countRefinements);
 
       if (countRefinements > 0) {
-        out.println("Number of successful refinements: " + countSuccessfulRefinements);
-        out.println("Number of failed refinements:     " + countFailedRefinements);
+        out.println("Number of successful refinements:     " + countSuccessfulRefinements);
+        out.println("Number of failed refinements:         " + countFailedRefinements);
+        out.println("Max. size of reached set before ref.: " + maxReachedSizeBeforeRefinement);
+        out.println("Max. size of reached set after ref.:  " + maxReachedSizeAfterRefinement);
+        out.println("Avg. size of reached set before ref.: " + div(totalReachedSizeBeforeRefinement, countRefinements));
+        out.println("Avg. size of reached set after ref.:  " + div(totalReachedSizeAfterRefinement, countSuccessfulRefinements));
         out.println("");
         out.println("Total time for CEGAR algorithm:   " + totalTimer);
         out.println("Time for refinements:             " + refinementTimer);
         out.println("Average time for refinement:      " + refinementTimer.printAvgTime());
         out.println("Max time for refinement:          " + refinementTimer.printMaxTime());
-        out.println("Time for garbage collection:      " + gcTimer);
       }
     }
   }
@@ -129,9 +132,6 @@
       return stats.refinementTimer.isRunning();
     }
   }
-
-  private static final int GC_PERIOD = 100;
-  private int gcCounter = 0;
 
   private volatile int sizeOfReachedSetBeforeRefinement = 0;
 
@@ -142,11 +142,6 @@
   @ClassOption(packagePrefix = "org.sosy_lab.cpachecker")
   private Class<? extends Refiner> refiner = null;
 
-<<<<<<< HEAD
-  @Option(description = "completely restart analysis on refinement "
-      + "by removing everything from the reached set")
-  private boolean restartOnRefinement = false;
-
   @Option(description = "threshold (in ms) after which the CEGAR algorithm gives up refining (spurious) counterexamples")
   private int stopRefiningThreshold = -1; //TODO maybe use ProgressObserver instead?
 
@@ -155,13 +150,12 @@
 
   @Option(description="do not refine after a reset of the CEGAR algorithm")
   private boolean noRefinementInFirstRun = false;
-=======
+  
   @Option(name="globalRefinement", description="Whether to do refinement immediately after finding an error state, or globally after the ARG has been unrolled completely.")
   private boolean globalRefinement = false;
->>>>>>> 30d65383
-
   private long startTime = 0;
   private int refinementCount = 0;
+
   private final LogManager logger;
   private final Algorithm algorithm;
   private final Refiner mRefiner;
@@ -256,9 +250,8 @@
         // run algorithm
         isComplete &= algorithm.run(reached);
 
-<<<<<<< HEAD
-        // if the last state is a target state do refinement
-        if (AbstractStates.isTargetState(reached.getLastState())) {
+        // if there is any target state do refinement
+        if (refinementNecessary(reached)) {
           if ((stopRefiningThreshold == -1 || System.currentTimeMillis() - startTime <= stopRefiningThreshold) &&
               (stopRefiningCount == -1 || stopRefiningCount > refinementCount) &&
               !(resets == 0 && noRefinementInFirstRun)) {
@@ -266,17 +259,12 @@
             refinementSuccessful = refine(reached);
           } else {
             stats.timedOut = true;
-=======
-        // if there is any target state do refinement
-        if (refinementNecessary(reached)) {
-
-          refinementSuccessful = refine(reached);
+          }
 
           // assert that reached set is free of target states,
           // if refinement was successful and initial reached set was empty (i.e. stopAfterError=true) 
           if (refinementSuccessful && initialReachedSetSize == 1) {
             assert !from(reached).anyMatch(IS_TARGET_STATE);
->>>>>>> 30d65383
           }
         }
 
@@ -286,11 +274,24 @@
       stats.totalTimer.stop();
     }
     return isComplete;
+  }
+
+  private boolean refinementNecessary(ReachedSet reached) {
+    if (globalRefinement) {
+      // check other states
+      return from(reached).anyMatch(IS_TARGET_STATE);
+
+    } else {
+      // check only last state
+      return isTargetState(reached.getLastState());
+    }
   }
 
   private boolean refine(ReachedSet reached) throws CPAException, InterruptedException {
     logger.log(Level.FINE, "Error found, performing CEGAR");
     stats.countRefinements++;
+    stats.totalReachedSizeBeforeRefinement += reached.size();
+    stats.maxReachedSizeBeforeRefinement = Math.max(stats.maxReachedSizeBeforeRefinement, reached.size());
     sizeOfReachedSetBeforeRefinement = reached.size();
 
     stats.refinementTimer.start();
@@ -309,25 +310,11 @@
 
     if (refinementResult) {
       stats.countSuccessfulRefinements++;
-
-      if (restartOnRefinement) {
-        // TODO
-      }
-
-      runGC();
+      stats.totalReachedSizeAfterRefinement += reached.size();
+      stats.maxReachedSizeAfterRefinement = Math.max(stats.maxReachedSizeAfterRefinement, reached.size());
     }
 
     return refinementResult;
-  }
-
-
-  private void runGC() {
-    if ((++gcCounter % GC_PERIOD) == 0) {
-      stats.gcTimer.start();
-      System.gc();
-      gcCounter = 0;
-      stats.gcTimer.stop();
-    }
   }
 
   @Override
