/*
 *  CPAchecker is a tool for configurable software verification.
 *  This file is part of CPAchecker.
 *
 *  Copyright (C) 2007-2014  Dirk Beyer
 *  All rights reserved.
 *
 *  Licensed under the Apache License, Version 2.0 (the "License");
 *  you may not use this file except in compliance with the License.
 *  You may obtain a copy of the License at
 *
 *      http://www.apache.org/licenses/LICENSE-2.0
 *
 *  Unless required by applicable law or agreed to in writing, software
 *  distributed under the License is distributed on an "AS IS" BASIS,
 *  WITHOUT WARRANTIES OR CONDITIONS OF ANY KIND, either express or implied.
 *  See the License for the specific language governing permissions and
 *  limitations under the License.
 *
 *
 *  CPAchecker web page:
 *    http://cpachecker.sosy-lab.org
 */
package org.sosy_lab.cpachecker.util.predicates.smt;

import static org.sosy_lab.solver.api.SolverContext.ProverOptions.GENERATE_UNSAT_CORE;

import com.google.common.annotations.VisibleForTesting;
import com.google.common.base.Verify;
import com.google.common.collect.ImmutableMap;
import com.google.common.collect.ImmutableSet;
import com.google.common.collect.Maps;

import org.sosy_lab.common.ShutdownNotifier;
import org.sosy_lab.common.configuration.Configuration;
import org.sosy_lab.common.configuration.InvalidConfigurationException;
import org.sosy_lab.common.configuration.Option;
import org.sosy_lab.common.configuration.Options;
import org.sosy_lab.common.log.LogManager;
import org.sosy_lab.common.time.Timer;
import org.sosy_lab.cpachecker.core.interfaces.AnalysisCache;
import org.sosy_lab.cpachecker.util.predicates.interpolation.SeparateInterpolatingProverEnvironment;
import org.sosy_lab.cpachecker.util.predicates.ufCheckingProver.UFCheckingBasicProverEnvironment.UFCheckingProverOptions;
import org.sosy_lab.cpachecker.util.predicates.ufCheckingProver.UFCheckingInterpolatingProverEnvironmentWithAssumptions;
import org.sosy_lab.cpachecker.util.predicates.ufCheckingProver.UFCheckingProverEnvironment;
import org.sosy_lab.solver.SolverContextFactory;
import org.sosy_lab.solver.SolverContextFactory.Solvers;
import org.sosy_lab.solver.SolverException;
import org.sosy_lab.solver.api.BooleanFormula;
import org.sosy_lab.solver.api.Formula;
import org.sosy_lab.solver.api.FormulaManager;
import org.sosy_lab.solver.api.InterpolatingProverEnvironment;
import org.sosy_lab.solver.api.InterpolatingProverEnvironmentWithAssumptions;
import org.sosy_lab.solver.api.OptimizationProverEnvironment;
import org.sosy_lab.solver.api.ProverEnvironment;
import org.sosy_lab.solver.api.SolverContext;
import org.sosy_lab.solver.api.SolverContext.ProverOptions;

<<<<<<< HEAD
import java.util.HashMap;
import java.util.List;
import java.util.Map;
import java.util.Map.Entry;
import java.util.Set;

import javax.annotation.Nullable;

import edu.umd.cs.findbugs.annotations.SuppressFBWarnings;
=======
import com.google.common.annotations.VisibleForTesting;
import com.google.common.base.Supplier;
import com.google.common.base.Verify;
import com.google.common.collect.Maps;
>>>>>>> aaaa126a

/**
 * Encapsulation of an SMT solver.
 * This class is the central entry point to everything related to an SMT solver:
 * formula creation and manipulation (via the {@link #getFormulaManager()} method),
 * and checking for satisfiability (via the remaining methods).
 * In addition to the low-level methods provided by {@link FormulaManager},
 * this class and {@link FormulaManagerView} provide additional higher-level utility methods,
 * and additional features such as
 * replacing one SMT theory transparently with another,
 * or using different SMT solvers for different tasks such as solving and interpolation.
 */
@Options(deprecatedPrefix="cpa.predicate.solver", prefix="solver")
public final class Solver implements AnalysisCache, AutoCloseable {

  @Option(secure=true, name="checkUFs",
      description="improve sat-checks with additional constraints for UFs")
  private boolean checkUFs = false;

  @Option(secure = true, description = "Which SMT solver to use.")
  private Solvers solver = Solvers.SMTINTERPOL;

  @Option(
      secure = true,
      description =
          "Which solver to use specifically for interpolation (default is to use the main one)."
  )
  @SuppressFBWarnings(value = "RCN_REDUNDANT_NULLCHECK_OF_NULL_VALUE")
  private @Nullable Solvers interpolationSolver = null;

  @Option(secure=true,
  description="Extract and cache unsat cores for satisfiability checking")
  private boolean cacheUnsatCores = true;

  private final UFCheckingProverOptions ufCheckingProverOptions;

  private final Supplier<ShutdownNotifier> notifierSupplier;

  private final FormulaManagerView fmgr;
  private final BooleanFormulaManagerView bfmgr;

  private final SolverContext solvingContext;
  private final SolverContext interpolatingContext;

  private final Map<BooleanFormula, Boolean> unsatCache = Maps.newHashMap();

  /**
   * More complex unsat cache, grouped by an arbitrary key.
   *
   * <p>For each node, map a set of constraints to whether it is unsatisfiable
   * or satisfiable (maps to |true| <=> |UNSAT|).
   * If a set of constraints is satisfiable, any subset of it is also
   * satisfiable.
   * If a set of constraints is unsatisfiable, any superset of it is also
   * unsatisfiable.
   */
  private final Map<Object, Map<Set<BooleanFormula>, Boolean>>
      groupedUnsatCache = new HashMap<>();

  private final LogManager logger;

  // stats
  public final Timer solverTime = new Timer();
  public int satChecks = 0;
  public int trivialSatChecks = 0;
  public int cachedSatChecks = 0;

  /**
   * Please use {@link #create(Configuration, LogManager, ShutdownNotifier)} in normal code.
   * This constructor is primarily for test code.
   *
   * Please note that calling {@link #close()} on the returned instance
   * will also close the formula managers created by the passed {@link SolverContextFactory}.
   */
  @VisibleForTesting
  public Solver(SolverContextFactory pSolverFactory,
      Configuration config, LogManager pLogger,
      Supplier<ShutdownNotifier> pNotifierSupplier) throws InvalidConfigurationException {

    config.inject(this);

<<<<<<< HEAD
    if (solver.equals(interpolationSolver)) {
      // If interpolationSolver is not null, we use SeparateInterpolatingProverEnvironment
      // which copies formula from and to the main solver using string serialization.
      // We don't need this if the solvers are the same anyway.
      interpolationSolver = null;
    }

    solvingContext = pSolverFactory.generateContext(solver);

    // Instantiate another SMT solver for interpolation if requested.
    if (interpolationSolver != null) {
      interpolatingContext = pSolverFactory.generateContext(interpolationSolver);
    } else {
      interpolatingContext = solvingContext;
    }

=======
    notifierSupplier = pNotifierSupplier;
    solvingContext = pSolverFactory.getSolverContext();
    interpolatingContext = pSolverFactory.getSolverContextForInterpolation();
>>>>>>> aaaa126a
    fmgr = new FormulaManagerView(solvingContext.getFormulaManager(),
        config,
        pLogger
    );
    bfmgr = fmgr.getBooleanFormulaManager();
    logger = pLogger;

    if (checkUFs) {
      ufCheckingProverOptions = new UFCheckingProverOptions(config);
    } else {
      ufCheckingProverOptions = null;
    }
  }

  /**
   * Load and instantiate an SMT solver.
   * The returned instance should be closed by calling {@link #close}
   * when it is not used anymore.
   */
  public static Solver create(Configuration pConfig, LogManager pLogger,
      Supplier<ShutdownNotifier> pNotifierSupplier)
          throws InvalidConfigurationException {

    SolverContextFactory factory = new SolverContextFactory(pConfig, pLogger, pNotifierSupplier.get());
    return new Solver(factory, pConfig, pLogger, pNotifierSupplier);
  }

  public static Solver create(Configuration config, LogManager logger,
      final ShutdownNotifier pShutdownNotifier)
          throws InvalidConfigurationException {

    return create(config, logger, new Supplier<ShutdownNotifier>() {
      @Override
      public ShutdownNotifier get() {
        return pShutdownNotifier;
      }
    });
  }

  /**
   * Return the underlying {@link FormulaManagerView}
   * that can be used for creating and manipulating formulas.
   */
  public FormulaManagerView getFormulaManager() {
    return fmgr;
  }

  /**
   * Direct reference to the underlying SMT solver for more complicated queries.
<<<<<<< HEAD
   *
=======
   * This creates a fresh, new, environment in the solver.
   * This environment needs to be closed after it is used by calling {@link ProverEnvironment#close()}.
   * It is recommended to use the try-with-resources syntax.
   */
  public ProverEnvironment newProverEnvironment() {
    return newProverEnvironment(false, false, notifierSupplier.get());
  }

  /**
   * Direct reference to the underlying SMT solver for more complicated queries.
   * This creates a fresh, new, environment in the solver.
   * This environment needs to be closed after it is used by calling {@link ProverEnvironment#close()}.
   * It is recommended to use the try-with-resources syntax.
   *
   * The solver is told to enable model generation.
   */
  public ProverEnvironment newProverEnvironmentWithModelGeneration() {
    return newProverEnvironment(true, false, notifierSupplier.get());
  }

  /**
   * Direct reference to the underlying SMT solver for more complicated queries.
>>>>>>> aaaa126a
   * This creates a fresh, new, environment in the solver.
   * This environment needs to be closed after it is used by calling {@link ProverEnvironment#close()}.
   * It is recommended to use the try-with-resources syntax.
   */
<<<<<<< HEAD
  public ProverEnvironment newProverEnvironment(ProverOptions... options) {
    return newProverEnvironment0(options);
  }

  private ProverEnvironment newProverEnvironment0(ProverOptions... options) {
    ProverEnvironment pe = solvingContext
        .newProverEnvironment(options);
=======
  public ProverEnvironment newProverEnvironmentWithUnsatCoreGeneration() {
    return newProverEnvironment(false, true, notifierSupplier.get());
  }

  private ProverEnvironment newProverEnvironment(boolean generateModels, boolean generateUnsatCore,
      ShutdownNotifier pNotifier) {

    ProverEnvironment pe = solvingContext
        .newProverEnvironment(pNotifier, generateModels, generateUnsatCore);
>>>>>>> aaaa126a

    if (checkUFs) {
      pe = new UFCheckingProverEnvironment(logger, pe, fmgr, ufCheckingProverOptions);
    }

    pe = new ProverEnvironmentView(pe, fmgr.getFormulaWrappingHandler());

    return pe;
  }

  /**
   * Direct reference to the underlying SMT solver for interpolation queries.
   * This creates a fresh, new, environment in the solver.
   * This environment needs to be closed after it is used by calling {@link InterpolatingProverEnvironment#close()}.
   * It is recommended to use the try-with-resources syntax.
   */
  public InterpolatingProverEnvironmentWithAssumptions<?> newProverEnvironmentWithInterpolation() {
    InterpolatingProverEnvironment<?> ipe = interpolatingContext.newProverEnvironmentWithInterpolation();

    InterpolatingProverEnvironmentWithAssumptions<?> ipeA = (InterpolatingProverEnvironmentWithAssumptions<?>) ipe;

    if (solvingContext != interpolatingContext) {
      // If interpolatingContext is not the normal solver,
      // we use SeparateInterpolatingProverEnvironment
      // which copies formula back and forth using strings.
      // We don't need this if the solvers are the same anyway.
      ipeA = new SeparateInterpolatingProverEnvironment<>(
          solvingContext.getFormulaManager(),
          interpolatingContext.getFormulaManager(),
          ipeA
      );
    }

    if (checkUFs) {
      ipeA = new UFCheckingInterpolatingProverEnvironmentWithAssumptions<>(logger, ipeA, fmgr, ufCheckingProverOptions);
    }

    ipeA = new InterpolatingProverEnvironmentWithAssumptionsView<>(
        ipeA,
        fmgr.getFormulaWrappingHandler());

    return ipeA;
  }

  /**
   * Direct reference to the underlying SMT solver for optimization queries.
   * This creates a fresh, new, environment in the solver.
   * This environment needs to be closed after it is used by calling {@link OptimizationProverEnvironment#close()}.
   * It is recommended to use the try-with-resources syntax.
   */
  public OptimizationProverEnvironment newOptEnvironment() {
    OptimizationProverEnvironment environment = solvingContext.newOptimizationProverEnvironment();
    environment = new OptimizationProverEnvironmentView(environment, fmgr);
    return environment;
  }

  public OptimizationProverEnvironment newCachedOptEnvironment() {
    OptimizationProverEnvironment environment = solvingContext.newCachedOptimizationProverEnvironment();
    environment = new OptimizationProverEnvironmentView(environment, fmgr);
    return environment;
  }

  /**
   * Checks whether a formula is unsat.
   */
  public boolean isUnsat(BooleanFormula f) throws SolverException, InterruptedException {
    satChecks++;

    if (bfmgr.isTrue(f)) {
      trivialSatChecks++;
      return false;
    }
    if (bfmgr.isFalse(f)) {
      trivialSatChecks++;
      return true;
    }
    Boolean result = unsatCache.get(f);
    if (result != null) {
      cachedSatChecks++;
      return result;
    }

    solverTime.start();
    try {
      result = isUnsatUncached(f);

      unsatCache.put(f, result);
      return result;

    } finally {
      solverTime.stop();
    }
  }

  /**
   * Unsatisfiability check with more complex cache look up,
   * optionally based on unsat core.
   *
   * @param constraints Conjunction of formulas to test for satisfiability
   * @param cacheKey Key to group cached results under, usually CFANode
   *                 is a good candidate.
   * @return Whether {@code f} is unsatisfiable.
   */
  public boolean isUnsat(Set<BooleanFormula> constraints, Object cacheKey)
      throws InterruptedException, SolverException {
    solverTime.start();
    try {
      return isUnsat0(constraints, cacheKey);
    } finally {
      solverTime.stop();
    }
  }

  private boolean isUnsat0(Set<BooleanFormula> lemmas, Object cacheKey)
      throws InterruptedException, SolverException {
    satChecks++;

    Map<Set<BooleanFormula>, Boolean> stored = groupedUnsatCache.get(cacheKey);
    if (stored != null) {
      for (Entry<Set<BooleanFormula>, Boolean> isUnsatResults : stored
          .entrySet()) {
        Set<BooleanFormula> cachedConstraints = isUnsatResults.getKey();
        boolean cachedIsUnsat = isUnsatResults.getValue();

        if (cachedIsUnsat && lemmas.containsAll(cachedConstraints)) {

          // Any superset of unreachable constraints is unreachable.
          cachedSatChecks++;
          return true;
        } else if (!cachedIsUnsat &&
            cachedConstraints.containsAll(lemmas)) {

          // Any subset of reachable constraints is reachable.
          cachedSatChecks++;
          return false;
        }
      }
    }

    if (stored == null) {
      stored = new HashMap<>();
    } else {
      stored = new HashMap<>(stored);
    }

    ProverOptions opts[];
    if (cacheUnsatCores) {
      opts = new ProverOptions[]{GENERATE_UNSAT_CORE};
    } else {
      opts = new ProverOptions[0];
    }

    try (ProverEnvironment pe = newProverEnvironment(opts)){
      pe.push();
      for (BooleanFormula lemma : lemmas) {
        pe.addConstraint(lemma);
      }
      if (pe.isUnsat()) {
        if (cacheUnsatCores) {
          stored.put(ImmutableSet.copyOf(pe.getUnsatCore()), true);
        } else {
          stored.put(ImmutableSet.copyOf(lemmas), true);
        }
        return true;
      } else {
        stored.put(lemmas, false);
        return false;
      }
    } finally {
      groupedUnsatCache.put(cacheKey, ImmutableMap.copyOf(stored));
    }
  }

  /**
   * Helper function for UNSAT core generation.
   * Takes a single API call to perform.
   *
   * <p>Additionally, tries to give a "better" UNSAT core, by breaking up AND-
   * nodes into multiple constraints (thus an UNSAT core can contain only a
   * subset of some AND node).
   */
  public List<BooleanFormula> unsatCore(BooleanFormula constraints)
      throws SolverException, InterruptedException {

    try (ProverEnvironment prover = newProverEnvironment(GENERATE_UNSAT_CORE)) {
      for (BooleanFormula constraint : bfmgr.toConjunctionArgs(constraints, true)) {
        prover.addConstraint(constraint);
      }
      Verify.verify(prover.isUnsat());
      return prover.getUnsatCore();
    }
  }

  private boolean isUnsatUncached(BooleanFormula f) throws SolverException, InterruptedException {
    try (ProverEnvironment prover = newProverEnvironment()) {
      prover.push(f);
      return prover.isUnsat();
    }
  }

  /**
   * Checks whether a => b.
   * The result is cached.
   */
  public boolean implies(BooleanFormula a, BooleanFormula b) throws SolverException, InterruptedException {
    if (bfmgr.isFalse(a) || bfmgr.isTrue(b)) {
      satChecks++;
      trivialSatChecks++;
      return true;
    }
    if (a.equals(b)) {
      satChecks++;
      trivialSatChecks++;
      return true;
    }

    BooleanFormula f = bfmgr.not(bfmgr.implication(a, b));

    return isUnsat(f);
  }

  /**
   * Close this solver instance and all underlying formula managers.
   * This instance and any instance retrieved from it (including all {@link Formula}s)
   * may not be used anymore after closing.
   */
  @Override
  public void close() {
    // Reliably close both formula managers and re-throw exceptions,
    // such that no exception gets lost and both managers get closed.
    // Taken from https://stackoverflow.com/questions/24705055/wrapping-multiple-autocloseables
    // Guava has Closer, but it does not yet support AutoCloseables.
    Throwable t = null;
    try {
      solvingContext.close();
    } catch (Throwable t1) {
      t = t1;
      throw t1;
    } finally {
      if (solvingContext != interpolatingContext) {

        if (t != null) {
          try {
            interpolatingContext.close();
          } catch (Throwable t2) {
            t.addSuppressed(t2);
          }
        } else {
          interpolatingContext.close();
        }
      }
    }
  }

  public String getVersion() {
    return solvingContext.getVersion();
  }

  public String getInterpolatingVersion() {
    return interpolatingContext.getVersion();
  }

  /**
   * Populate the cache for unsatisfiability queries with a formula
   * that is known to be unsat.
   * @param unsat An unsatisfiable formula.
   */
  public void addUnsatisfiableFormulaToCache(BooleanFormula unsat) {
    if (unsatCache.containsKey(unsat) || bfmgr.isFalse(unsat)) {
      return;
    }
    try {
      assert isUnsatUncached(unsat) : "formula is sat: " + unsat;
    } catch (SolverException e) {
      throw new AssertionError(e);
    } catch (InterruptedException e) {
      Thread.currentThread().interrupt();
    }

    unsatCache.put(unsat, true);
  }

  @Override
  public void clearCaches() {
    if (unsatCache != null) {
      unsatCache.clear();
    }
  }
}<|MERGE_RESOLUTION|>--- conflicted
+++ resolved
@@ -23,13 +23,9 @@
  */
 package org.sosy_lab.cpachecker.util.predicates.smt;
 
-import static org.sosy_lab.solver.api.SolverContext.ProverOptions.GENERATE_UNSAT_CORE;
-
-import com.google.common.annotations.VisibleForTesting;
-import com.google.common.base.Verify;
-import com.google.common.collect.ImmutableMap;
-import com.google.common.collect.ImmutableSet;
-import com.google.common.collect.Maps;
+import java.util.Collections;
+import java.util.List;
+import java.util.Map;
 
 import org.sosy_lab.common.ShutdownNotifier;
 import org.sosy_lab.common.configuration.Configuration;
@@ -40,38 +36,25 @@
 import org.sosy_lab.common.time.Timer;
 import org.sosy_lab.cpachecker.core.interfaces.AnalysisCache;
 import org.sosy_lab.cpachecker.util.predicates.interpolation.SeparateInterpolatingProverEnvironment;
+import org.sosy_lab.cpachecker.util.predicates.smt.BooleanFormulaManagerView.ConjunctionSplitter;
 import org.sosy_lab.cpachecker.util.predicates.ufCheckingProver.UFCheckingBasicProverEnvironment.UFCheckingProverOptions;
 import org.sosy_lab.cpachecker.util.predicates.ufCheckingProver.UFCheckingInterpolatingProverEnvironmentWithAssumptions;
 import org.sosy_lab.cpachecker.util.predicates.ufCheckingProver.UFCheckingProverEnvironment;
 import org.sosy_lab.solver.SolverContextFactory;
-import org.sosy_lab.solver.SolverContextFactory.Solvers;
 import org.sosy_lab.solver.SolverException;
 import org.sosy_lab.solver.api.BooleanFormula;
 import org.sosy_lab.solver.api.Formula;
 import org.sosy_lab.solver.api.FormulaManager;
 import org.sosy_lab.solver.api.InterpolatingProverEnvironment;
 import org.sosy_lab.solver.api.InterpolatingProverEnvironmentWithAssumptions;
-import org.sosy_lab.solver.api.OptimizationProverEnvironment;
+import org.sosy_lab.solver.api.OptEnvironment;
 import org.sosy_lab.solver.api.ProverEnvironment;
 import org.sosy_lab.solver.api.SolverContext;
-import org.sosy_lab.solver.api.SolverContext.ProverOptions;
-
-<<<<<<< HEAD
-import java.util.HashMap;
-import java.util.List;
-import java.util.Map;
-import java.util.Map.Entry;
-import java.util.Set;
-
-import javax.annotation.Nullable;
-
-import edu.umd.cs.findbugs.annotations.SuppressFBWarnings;
-=======
+
 import com.google.common.annotations.VisibleForTesting;
 import com.google.common.base.Supplier;
 import com.google.common.base.Verify;
 import com.google.common.collect.Maps;
->>>>>>> aaaa126a
 
 /**
  * Encapsulation of an SMT solver.
@@ -91,21 +74,6 @@
       description="improve sat-checks with additional constraints for UFs")
   private boolean checkUFs = false;
 
-  @Option(secure = true, description = "Which SMT solver to use.")
-  private Solvers solver = Solvers.SMTINTERPOL;
-
-  @Option(
-      secure = true,
-      description =
-          "Which solver to use specifically for interpolation (default is to use the main one)."
-  )
-  @SuppressFBWarnings(value = "RCN_REDUNDANT_NULLCHECK_OF_NULL_VALUE")
-  private @Nullable Solvers interpolationSolver = null;
-
-  @Option(secure=true,
-  description="Extract and cache unsat cores for satisfiability checking")
-  private boolean cacheUnsatCores = true;
-
   private final UFCheckingProverOptions ufCheckingProverOptions;
 
   private final Supplier<ShutdownNotifier> notifierSupplier;
@@ -117,19 +85,6 @@
   private final SolverContext interpolatingContext;
 
   private final Map<BooleanFormula, Boolean> unsatCache = Maps.newHashMap();
-
-  /**
-   * More complex unsat cache, grouped by an arbitrary key.
-   *
-   * <p>For each node, map a set of constraints to whether it is unsatisfiable
-   * or satisfiable (maps to |true| <=> |UNSAT|).
-   * If a set of constraints is satisfiable, any subset of it is also
-   * satisfiable.
-   * If a set of constraints is unsatisfiable, any superset of it is also
-   * unsatisfiable.
-   */
-  private final Map<Object, Map<Set<BooleanFormula>, Boolean>>
-      groupedUnsatCache = new HashMap<>();
 
   private final LogManager logger;
 
@@ -153,28 +108,9 @@
 
     config.inject(this);
 
-<<<<<<< HEAD
-    if (solver.equals(interpolationSolver)) {
-      // If interpolationSolver is not null, we use SeparateInterpolatingProverEnvironment
-      // which copies formula from and to the main solver using string serialization.
-      // We don't need this if the solvers are the same anyway.
-      interpolationSolver = null;
-    }
-
-    solvingContext = pSolverFactory.generateContext(solver);
-
-    // Instantiate another SMT solver for interpolation if requested.
-    if (interpolationSolver != null) {
-      interpolatingContext = pSolverFactory.generateContext(interpolationSolver);
-    } else {
-      interpolatingContext = solvingContext;
-    }
-
-=======
     notifierSupplier = pNotifierSupplier;
     solvingContext = pSolverFactory.getSolverContext();
     interpolatingContext = pSolverFactory.getSolverContextForInterpolation();
->>>>>>> aaaa126a
     fmgr = new FormulaManagerView(solvingContext.getFormulaManager(),
         config,
         pLogger
@@ -224,9 +160,6 @@
 
   /**
    * Direct reference to the underlying SMT solver for more complicated queries.
-<<<<<<< HEAD
-   *
-=======
    * This creates a fresh, new, environment in the solver.
    * This environment needs to be closed after it is used by calling {@link ProverEnvironment#close()}.
    * It is recommended to use the try-with-resources syntax.
@@ -249,20 +182,12 @@
 
   /**
    * Direct reference to the underlying SMT solver for more complicated queries.
->>>>>>> aaaa126a
    * This creates a fresh, new, environment in the solver.
    * This environment needs to be closed after it is used by calling {@link ProverEnvironment#close()}.
    * It is recommended to use the try-with-resources syntax.
-   */
-<<<<<<< HEAD
-  public ProverEnvironment newProverEnvironment(ProverOptions... options) {
-    return newProverEnvironment0(options);
-  }
-
-  private ProverEnvironment newProverEnvironment0(ProverOptions... options) {
-    ProverEnvironment pe = solvingContext
-        .newProverEnvironment(options);
-=======
+   *
+   * The solver is told to enable unsat-core generation.
+   */
   public ProverEnvironment newProverEnvironmentWithUnsatCoreGeneration() {
     return newProverEnvironment(false, true, notifierSupplier.get());
   }
@@ -272,13 +197,10 @@
 
     ProverEnvironment pe = solvingContext
         .newProverEnvironment(pNotifier, generateModels, generateUnsatCore);
->>>>>>> aaaa126a
 
     if (checkUFs) {
       pe = new UFCheckingProverEnvironment(logger, pe, fmgr, ufCheckingProverOptions);
     }
-
-    pe = new ProverEnvironmentView(pe, fmgr.getFormulaWrappingHandler());
 
     return pe;
   }
@@ -310,28 +232,18 @@
       ipeA = new UFCheckingInterpolatingProverEnvironmentWithAssumptions<>(logger, ipeA, fmgr, ufCheckingProverOptions);
     }
 
-    ipeA = new InterpolatingProverEnvironmentWithAssumptionsView<>(
-        ipeA,
-        fmgr.getFormulaWrappingHandler());
-
     return ipeA;
   }
 
   /**
    * Direct reference to the underlying SMT solver for optimization queries.
    * This creates a fresh, new, environment in the solver.
-   * This environment needs to be closed after it is used by calling {@link OptimizationProverEnvironment#close()}.
+   * This environment needs to be closed after it is used by calling {@link OptEnvironment#close()}.
    * It is recommended to use the try-with-resources syntax.
    */
-  public OptimizationProverEnvironment newOptEnvironment() {
-    OptimizationProverEnvironment environment = solvingContext.newOptimizationProverEnvironment();
-    environment = new OptimizationProverEnvironmentView(environment, fmgr);
-    return environment;
-  }
-
-  public OptimizationProverEnvironment newCachedOptEnvironment() {
-    OptimizationProverEnvironment environment = solvingContext.newCachedOptimizationProverEnvironment();
-    environment = new OptimizationProverEnvironmentView(environment, fmgr);
+  public OptEnvironment newOptEnvironment() {
+    OptEnvironment environment = solvingContext.newOptEnvironment();
+    environment = new OptEnvironmentView(environment, fmgr);
     return environment;
   }
 
@@ -364,85 +276,6 @@
 
     } finally {
       solverTime.stop();
-    }
-  }
-
-  /**
-   * Unsatisfiability check with more complex cache look up,
-   * optionally based on unsat core.
-   *
-   * @param constraints Conjunction of formulas to test for satisfiability
-   * @param cacheKey Key to group cached results under, usually CFANode
-   *                 is a good candidate.
-   * @return Whether {@code f} is unsatisfiable.
-   */
-  public boolean isUnsat(Set<BooleanFormula> constraints, Object cacheKey)
-      throws InterruptedException, SolverException {
-    solverTime.start();
-    try {
-      return isUnsat0(constraints, cacheKey);
-    } finally {
-      solverTime.stop();
-    }
-  }
-
-  private boolean isUnsat0(Set<BooleanFormula> lemmas, Object cacheKey)
-      throws InterruptedException, SolverException {
-    satChecks++;
-
-    Map<Set<BooleanFormula>, Boolean> stored = groupedUnsatCache.get(cacheKey);
-    if (stored != null) {
-      for (Entry<Set<BooleanFormula>, Boolean> isUnsatResults : stored
-          .entrySet()) {
-        Set<BooleanFormula> cachedConstraints = isUnsatResults.getKey();
-        boolean cachedIsUnsat = isUnsatResults.getValue();
-
-        if (cachedIsUnsat && lemmas.containsAll(cachedConstraints)) {
-
-          // Any superset of unreachable constraints is unreachable.
-          cachedSatChecks++;
-          return true;
-        } else if (!cachedIsUnsat &&
-            cachedConstraints.containsAll(lemmas)) {
-
-          // Any subset of reachable constraints is reachable.
-          cachedSatChecks++;
-          return false;
-        }
-      }
-    }
-
-    if (stored == null) {
-      stored = new HashMap<>();
-    } else {
-      stored = new HashMap<>(stored);
-    }
-
-    ProverOptions opts[];
-    if (cacheUnsatCores) {
-      opts = new ProverOptions[]{GENERATE_UNSAT_CORE};
-    } else {
-      opts = new ProverOptions[0];
-    }
-
-    try (ProverEnvironment pe = newProverEnvironment(opts)){
-      pe.push();
-      for (BooleanFormula lemma : lemmas) {
-        pe.addConstraint(lemma);
-      }
-      if (pe.isUnsat()) {
-        if (cacheUnsatCores) {
-          stored.put(ImmutableSet.copyOf(pe.getUnsatCore()), true);
-        } else {
-          stored.put(ImmutableSet.copyOf(lemmas), true);
-        }
-        return true;
-      } else {
-        stored.put(lemmas, false);
-        return false;
-      }
-    } finally {
-      groupedUnsatCache.put(cacheKey, ImmutableMap.copyOf(stored));
     }
   }
 
@@ -454,15 +287,32 @@
    * nodes into multiple constraints (thus an UNSAT core can contain only a
    * subset of some AND node).
    */
-  public List<BooleanFormula> unsatCore(BooleanFormula constraints)
+  public List<BooleanFormula> unsatCore(Iterable<BooleanFormula> constraints)
       throws SolverException, InterruptedException {
 
-    try (ProverEnvironment prover = newProverEnvironment(GENERATE_UNSAT_CORE)) {
-      for (BooleanFormula constraint : bfmgr.toConjunctionArgs(constraints, true)) {
-        prover.addConstraint(constraint);
+    try (ProverEnvironment prover = newProverEnvironmentWithUnsatCoreGeneration()) {
+      for (BooleanFormula constraint : constraints) {
+        addConstraint(constraint);
       }
       Verify.verify(prover.isUnsat());
       return prover.getUnsatCore();
+    }
+  }
+
+  /**
+   * Helper function: add the constraint, OR, if the constraint is an AND-node,
+   * add children one by one. Keep going recursively.
+   */
+  private void addConstraint(BooleanFormula constraint) {
+
+    List<BooleanFormula> splittedConjunction = bfmgr.visit(new ConjunctionSplitter(fmgr), constraint);
+    if (splittedConjunction == null) {
+      // in this case, we could not split the constraint and use it "as is".
+      splittedConjunction = Collections.singletonList(constraint);
+    }
+
+    for (BooleanFormula f : splittedConjunction) {
+      addConstraint(f);
     }
   }
 
@@ -500,7 +350,7 @@
    * may not be used anymore after closing.
    */
   @Override
-  public void close() {
+  public void close() throws Exception {
     // Reliably close both formula managers and re-throw exceptions,
     // such that no exception gets lost and both managers get closed.
     // Taken from https://stackoverflow.com/questions/24705055/wrapping-multiple-autocloseables
