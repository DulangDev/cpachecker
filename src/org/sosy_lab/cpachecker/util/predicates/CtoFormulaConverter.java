/*
 *  CPAchecker is a tool for configurable software verification.
 *  This file is part of CPAchecker.
 *
 *  Copyright (C) 2007-2011  Dirk Beyer
 *  All rights reserved.
 *
 *  Licensed under the Apache License, Version 2.0 (the "License");
 *  you may not use this file except in compliance with the License.
 *  You may obtain a copy of the License at
 *
 *      http://www.apache.org/licenses/LICENSE-2.0
 *
 *  Unless required by applicable law or agreed to in writing, software
 *  distributed under the License is distributed on an "AS IS" BASIS,
 *  WITHOUT WARRANTIES OR CONDITIONS OF ANY KIND, either express or implied.
 *  See the License for the specific language governing permissions and
 *  limitations under the License.
 *
 *
 *  CPAchecker web page:
 *    http://cpachecker.sosy-lab.org
 */
package org.sosy_lab.cpachecker.util.predicates;

import java.util.ArrayList;
import java.util.HashMap;
import java.util.HashSet;
import java.util.LinkedList;
import java.util.List;
import java.util.Map;
import java.util.Set;
import java.util.logging.Level;
import java.util.regex.Pattern;

import org.sosy_lab.common.LogManager;
import org.sosy_lab.common.configuration.Configuration;
import org.sosy_lab.common.configuration.InvalidConfigurationException;
import org.sosy_lab.common.configuration.Option;
import org.sosy_lab.common.configuration.Options;
import org.sosy_lab.cpachecker.cfa.ast.DefaultExpressionVisitor;
import org.sosy_lab.cpachecker.cfa.ast.Defaults;
import org.sosy_lab.cpachecker.cfa.ast.ForwardingExpressionVisitor;
import org.sosy_lab.cpachecker.cfa.ast.IASTArraySubscriptExpression;
import org.sosy_lab.cpachecker.cfa.ast.IASTArrayTypeSpecifier;
import org.sosy_lab.cpachecker.cfa.ast.IASTAssignment;
import org.sosy_lab.cpachecker.cfa.ast.IASTBinaryExpression;
import org.sosy_lab.cpachecker.cfa.ast.IASTBinaryExpression.BinaryOperator;
import org.sosy_lab.cpachecker.cfa.ast.IASTCastExpression;
import org.sosy_lab.cpachecker.cfa.ast.IASTCharLiteralExpression;
import org.sosy_lab.cpachecker.cfa.ast.IASTCompositeTypeSpecifier;
import org.sosy_lab.cpachecker.cfa.ast.IASTDeclaration;
import org.sosy_lab.cpachecker.cfa.ast.IASTElaboratedTypeSpecifier;
import org.sosy_lab.cpachecker.cfa.ast.IASTEnumerationSpecifier;
import org.sosy_lab.cpachecker.cfa.ast.IASTEnumerationSpecifier.IASTEnumerator;
import org.sosy_lab.cpachecker.cfa.ast.IASTExpression;
import org.sosy_lab.cpachecker.cfa.ast.IASTExpressionAssignmentStatement;
import org.sosy_lab.cpachecker.cfa.ast.IASTExpressionStatement;
import org.sosy_lab.cpachecker.cfa.ast.IASTFieldReference;
import org.sosy_lab.cpachecker.cfa.ast.IASTFloatLiteralExpression;
import org.sosy_lab.cpachecker.cfa.ast.IASTFunctionCall;
import org.sosy_lab.cpachecker.cfa.ast.IASTFunctionCallAssignmentStatement;
import org.sosy_lab.cpachecker.cfa.ast.IASTFunctionCallExpression;
import org.sosy_lab.cpachecker.cfa.ast.IASTFunctionCallStatement;
import org.sosy_lab.cpachecker.cfa.ast.IASTFunctionTypeSpecifier;
import org.sosy_lab.cpachecker.cfa.ast.IASTIdExpression;
import org.sosy_lab.cpachecker.cfa.ast.IASTInitializer;
import org.sosy_lab.cpachecker.cfa.ast.IASTInitializerExpression;
import org.sosy_lab.cpachecker.cfa.ast.IASTIntegerLiteralExpression;
import org.sosy_lab.cpachecker.cfa.ast.IASTNamedTypeSpecifier;
import org.sosy_lab.cpachecker.cfa.ast.IASTNode;
import org.sosy_lab.cpachecker.cfa.ast.IASTParameterDeclaration;
import org.sosy_lab.cpachecker.cfa.ast.IASTPointerTypeSpecifier;
import org.sosy_lab.cpachecker.cfa.ast.IASTRightHandSide;
import org.sosy_lab.cpachecker.cfa.ast.IASTSimpleDeclSpecifier;
import org.sosy_lab.cpachecker.cfa.ast.IASTSimpleDeclaration;
import org.sosy_lab.cpachecker.cfa.ast.IASTStringLiteralExpression;
import org.sosy_lab.cpachecker.cfa.ast.IASTTypeIdExpression;
import org.sosy_lab.cpachecker.cfa.ast.IASTTypeIdExpression.TypeIdOperator;
import org.sosy_lab.cpachecker.cfa.ast.IASTUnaryExpression;
import org.sosy_lab.cpachecker.cfa.ast.IASTUnaryExpression.UnaryOperator;
import org.sosy_lab.cpachecker.cfa.ast.IComplexType;
import org.sosy_lab.cpachecker.cfa.ast.IType;
import org.sosy_lab.cpachecker.cfa.ast.ITypedef;
import org.sosy_lab.cpachecker.cfa.ast.RightHandSideVisitor;
import org.sosy_lab.cpachecker.cfa.ast.StatementVisitor;
import org.sosy_lab.cpachecker.cfa.ast.StorageClass;
import org.sosy_lab.cpachecker.cfa.objectmodel.CFAEdge;
import org.sosy_lab.cpachecker.cfa.objectmodel.CFAEdgeType;
import org.sosy_lab.cpachecker.cfa.objectmodel.c.AssumeEdge;
import org.sosy_lab.cpachecker.cfa.objectmodel.c.CallToReturnEdge;
import org.sosy_lab.cpachecker.cfa.objectmodel.c.DeclarationEdge;
import org.sosy_lab.cpachecker.cfa.objectmodel.c.FunctionCallEdge;
import org.sosy_lab.cpachecker.cfa.objectmodel.c.FunctionDefinitionNode;
import org.sosy_lab.cpachecker.cfa.objectmodel.c.FunctionReturnEdge;
import org.sosy_lab.cpachecker.cfa.objectmodel.c.ReturnStatementEdge;
import org.sosy_lab.cpachecker.cfa.objectmodel.c.StatementEdge;
import org.sosy_lab.cpachecker.exceptions.CPATransferException;
import org.sosy_lab.cpachecker.exceptions.UnrecognizedCCodeException;
import org.sosy_lab.cpachecker.exceptions.UnrecognizedCFAEdgeException;
import org.sosy_lab.cpachecker.exceptions.UnsupportedCCodeException;
import org.sosy_lab.cpachecker.util.MachineModel;
import org.sosy_lab.cpachecker.util.predicates.SSAMap.SSAMapBuilder;
import org.sosy_lab.cpachecker.util.predicates.interfaces.Formula;
import org.sosy_lab.cpachecker.util.predicates.interfaces.FormulaList;

import com.google.common.collect.ImmutableMap;
import com.google.common.collect.ImmutableSet;

/**
 * Class containing all the code that converts C code into a formula.
 */
@Options(prefix="cpa.predicate")
public class CtoFormulaConverter {

  @Option(description="add special information to formulas about non-deterministic functions")
  protected boolean useNondetFlags = false;

  @Option(description="initialize all variables to 0 when they are declared")
  private boolean initAllVars = false;

  // if true, handle lvalues as *x, &x, s.x, etc. using UIFs. If false, just
  // use variables
  @Option(name="mathsat.lvalsAsUIFs",
      description="use uninterpreted functions for *, & and array access")
  private boolean lvalsAsUif = false;

  @Option(description="list of functions that should be considered as giving "
    + "a non-deterministic return value\n Only predicate analysis honors this option. "
    + "If you specify this option, the default values are not added automatically "
    + "to the list, so you need to specify them explicitly if you need them. "
    + "Mentioning a function in this list has only an effect, if it is an "
    + "'external function', i.e., no source is given in the code for this function.")
  private Set<String> nondetFunctions = ImmutableSet.of(
      "malloc", "__kmalloc", "kzalloc",
      "sscanf",
      "int_nondet", "nondet_int", "random", "__VERIFIER_nondet_int", "__VERIFIER_nondet_pointer",
      "__VERIFIER_nondet_short", "__VERIFIER_nondet_char", "__VERIFIER_nondet_float"
      );

  @Option(description = "the machine model used for functions sizeof and alignof")
  private MachineModel machineModel = MachineModel.LINUX32;

  @Option(description = "handle Pointers")
  private boolean handlePointerAliasing = false;

  @Option(description = "list of functions that provide new memory on the heap."
    + " This is only used, when handling of pointers is enabled.")
  private Set<String> memoryAllocationFunctions = ImmutableSet.of(
      "malloc", "__kmalloc", "kzalloc"
      );

  // list of functions that are pure (no side-effects)
  private static final Set<String> PURE_EXTERNAL_FUNCTIONS
      = ImmutableSet.of("__assert_fail", "free", "kfree",
          "fprintf", "printf", "puts", "printk", "sprintf", "swprintf",
          "strcasecmp", "strchr", "strcmp", "strlen", "strncmp", "strrchr", "strstr"
          );

  // set of functions that may not appear in the source code
  // the value of the map entry is the explanation for the user
  private static final Map<String, String> UNSUPPORTED_FUNCTIONS
      = ImmutableMap.of("pthread_create", "threads");

  //names for special variables needed to deal with functions
  private static final String VAR_RETURN_NAME = "__retval__";
  private static final String OP_ADDRESSOF_NAME = "__ptrAmp__";
  private static final String OP_STAR_NAME = "__ptrStar__";
  private static final String OP_ARRAY_SUBSCRIPT = "__array__";
  public static final String NONDET_VARIABLE = "__nondet__";
  public static final String NONDET_FLAG_VARIABLE = NONDET_VARIABLE + "flag__";

  /** The prefix used for variables representing memory locations. */
  private static final String MEMORY_ADDRESS_VARIABLE_PREFIX = "&";

<<<<<<< HEAD
=======
  /**
   * The prefix used for memory locations derived from malloc calls.
   * (Must start with {@link MEMORY_ADDRESS_VARIABLE_PREFIX}.)
   */
  private static final String MALLOC_VARIABLE_PREFIX =
      MEMORY_ADDRESS_VARIABLE_PREFIX + "#";

>>>>>>> e8c1526a
  /** The variable name that's used to store the malloc counter in the SSAMap. */
  private static final String MALLOC_COUNTER_VARIABLE_NAME = "#malloc";

  private final Set<String> printedWarnings = new HashSet<String>();

  private final Map<String, Formula> stringLitToFormula = new HashMap<String, Formula>();
  private int nextStringLitIndex = 0;

  protected final ExtendedFormulaManager fmgr;
  protected final LogManager logger;

  private static final int                 VARIABLE_UNSET          = -1;
  private static final int                 VARIABLE_UNINITIALIZED  = 2;

  public CtoFormulaConverter(Configuration config, ExtendedFormulaManager fmgr, LogManager logger) throws InvalidConfigurationException {
    config.inject(this, CtoFormulaConverter.class);

    this.fmgr = fmgr;
    this.logger = logger;
  }

  private void warnUnsafeVar(IASTExpression exp) {
    logDebug("Unhandled expression treated as free variable", exp);
  }

  private void warnUnsafeAssignment() {
    log(Level.WARNING, "Program contains array, pointer, or field access; analysis is imprecise in case of aliasing.");
  }

  private String getLogMessage(String msg, IASTNode astNode) {
    return "Line " + astNode.getFileLocation().getStartingLineNumber()
            + ": " + msg
            + ": " + astNode.getRawSignature();
  }

  private String getLogMessage(String msg, CFAEdge edge) {
    return "Line " + edge.getLineNumber()
            + ": " + msg
            + ": " + edge.getRawStatement();
  }

  private void logDebug(String msg, IASTNode astNode) {
    if (logger.wouldBeLogged(Level.ALL)) {
      logger.log(Level.ALL, getLogMessage(msg, astNode));
    }
  }

  private void logDebug(String msg, CFAEdge edge) {
    if (logger.wouldBeLogged(Level.ALL)) {
      logger.log(Level.ALL, getLogMessage(msg, edge));
    }
  }

  private void log(Level level, String msg) {
    if (logger.wouldBeLogged(level)
        && printedWarnings.add(msg)) {

      logger.log(level, msg);
    }
  }

  /** Looks up the variable name in the current namespace. */
  private String scopedIfNecessary(IASTIdExpression var, String function) {
    IASTSimpleDeclaration decl = var.getDeclaration();
    boolean isGlobal = false;
    if (decl instanceof IASTDeclaration) {
      isGlobal = ((IASTDeclaration)decl).isGlobal();
    }

    if (isGlobal) {
      return var.getName();
    } else {
      return scoped(var.getName(), function);
    }
  }

  // prefixes function to variable name
  // Call only if you are sure you have a local variable!
  private static String scoped(String var, String function) {
    return function + "::" + var;
  }

  private static String exprToVarName(IASTExpression e) {
    return e.getRawSignature().replaceAll("[ \n\t]", "");
  }

  private String getTypeName(final IType tp) {

    if (tp instanceof IASTPointerTypeSpecifier) {
      return getTypeName(((IASTPointerTypeSpecifier)tp).getType());

    } else if (tp instanceof ITypedef) {
      return getTypeName(((ITypedef)tp).getType());

    } else if (tp instanceof IComplexType){
      return ((IComplexType)tp).getName();

    } else {
      throw new AssertionError("wrong type");
    }
  }

  /**
   * Produces a fresh new SSA index for an assignment
   * and updates the SSA map.
   */
  private int makeFreshIndex(String varName, SSAMapBuilder ssa) {
    int idx = ssa.getIndex(varName);
    if (idx > 0) {
      idx = idx+1;
    } else {
      idx = VARIABLE_UNINITIALIZED; // AG - IMPORTANT!!! We must start from 2 and
      // not from 1, because this is an assignment,
      // so the SSA index must be fresh.
    }
    ssa.setIndex(varName, idx);
    return idx;
  }

  private int getIndex(String var, SSAMapBuilder ssa) {
    int idx = ssa.getIndex(var);
    if (idx <= 0) {
      logger.log(Level.ALL, "WARNING: Auto-instantiating variable:", var);
      idx = 1;
      ssa.setIndex(var, idx);
    }
    return idx;
  }

  /**
   * Produces a fresh new SSA index for the left-hand side of an assignment
   * and updates the SSA map.
   */
  private int makeLvalIndex(String varName, FormulaList args, SSAMapBuilder ssa) {
    int idx = ssa.getIndex(varName, args);
    if (idx > 0) {
      idx = idx+1;
    } else {
      idx = VARIABLE_UNINITIALIZED; // AG - IMPORTANT!!! We must start from 2 and
      // not from 1, because this is an assignment,
      // so the SSA index must be fresh. If we use 1
      // here, we will have troubles later when
      // shifting indices
    }
    ssa.setIndex(varName, args, idx);
    return idx;
  }

  /**
   * Create a formula for a given variable, which is assumed to be constant.
   * This method does not handle scoping!
   */
  private Formula makeConstant(String var, SSAMapBuilder ssa) {
    // TODO better use variables without index (this piece of code prevents
    // SSAMapBuilder from checking for strict monotony)
    int idx = ssa.getIndex(var);
    assert idx <= 1 : var + " is assumed to be constant there was an assignment to it";
    if (idx != 1) {
      ssa.setIndex(var, 1); // set index so that predicates will be instantiated correctly
    }
    return fmgr.makeVariable(var, 1);
  }

  /**
   * Create a formula for a given variable.
   * This method does not handle scoping and the NON_DET_VARIABLE!
   */
  private Formula makeVariable(String varName, SSAMapBuilder ssa) {
    int idx = getIndex(varName, ssa);
    return fmgr.makeVariable(varName, idx);
  }

  /**
   * Create a formula for a given variable with a fresh index for the left-hand
   * side of an assignment.
   * This method does not handle scoping and the NON_DET_VARIABLE!
   */
  private Formula makeFreshVariable(String varName, SSAMapBuilder ssa) {
    int idx = makeFreshIndex(varName, ssa);
    return fmgr.makeVariable(varName, idx);
  }

  /** Returns the pointer variable belonging to a given IdExpression */
  private Formula makePointerVariable(IASTIdExpression expr, String function,
      SSAMapBuilder ssa) {
    String pVarName = makePointerVariableName(expr, function, ssa);
    return makeVariable(pVarName, ssa);
  }

  /** Takes a (scoped) variable name and returns the pointer variable name. */
  private static String makePointerMask(String scopedId, SSAMapBuilder ssa) {
    return "*<" + scopedId + "," + ssa.getIndex(scopedId) + ">";
  }

  /**
   * Takes a pointer variable name and returns the name of the associated
   * variable.
   */
  private static String removePointerMask(String pointerVariable) {
    assert (isPointerVariable(pointerVariable));

    return pointerVariable.substring(2, pointerVariable.indexOf(','));
  }

  /** Returns the pointer variable name corresponding to a given IdExpression */
  private String makePointerVariableName(IASTIdExpression expr,
      String function, SSAMapBuilder ssa) {

    String scopedId = scopedIfNecessary(expr, function);
    return makePointerMask(scopedId, ssa);
  }

<<<<<<< HEAD
  private String makeMemoryLocationVariableName(String var) {
    return MEMORY_ADDRESS_VARIABLE_PREFIX + var;
=======
  private String makeMemoryLocationVariableName(String varName) {
    return MEMORY_ADDRESS_VARIABLE_PREFIX + varName;
>>>>>>> e8c1526a
  }

  // name has to be scoped already
  private Formula makeAssignment(String varName,
          Formula rightHandSide, SSAMapBuilder ssa) {

    Formula lhs = makeFreshVariable(varName, ssa);
    return fmgr.makeAssignment(lhs, rightHandSide);
  }

//  @Override
  public PathFormula makeAnd(PathFormula oldFormula, CFAEdge edge)
      throws CPATransferException {
    // this is where the "meat" is... We have to parse the statement
    // attached to the edge, and convert it to the appropriate formula

    if (edge.getEdgeType() == CFAEdgeType.BlankEdge) {

      // in this case there's absolutely nothing to do, so take a shortcut
      return oldFormula;
    }

    String function = (edge.getPredecessor() != null)
                          ? edge.getPredecessor().getFunctionName() : null;

    SSAMapBuilder ssa = oldFormula.getSsa().builder();
    Constraints constraints = new Constraints();

    Formula edgeFormula;
    switch (edge.getEdgeType()) {
    case StatementEdge: {
      StatementEdge statementEdge = (StatementEdge) edge;
      StatementToFormulaVisitor v;
      if (handlePointerAliasing) {
        v = new StatementToFormulaVisitorPointers(function, ssa, constraints);
      } else {
        v = new StatementToFormulaVisitor(function, ssa, constraints);
      }
      edgeFormula = statementEdge.getStatement().accept(v);
      break;
    }

    case ReturnStatementEdge: {
      ReturnStatementEdge returnEdge = (ReturnStatementEdge)edge;
      edgeFormula = makeReturn(returnEdge.getExpression(), function, ssa, constraints);
      break;
    }

    case DeclarationEdge: {
      DeclarationEdge d = (DeclarationEdge)edge;
      edgeFormula = makeDeclaration(d.getDeclSpecifier(), d.isGlobal(), d, function, ssa, constraints);
      break;
    }

    case AssumeEdge: {
      edgeFormula = makeAssume((AssumeEdge)edge, function, ssa, constraints);
      break;
    }

    case BlankEdge: {
      assert false : "Handled above";
      edgeFormula = fmgr.makeTrue();
      break;
    }

    case FunctionCallEdge: {
      edgeFormula = makeFunctionCall((FunctionCallEdge)edge, function, ssa, constraints);
      break;
    }

    case FunctionReturnEdge: {
      // get the expression from the summary edge
      CallToReturnEdge ce = ((FunctionReturnEdge)edge).getSummaryEdge();
      edgeFormula = makeExitFunction(ce, function, ssa, constraints);
      break;
    }

    default:
      throw new UnrecognizedCFAEdgeException(edge);
    }

    if (useNondetFlags) {
      int lNondetIndex = ssa.getIndex(NONDET_VARIABLE);
      int lFlagIndex = ssa.getIndex(NONDET_FLAG_VARIABLE);

      if (lNondetIndex != lFlagIndex) {
        if (lFlagIndex < 0) {
          lFlagIndex = 1; // ssa indices start with 2, so next flag that is generated also uses index 2
        }

        for (int lIndex = lFlagIndex + 1; lIndex <= lNondetIndex; lIndex++) {
          Formula lAssignment = fmgr.makeAssignment(fmgr.makeVariable(NONDET_FLAG_VARIABLE, lIndex), fmgr.makeNumber(1));
          edgeFormula = fmgr.makeAnd(edgeFormula, lAssignment);
        }

        // update ssa index of nondet flag
        ssa.setIndex(NONDET_FLAG_VARIABLE, lNondetIndex);
      }
    }

    edgeFormula = fmgr.makeAnd(edgeFormula, constraints.get());

    SSAMap newSsa = ssa.build();
    if (edgeFormula.isTrue() && (newSsa == oldFormula.getSsa())) {
      // formula is just "true" and SSAMap is identical
      // i.e. no writes to SSAMap, no branching and length should stay the same
      return oldFormula;
    }

    Formula newFormula = fmgr.makeAnd(oldFormula.getFormula(), edgeFormula);
    int newLength = oldFormula.getLength() + 1;
    return new PathFormula(newFormula, newSsa, newLength);
  }

  private Formula makeDeclaration(IType spec, boolean isGlobal,
      DeclarationEdge edge, String function, SSAMapBuilder ssa,
      Constraints constraints) throws CPATransferException {

    if (spec instanceof IASTFunctionTypeSpecifier) {
      return fmgr.makeTrue();

    } else if (spec instanceof IASTCompositeTypeSpecifier) {
      // this is the declaration of a struct, just ignore it...
      logDebug("Ignoring declaration", edge);
      return fmgr.makeTrue();

    } else if (spec instanceof IASTSimpleDeclSpecifier ||
               spec instanceof IASTEnumerationSpecifier ||
               spec instanceof IASTElaboratedTypeSpecifier ||
               spec instanceof IASTNamedTypeSpecifier ||
               spec instanceof IASTArrayTypeSpecifier ||
               spec instanceof IASTPointerTypeSpecifier) {

      if (edge.getStorageClass() == StorageClass.TYPEDEF) {
        logDebug("Ignoring typedef", edge);
        return fmgr.makeTrue();
      }

      // ignore type prototypes here
      if (edge.getName() != null) {

        String varNameWithoutFunction = edge.getName();
        String varName;
        if (isGlobal) {
          varName = varNameWithoutFunction;
        } else {
          varName = scoped(varNameWithoutFunction, function);
        }

        // TODO get the type of the variable, and act accordingly

        // if the var is unsigned, add the constraint that it should
        // be > 0
        //    if (((IASTSimpleDeclSpecifier)spec).isUnsigned()) {
        //    long z = mathsat.api.msat_make_number(msatEnv, "0");
        //    long mvar = buildMsatVariable(var, idx);
        //    long t = mathsat.api.msat_make_gt(msatEnv, mvar, z);
        //    t = mathsat.api.msat_make_and(msatEnv, m1.getTerm(), t);
        //    m1 = new MathsatFormula(t);
        //    }

        // just increment index of variable in SSAMap
        // (a declaration contains an implicit assignment, even without initializer)
        // In case of an existing initializer, we increment the index twice
        // (here and below) so that the index 2 only occurs for uninitialized variables.
        makeFreshIndex(varName, ssa);

        // if there is an initializer associated to this variable,
        // take it into account
        IASTInitializer initializer = edge.getInitializer();
        IASTRightHandSide init = null;

        if (initializer == null) {
          if (initAllVars) {
            // auto-initialize variables to zero
            logDebug("AUTO-INITIALIZING VAR: ", edge);
            init = Defaults.forType(spec, null);
          }

        } else if (initializer instanceof IASTInitializerExpression) {
          init = ((IASTInitializerExpression)initializer).getExpression();

        } else {
          logDebug("Ignoring unsupported initializer", initializer);
        }

        if (init != null) {
          // initializer value present

          Formula minit = buildTerm(init, function, ssa, constraints);
          Formula assignments = makeAssignment(varName, minit, ssa);

          if (handlePointerAliasing) {
            // we need to add the pointer alias
            Formula pAssign = buildDirectSecondLevelAssignment(spec, varName,
<<<<<<< HEAD
                init, function, constraints, ssa);
=======
                removeCast(init), function, constraints, ssa);
>>>>>>> e8c1526a
            assignments = fmgr.makeAnd(pAssign, assignments);

            // no need to add pointer updates:
            // the left hand variable cannot yet be aliased
            // because it is newly created
          }

          return assignments;
        }
      }
      return fmgr.makeTrue();

    } else {
      throw new UnrecognizedCFAEdgeException(edge);
    }
  }

  private Formula makeExitFunction(CallToReturnEdge ce, String function,
      SSAMapBuilder ssa, Constraints constraints) throws CPATransferException {

    IASTFunctionCall retExp = ce.getExpression();
    if (retExp instanceof IASTFunctionCallStatement) {
      // this should be a void return, just do nothing...
      return fmgr.makeTrue();

    } else if (retExp instanceof IASTFunctionCallAssignmentStatement) {
      IASTFunctionCallAssignmentStatement exp = (IASTFunctionCallAssignmentStatement)retExp;

      Formula retvarFormula = makeVariable(scoped(VAR_RETURN_NAME, function), ssa);
      IASTExpression e = exp.getLeftHandSide();

      function = ce.getSuccessor().getFunctionName();
      Formula outvarFormula = buildLvalueTerm(e, function, ssa, constraints);
      return fmgr.makeAssignment(outvarFormula, retvarFormula);

    } else {
      throw new UnrecognizedCCodeException("Unknown function exit expression", ce, retExp.asStatement());
    }
  }

  private Formula makeFunctionCall(FunctionCallEdge edge,
      String callerFunction, SSAMapBuilder ssa, Constraints constraints) throws CPATransferException {

    List<IASTExpression> actualParams = edge.getArguments();

    FunctionDefinitionNode fn = edge.getSuccessor();
    List<IASTParameterDeclaration> formalParams = fn.getFunctionParameters();

    String calledFunction = fn.getFunctionName();

    if (fn.getFunctionDefinition().getDeclSpecifier().takesVarArgs()) {
      if (formalParams.size() > actualParams.size()) {
        throw new UnrecognizedCCodeException("Number of parameters on function call does " +
            "not match function definition", edge);
      }

      logger.log(Level.WARNING, "Ignoring parameters passed as varargs to function", calledFunction,
                                "in line", edge.getLineNumber());

    } else {
      if (formalParams.size() != actualParams.size()) {
        throw new UnrecognizedCCodeException("Number of parameters on function call does " +
            "not match function definition", edge);
      }
    }

    int i = 0;
    Formula result = fmgr.makeTrue();
    for (IASTParameterDeclaration formalParam : formalParams) {
      // get formal parameter name
      String formalParamName = formalParam.getName();
      assert (!formalParamName.isEmpty()) : edge;

      if (formalParam.getDeclSpecifier() instanceof IASTPointerTypeSpecifier) {
        warnUnsafeAssignment();
        logDebug("Ignoring the semantics of pointer for parameter "
            + formalParamName, fn.getFunctionDefinition());
      }

      // get value of actual parameter
      Formula actualParam = buildTerm(actualParams.get(i++), callerFunction, ssa, constraints);

      Formula eq = makeAssignment(scoped(formalParamName, calledFunction), actualParam, ssa);

      result = fmgr.makeAnd(result, eq);
    }

    return result;
  }

  private Formula makeReturn(IASTExpression exp, String function,
      SSAMapBuilder ssa, Constraints constraints) throws CPATransferException {
    if (exp == null) {
      // this is a return from a void function, do nothing
      return fmgr.makeTrue();
    } else {

      // we have to save the information about the return value,
      // so that we can use it later on, if it is assigned to
      // a variable. We create a function::__retval__ variable
      // that will hold the return value
      Formula retval = buildTerm(exp, function, ssa, constraints);
      return makeAssignment(scoped(VAR_RETURN_NAME, function), retval, ssa);
    }
  }

  private Formula makeAssume(AssumeEdge assume, String function,
      SSAMapBuilder ssa, Constraints constraints) throws CPATransferException {

    return makePredicate(assume.getExpression(), assume.getTruthAssumption(),
        function, ssa, constraints);
  }

<<<<<<< HEAD
  private Formula makeNotEqual(Formula f1, Formula f2) {
    return fmgr.makeNot(fmgr.makeEqual(f1, f2));
  }

  private Formula makeImplication(Formula p, Formula q) {
    Formula left = fmgr.makeNot(p);
    return fmgr.makeOr(left, q);
  }

=======
>>>>>>> e8c1526a
  private Formula buildTerm(IASTRightHandSide exp, String function,
      SSAMapBuilder ssa, Constraints ax) throws UnrecognizedCCodeException {
    return toNumericFormula(exp.accept(new RightHandSideToFormulaVisitor(function, ssa, ax)));
  }

  private Formula buildTerm(IASTExpression exp, String function,
      SSAMapBuilder ssa, Constraints constraints) throws UnrecognizedCCodeException {
    return toNumericFormula(exp.accept(getExpressionVisitor(function, ssa, constraints)));
  }

  private Formula buildLvalueTerm(IASTExpression exp, String function,
      SSAMapBuilder ssa, Constraints constraints) throws UnrecognizedCCodeException {
    return exp.accept(getLvalueVisitor(function, ssa, constraints));
  }

  private Formula buildDirectSecondLevelAssignment(IType lType,
<<<<<<< HEAD
      String lVarName, IASTRightHandSide right, String function,
      Constraints constraints, SSAMapBuilder ssa) {

=======
      String lVarName, IASTRightHandSide pRight, String function,
      Constraints constraints, SSAMapBuilder ssa) {

    IASTRightHandSide right = removeCast(pRight);
>>>>>>> e8c1526a
    Formula lVar = makeVariable(lVarName, ssa);

    if (isVariable(right)) {
      // C statement like: s1 = s2;

      // include aliases if the left or right side may be a pointer a pointer
      IASTIdExpression rIdExp = (IASTIdExpression) right;
      if (maybePointer(lType, lVarName, ssa) || maybePointer(rIdExp, function, ssa)) {
        // we assume that either the left or the right hand side is a pointer
        // so we add the equality: *l = *r
<<<<<<< HEAD
        Formula rVar = makePointerVariable(rIdExp, function, ssa);
        return fmgr.makeAssignment(lVar, rVar);
=======
        String lPVarName = makePointerMask(lVarName, ssa);
        Formula lPVar = makeVariable(lPVarName, ssa);
        Formula rPVar = makePointerVariable(rIdExp, function, ssa);
        return fmgr.makeAssignment(lPVar, rPVar);
>>>>>>> e8c1526a

      } else {
        // we can assume, that no pointers are affected in this assignment
        return fmgr.makeTrue();
      }

    } else if (isPointerDereferencing(right)) {
      // C statement like: s1 = *s2;

      String lPVarName = makePointerMask(lVarName, ssa);
      makeFreshIndex(lPVarName, ssa);
      removeOldPointerVariablesFromSsaMap(lPVarName, ssa);
      Formula lPVar = makeVariable(lPVarName, ssa);

<<<<<<< HEAD
      IASTIdExpression rIdExpr = (IASTIdExpression) ((IASTUnaryExpression) right).getOperand();
=======
      IASTIdExpression rIdExpr = (IASTIdExpression)
          removeCast(((IASTUnaryExpression) right).getOperand());
>>>>>>> e8c1526a
      Formula rPVar = makePointerVariable(rIdExpr, function, ssa);

      // the dealiased address of the right hand side may be a pointer itself.
      // to ensure tracking, we need to set the left side
      // equal to the dealiased right side or update the pointer
      // r is the right hand side variable, l is the left hand side variable
      // ∀p ∈ maybePointer: (p = *r) ⇒ (l = p ∧ *l = *p)
      List<String> pVars = getAllPointerVariablesFromSsaMap(ssa);
      for (String pVarName : pVars) {
        String varName = removePointerMask(pVarName);
        if(!varName.equals(lVarName)) {

          Formula var = makeVariable(varName, ssa);
          Formula pVar = makeVariable(pVarName, ssa);

          Formula p = fmgr.makeEqual(rPVar, var);

          Formula dirEq = fmgr.makeEqual(lVar, var);
          Formula indirEq = fmgr.makeEqual(lPVar, pVar);
          Formula consequence = fmgr.makeAnd(dirEq, indirEq);

<<<<<<< HEAD
          Formula constraint = makeImplication(p, consequence);
=======
          Formula constraint = fmgr.makeImplication(p, consequence);
>>>>>>> e8c1526a

          constraints.addConstraint(constraint);
        }
      }

      // no need to add a second level assignment
      return fmgr.makeTrue();

    } else if (isMemoryLocation(right)) {
      // s = &x
      // need to update the pointer on the left hand side
      if (right instanceof IASTUnaryExpression
          && ((IASTUnaryExpression) right).getOperator() == UnaryOperator.AMPER){

<<<<<<< HEAD
        IASTExpression rOperand = ((IASTUnaryExpression) right).getOperand();
=======
        IASTExpression rOperand =
            removeCast(((IASTUnaryExpression) right).getOperand());
>>>>>>> e8c1526a
        if (rOperand instanceof IASTIdExpression) {
          String rVarName = scopedIfNecessary((IASTIdExpression) rOperand, function);
          Formula rVar = makeVariable(rVarName, ssa);

          String lPVarName = makePointerMask(lVarName, ssa);
          Formula lPVar = makeVariable(lPVarName, ssa);

          return fmgr.makeAssignment(lPVar, rVar);
        }
      }

      // s = malloc()
      // has been handled already
      return fmgr.makeTrue();

    } else {
      // s = 1
      // s = someFunction()
      // s = a + b

      // no second level assignment necessary
      return fmgr.makeTrue();
    }
  }

  private Formula makePredicate(IASTExpression exp, boolean isTrue,
      String function, SSAMapBuilder ssa, Constraints constraints) throws UnrecognizedCCodeException {

    Formula result = toBooleanFormula(exp.accept(getExpressionVisitor(function, ssa, constraints)));

    if (!isTrue) {
      result = fmgr.makeNot(result);
    }
    return result;
  }

  protected Formula makePredicate(IASTExpression exp, String function, SSAMapBuilder ssa) throws UnrecognizedCCodeException {
    Constraints constraints = new Constraints();
    Formula f = makePredicate(exp, true, function, ssa, constraints);
    return fmgr.makeAnd(f, constraints.get());
  }

  private ExpressionToFormulaVisitor getExpressionVisitor(String pFunction,
      SSAMapBuilder pSsa, Constraints pCo) {
    if (lvalsAsUif) {
      return new ExpressionToFormulaVisitorUIF(pFunction, pSsa, pCo);
    } else if (handlePointerAliasing) {
      return new ExpressionToFormulaVisitorPointers(pFunction, pSsa, pCo);
    } else {
      return new ExpressionToFormulaVisitor(pFunction, pSsa, pCo);
    }
  }

  private LvalueVisitor getLvalueVisitor(String pFunction, SSAMapBuilder pSsa, Constraints pCo) {
    if (lvalsAsUif) {
      return new LvalueVisitorUIF(pFunction, pSsa, pCo);
    } else if (handlePointerAliasing) {
      return new LvalueVisitorPointers(pFunction, pSsa, pCo);
    } else {
      return new LvalueVisitor(pFunction, pSsa, pCo);
    }
  }

  private Formula toBooleanFormula(Formula f) {
    // If this is not a predicate, make it a predicate by adding a "!= 0"
    if (!fmgr.isBoolean(f)) {
      Formula z = fmgr.makeNumber(0);
      f = fmgr.makeNot(fmgr.makeEqual(f, z));
    }
    return f;
  }

  private Formula toNumericFormula(Formula f) {
    if (fmgr.isBoolean(f)) {
      f = fmgr.makeIfThenElse(f, fmgr.makeNumber(1), fmgr.makeNumber(0));
    }
    return f;
  }

  private static boolean isVariable(IASTNode exp) {
    return exp instanceof IASTIdExpression;
  }

  private static boolean isPointerDereferencing(IASTNode exp) {
    return (exp instanceof IASTUnaryExpression
        && ((IASTUnaryExpression) exp).getOperator() == UnaryOperator.STAR);
  }

  private static boolean isStaticallyDeclaredPointer(IType expr) {
    return expr instanceof IASTPointerTypeSpecifier;
  }

  /**
   * Returns whether the given variable name is a pointer variable name.
   */
  private static boolean isPointerVariable(String variableName) {
    return variableName.matches("\\*<.*>");
  }

  private boolean isMemoryLocation(IASTNode exp) {
<<<<<<< HEAD
=======

    // memory allocating function?
>>>>>>> e8c1526a
    if (exp instanceof IASTFunctionCall) {
      IASTExpression fn =
          ((IASTFunctionCall) exp).getFunctionCallExpression().getFunctionNameExpression();

      if (fn instanceof IASTIdExpression) {
        String functionName = ((IASTIdExpression) fn).getName();
        if (memoryAllocationFunctions.contains(functionName)) {
          return true;
        }
      }
<<<<<<< HEAD
=======

    // explicit heap/stack address?
>>>>>>> e8c1526a
    } else if (exp instanceof IASTUnaryExpression
        && ((IASTUnaryExpression) exp).getOperator() == UnaryOperator.AMPER) {
      return true;
    }

    return false;
  }

  /** Returns if a given expression may be a pointer. */
  private boolean maybePointer(IASTExpression pExp, String function, SSAMapBuilder ssa) {
    IASTExpression exp = removeCast(pExp);
    if (exp instanceof IASTIdExpression) {
      IASTIdExpression idExp = (IASTIdExpression) exp;
      IType type = exp.getExpressionType();
      return maybePointer(type, scopedIfNecessary(idExp, function), ssa);
    }

    return false;
  }

  private boolean maybePointer(IType type, String varName, SSAMapBuilder ssa) {
    if (isStaticallyDeclaredPointer(type)) {
      return true;
    }

    // check if it has been used as a pointer before
    List<String> pVarNames = getAllPointerVariablesFromSsaMap(ssa);
    String expPVarName = makePointerMask(varName, ssa);
    return pVarNames.contains(expPVarName);
  }

  /**
   * Returns a list of all variable names representing memory locations in
   * the SSAMap. These memory locations are those previously used.
   *
   * Stored memory locations are prefixed with
   * {@link MEMORY_ADDRESS_VARIABLE_PREFIX}.
   */
  private static List<String> getAllMemoryLocationsFromSsaMap(SSAMapBuilder ssa) {
    List<String> memoryLocations = new LinkedList<String>();
    Set<String> ssaVariables = ssa.build().allVariables();

    Pattern p = Pattern.compile("^" + MEMORY_ADDRESS_VARIABLE_PREFIX + ".*");

    for (String variable : ssaVariables) {
      if (p.matcher(variable).matches()) {
        memoryLocations.add(variable);
      }
    }

    return memoryLocations;
  }

  /**
   * Returns a list of all pointer variables stored in the SSAMap.
   */
  private static List<String> getAllPointerVariablesFromSsaMap(SSAMapBuilder ssa) {
    List<String> pointerVariables = new LinkedList<String>();
    Set<String> ssaVariables = ssa.build().allVariables();

    for (String variable : ssaVariables) {
      if (isPointerVariable(variable)) {
        pointerVariables.add(variable);
      }
    }

    return pointerVariables;
  }

  /**
   * Removes all pointer variables belonging to a given variable from a given
   * SSAMapBuilderthat are no longer valid. Validity of an entry expires,
   * when the pointer variable belongs to a variable with an old index.
   *
   * @param newPVar The variable name of the new pointer variable.
   * @param ssa The SSAMapBuilder from which the variables are to be deleted
   */
  private static void removeOldPointerVariablesFromSsaMap(String newPVar,
      SSAMapBuilder ssa) {

    String newVar = removePointerMask(newPVar);

    List<String> pointerVariables = getAllPointerVariablesFromSsaMap(ssa);
    for (String pointerVar : pointerVariables) {
      String oldVar = removePointerMask(pointerVar);
      if (!pointerVar.equals(newPVar) && oldVar.equals(newVar)) {
        ssa.deleteVariable(pointerVar);
      }
    }
  }

  private static IASTExpression removeCast(IASTExpression exp) {
    if (exp instanceof IASTCastExpression) {
      return removeCast(((IASTCastExpression) exp).getOperand());
    }
    return exp;
  }

  private static IASTRightHandSide removeCast(IASTRightHandSide exp) {
    if (exp instanceof IASTCastExpression) {
      return removeCast(((IASTCastExpression) exp).getOperand());
    }
    return exp;
  }

  /**
   * This class tracks constraints which are created during AST traversal but
   * cannot be applied at the time of creation.
   */
  private class Constraints {

    private Formula constraints = fmgr.makeTrue();

    private void addConstraint(Formula pCo) {
      constraints = fmgr.makeAnd(constraints, pCo);
    }

    public Formula get() {
      return constraints;
    }
  }

  private class ExpressionToFormulaVisitor extends DefaultExpressionVisitor<Formula, UnrecognizedCCodeException> {

    protected final String        function;
    protected final SSAMapBuilder ssa;
    protected final Constraints   constraints;

    public ExpressionToFormulaVisitor(String pFunction, SSAMapBuilder pSsa, Constraints pCo) {
      function = pFunction;
      ssa = pSsa;
      constraints = pCo;
    }

    @Override
    protected Formula visitDefault(IASTExpression exp)
        throws UnrecognizedCCodeException {
      warnUnsafeVar(exp);
      return makeVariable(scoped(exprToVarName(exp), function), ssa);
    }

    @Override
    public Formula visit(IASTBinaryExpression exp) throws UnrecognizedCCodeException {
      BinaryOperator op = exp.getOperator();
      IASTExpression e1 = exp.getOperand1();
      IASTExpression e2 = exp.getOperand2();

      switch (op) {
      case LOGICAL_AND:
      case LOGICAL_OR: {
        // these operators expect boolean arguments
        Formula me1 = toBooleanFormula(e1.accept(this));
        Formula me2 = toBooleanFormula(e2.accept(this));

        switch (op) {
        case LOGICAL_AND:
          return fmgr.makeAnd(me1, me2);
        case LOGICAL_OR:
          return fmgr.makeOr(me1, me2);
        default:
          throw new AssertionError();
        }
      }

      default: {
        // these other operators expect numeric arguments
        Formula me1 = toNumericFormula(e1.accept(this));
        Formula me2 = toNumericFormula(e2.accept(this));

        switch (op) {
        case PLUS:
          return fmgr.makePlus(me1, me2);
        case MINUS:
          return fmgr.makeMinus(me1, me2);
        case MULTIPLY:
          return fmgr.makeMultiply(me1, me2);
        case DIVIDE:
          return fmgr.makeDivide(me1, me2);
        case MODULO:
          return fmgr.makeModulo(me1, me2);
        case BINARY_AND:
          return fmgr.makeBitwiseAnd(me1, me2);
        case BINARY_OR:
          return fmgr.makeBitwiseOr(me1, me2);
        case BINARY_XOR:
          return fmgr.makeBitwiseXor(me1, me2);
        case SHIFT_LEFT:
          return fmgr.makeShiftLeft(me1, me2);
        case SHIFT_RIGHT:
          return fmgr.makeShiftRight(me1, me2);

        case GREATER_THAN:
          return fmgr.makeGt(me1, me2);
        case GREATER_EQUAL:
          return fmgr.makeGeq(me1, me2);
        case LESS_THAN:
          return fmgr.makeLt(me1, me2);
        case LESS_EQUAL:
          return fmgr.makeLeq(me1, me2);
        case EQUALS:
          return fmgr.makeEqual(me1, me2);
        case NOT_EQUALS:
          return fmgr.makeNot(fmgr.makeEqual(me1, me2));

        default:
          throw new UnrecognizedCCodeException("Unknown binary operator", null, exp);
        }
      }
      }
    }

    @Override
    public Formula visit(IASTCastExpression cexp) throws UnrecognizedCCodeException {
      // we completely ignore type casts
      logDebug("IGNORING TYPE CAST:", cexp);
      return cexp.getOperand().accept(this);
    }

    @Override
    public Formula visit(IASTIdExpression idExp) {

      if (idExp.getDeclaration() instanceof IASTEnumerator) {
        IASTEnumerator enumerator = (IASTEnumerator)idExp.getDeclaration();
        if (enumerator.hasValue()) {
          return fmgr.makeNumber(Long.toString(enumerator.getValue()));
        } else {
          // We don't know the value here, but we know it is constant.
          return makeConstant(enumerator.getName(), ssa);
        }
      }

      return makeVariable(scopedIfNecessary(idExp, function), ssa);
    }

    @Override
    public Formula visit(IASTFieldReference fExp) throws UnrecognizedCCodeException {
      IASTExpression fieldRef = fExp.getFieldOwner();
      if (fieldRef instanceof IASTIdExpression) {
        IASTSimpleDeclaration decl = ((IASTIdExpression) fieldRef).getDeclaration();
        if (decl instanceof IASTDeclaration && ((IASTDeclaration)decl).isGlobal()) {
          // this is the reference to a global field variable

          // we can omit the warning (no pointers involved),
          // and we don't need to scope the variable reference
          return makeVariable(exprToVarName(fExp), ssa);
        }
      }

      // else do the default
      return super.visit(fExp);
    }

    @Override
    public Formula visit(IASTCharLiteralExpression cExp) throws UnrecognizedCCodeException {
      // we just take the byte value
      return fmgr.makeNumber(cExp.getCharacter());
    }

    @Override
    public Formula visit(IASTIntegerLiteralExpression iExp) throws UnrecognizedCCodeException {
      return fmgr.makeNumber(iExp.getValue().toString());
    }

    @Override
    public Formula visit(IASTFloatLiteralExpression fExp) throws UnrecognizedCCodeException {
      return fmgr.makeNumber(fExp.getValue().toString());
    }

    @Override
    public Formula visit(IASTStringLiteralExpression lexp) throws UnrecognizedCCodeException {
      // we create a string constant representing the given
      // string literal
      String literal = lexp.getValue();
      Formula result = stringLitToFormula.get(literal);

      if (result == null) {
        // generate a new string literal. We generate a new UIf
        int n = nextStringLitIndex++;
        result = fmgr.makeString(n);
        stringLitToFormula.put(literal, result);
      }

      return result;
    }

    @Override
    public Formula visit(IASTUnaryExpression exp) throws UnrecognizedCCodeException {
      IASTExpression operand = exp.getOperand();
      UnaryOperator op = exp.getOperator();

      switch (op) {
      case MINUS: {
        Formula term = toNumericFormula(operand.accept(this));
        return fmgr.makeNegate(term);
      }

      case TILDE: {
        Formula term = toNumericFormula(operand.accept(this));
        return fmgr.makeBitwiseNot(term);
      }

      case NOT: {
        Formula term = toBooleanFormula(operand.accept(this));
        return fmgr.makeNot(term);
      }

      case AMPER:
      case STAR:
        return visitDefault(exp);

      case SIZEOF:
        if (exp.getOperand() instanceof IASTIdExpression) {
          IType lIType =
              ((IASTIdExpression) exp.getOperand()).getExpressionType();
          return handleSizeof(exp, lIType);
        } else {
          return visitDefault(exp);
        }

      default:
        throw new UnrecognizedCCodeException("Unknown unary operator", null, exp);
      }
    }

    @Override
    public Formula visit(IASTTypeIdExpression tIdExp)
        throws UnrecognizedCCodeException {

      if (tIdExp.getOperator() == TypeIdOperator.SIZEOF) {
        IType lIType = tIdExp.getTypeId().getDeclSpecifier();
        return handleSizeof(tIdExp, lIType);
      } else {
        return visitDefault(tIdExp);
      }
    }

    private Formula handleSizeof(IASTExpression pExp, IType pIType)
        throws UnrecognizedCCodeException {

      if (pIType instanceof IASTSimpleDeclSpecifier) {
        return fmgr.makeNumber(machineModel.getSizeof((IASTSimpleDeclSpecifier) pIType));

      } else {
        return visitDefault(pExp);
      }
    }
  }

  private class ExpressionToFormulaVisitorUIF extends ExpressionToFormulaVisitor {

    public ExpressionToFormulaVisitorUIF(String pFunction, SSAMapBuilder pSsa, Constraints pCo) {
      super(pFunction, pSsa, pCo);
    }

    private Formula makeUIF(String name, FormulaList args, SSAMapBuilder ssa) {
      int idx = ssa.getIndex(name, args);
      if (idx <= 0) {
        logger.log(Level.ALL, "DEBUG_3",
            "WARNING: Auto-instantiating lval: ", name, "(", args, ")");
        idx = 1;
        ssa.setIndex(name, args, idx);
      }
      return fmgr.makeUIF(name, args, idx);
    }

    @Override
    public Formula visit(IASTArraySubscriptExpression aexp) throws UnrecognizedCCodeException {
      IASTExpression arrexp = aexp.getArrayExpression();
      IASTExpression subexp = aexp.getSubscriptExpression();
      Formula aterm = toNumericFormula(arrexp.accept(this));
      Formula sterm = toNumericFormula(subexp.accept(this));

      String ufname = OP_ARRAY_SUBSCRIPT;
      return makeUIF(ufname, fmgr.makeList(aterm, sterm), ssa);
    }

    @Override
    public Formula visit(IASTFieldReference fexp) throws UnrecognizedCCodeException {
      String field = fexp.getFieldName();
      IASTExpression owner = fexp.getFieldOwner();
      Formula term = toNumericFormula(owner.accept(this));

      String tpname = getTypeName(owner.getExpressionType());
      String ufname =
          (fexp.isPointerDereference() ? "->{" : ".{") + tpname + "," + field
              + "}";

      // see above for the case of &x and *x
      return makeUIF(ufname, fmgr.makeList(term), ssa);
    }

    @Override
    public Formula visit(IASTUnaryExpression exp) throws UnrecognizedCCodeException {
      UnaryOperator op = exp.getOperator();
      switch (op) {
      case AMPER:
      case STAR:
        String opname;
        if (op == UnaryOperator.AMPER) {
          opname = OP_ADDRESSOF_NAME;
        } else {
          opname = OP_STAR_NAME;
        }
        Formula term = toNumericFormula(exp.getOperand().accept(this));

        // PW make SSA index of * independent from argument
        int idx = getIndex(opname, ssa);
        //int idx = getIndex(
        //    opname, term, ssa, absoluteSSAIndices);

        // build the  function corresponding to this operation.
        return fmgr.makeUIF(opname, fmgr.makeList(term), idx);

      default:
        return super.visit(exp);
      }
    }
  }

  private class ExpressionToFormulaVisitorPointers extends
      ExpressionToFormulaVisitor {

    public ExpressionToFormulaVisitorPointers(String pFunction,
        SSAMapBuilder pSsa, Constraints pCo) {
      super(pFunction, pSsa, pCo);
    }

    @Override
    public Formula visit(IASTBinaryExpression exp)
        throws UnrecognizedCCodeException {
      if (containsPointerDereferencing(exp)) {
        IASTExpression e1 = removeCast(exp.getOperand1());
        Formula me1 = getExprFormula(e1);

        IASTExpression e2 = removeCast(exp.getOperand2());
        Formula me2 = getExprFormula(e2);

        Formula exprFormula = makeCompoundFormula(exp, me1, me2);
        return exprFormula;
      } else {
        return super.visit(exp);
      }
    }

    @Override
    public Formula visit(IASTUnaryExpression exp)
        throws UnrecognizedCCodeException {
      IASTExpression opExp = removeCast(exp.getOperand());
      UnaryOperator op = exp.getOperator();

      switch (op) {
      case AMPER:
        return makeAddressVariable(exp, function);

      case STAR:
        if (opExp instanceof IASTIdExpression) {
          return makePointerVariable((IASTIdExpression) opExp, function, ssa);
        }
        // fall-through

      default:
        return super.visit(exp);
      }
    }

    private Formula makeAddressVariable(IASTUnaryExpression exp, String function)
        throws UnrecognizedCCodeException {

        IASTExpression operand = removeCast(exp.getOperand());
        UnaryOperator op = exp.getOperator();

        if (op != UnaryOperator.AMPER || !(operand instanceof IASTIdExpression)) {
          return super.visitDefault(exp);
        }

        return makeMemoryLocationVariable((IASTIdExpression) operand, function);
    }

    /**
     * Returns a Formula representing the memory location of a given IdExpression.
     * Ensures that the location is unique and not 0.
     *
     * @param function The scope of the variable.
     */
    private Formula makeMemoryLocationVariable(IASTIdExpression exp, String function) {
      String addressVariable = makeMemoryLocationVariableName(scopedIfNecessary(exp, function));

      // a variable address is always initialized, not 0 and cannot change
      if (ssa.getIndex(addressVariable) == VARIABLE_UNSET) {
        List<String> oldMemoryLocations = getAllMemoryLocationsFromSsaMap(ssa);
        Formula newMemoryLocation = makeConstant(addressVariable, ssa);

        // a variable address that is unknown is different from all previously known addresses
        for (String memoryLocation : oldMemoryLocations) {
          Formula oldMemoryLocation = makeConstant(memoryLocation, ssa);
          Formula addressInequality = fmgr.makeNot(fmgr.makeEqual(newMemoryLocation, oldMemoryLocation));

          constraints.addConstraint(addressInequality);
        }

        // a variable address is not 0
        Formula notZero = fmgr.makeNotEqual(newMemoryLocation, fmgr.makeNumber(0));
        constraints.addConstraint(notZero);
      }

      return makeConstant(addressVariable, ssa);
    }

    private Formula makeCompoundFormula(IASTBinaryExpression exp, Formula me1,
        Formula me2) throws UnrecognizedCCodeException {
      switch (exp.getOperator()) {
      case GREATER_THAN:
        return fmgr.makeGt(me1, me2);
      case GREATER_EQUAL:
        return fmgr.makeGeq(me1, me2);
      case LESS_THAN:
        return fmgr.makeLt(me1, me2);
      case LESS_EQUAL:
        return fmgr.makeLeq(me1, me2);
      case EQUALS:
        return fmgr.makeEqual(me1, me2);
      case NOT_EQUALS:
        return fmgr.makeNot(fmgr.makeEqual(me1, me2));
      default:
        throw new UnrecognizedCCodeException(exp.getRawSignature(), null, exp);
      }
    }

    private boolean isPointerDereferencing(IASTExpression e) {
      return (e instanceof IASTUnaryExpression)
          && ((IASTUnaryExpression) e).getOperator() == UnaryOperator.STAR;
    }

    private Formula getExprFormula(IASTExpression exp)
        throws UnrecognizedCCodeException {
      if (isPointerDereferencing(exp)) {
        IASTExpression operand = removeCast(((IASTUnaryExpression) exp).getOperand());
        if (operand instanceof IASTIdExpression) {
          return makePointerVariable((IASTIdExpression) operand, function, ssa);
        } else {
          throw new UnrecognizedCCodeException(exp.getRawSignature(), null, exp);
        }

      } else {
        return exp.accept(this);
      }
    }

    private boolean containsPointerDereferencing(IASTBinaryExpression expr) {
      IASTExpression e1 = expr.getOperand1();
      IASTExpression e2 = expr.getOperand2();

      return isPointerDereferencing(e1) || isPointerDereferencing(e2);
    }
  }

  private class RightHandSideToFormulaVisitor extends
      ForwardingExpressionVisitor<Formula, UnrecognizedCCodeException>
      implements RightHandSideVisitor<Formula, UnrecognizedCCodeException> {

    protected final String        function;
    protected final SSAMapBuilder ssa;
    protected final Constraints   constraints;

    public RightHandSideToFormulaVisitor(String pFunction, SSAMapBuilder pSsa, Constraints pCo) {
      super(getExpressionVisitor(pFunction, pSsa, pCo));
      function = pFunction;
      ssa = pSsa;
      constraints = pCo;
    }

    @Override
    public Formula visit(IASTFunctionCallExpression fexp) throws UnrecognizedCCodeException {

      IASTExpression fn = fexp.getFunctionNameExpression();
      List<IASTExpression> pexps = fexp.getParameterExpressions();
      String func;
      if (fn instanceof IASTIdExpression) {
        func = ((IASTIdExpression)fn).getName();
        if (nondetFunctions.contains(func)) {
          // function call like "random()"
          // ignore parameters and just create a fresh variable for it
          return makeFreshVariable(func, ssa);

        } else if (UNSUPPORTED_FUNCTIONS.containsKey(func)) {
          throw new UnsupportedCCodeException(UNSUPPORTED_FUNCTIONS.get(func), fexp);

        } else if (!PURE_EXTERNAL_FUNCTIONS.contains(func)) {
          if (pexps.isEmpty()) {
            // function of arity 0
            log(Level.INFO, "Assuming external function " + func + " to be a constant function.");
          } else {
            log(Level.INFO, "Assuming external function " + func + " to be a pure function.");
          }
        }
      } else {
        log(Level.WARNING, getLogMessage("Ignoring function call through function pointer", fexp));
        func = "<func>{" + fn.getRawSignature() + "}";
      }

      if (pexps.isEmpty()) {
        // This is a function of arity 0 and we assume its constant.
        return makeConstant(func, ssa);

      } else {
        func += "{" + pexps.size() + "}"; // add #arguments to function name to cope with varargs functions

        List<Formula> args = new ArrayList<Formula>(pexps.size());
        for (IASTExpression pexp : pexps) {
          args.add(toNumericFormula(pexp.accept(this)));
        }

        return fmgr.makeUIF(func, fmgr.makeList(args));
      }
    }
  }

  private class StatementToFormulaVisitor extends RightHandSideToFormulaVisitor implements StatementVisitor<Formula, UnrecognizedCCodeException> {

    public StatementToFormulaVisitor(String pFunction, SSAMapBuilder pSsa, Constraints pConstraints) {
      super(pFunction, pSsa, pConstraints);
    }

    @Override
    public Formula visit(IASTExpressionStatement pIastExpressionStatement) {
      // side-effect free statement, ignore
      return fmgr.makeTrue();
    }

    public Formula visit(IASTAssignment assignment) throws UnrecognizedCCodeException {
      Formula rightVariable = assignment.getRightHandSide().accept(this);
      Formula r = toNumericFormula(rightVariable);
      Formula l = buildLvalueTerm(assignment.getLeftHandSide(), function, ssa, constraints);
      return fmgr.makeAssignment(l, r);
    }

    @Override
    public Formula visit(IASTExpressionAssignmentStatement pIastExpressionAssignmentStatement) throws UnrecognizedCCodeException {
      return visit((IASTAssignment)pIastExpressionAssignmentStatement);
    }

    @Override
    public Formula visit(IASTFunctionCallAssignmentStatement pIastFunctionCallAssignmentStatement) throws UnrecognizedCCodeException {
      return visit((IASTAssignment)pIastFunctionCallAssignmentStatement);
    }

    @Override
    public Formula visit(IASTFunctionCallStatement fexp) throws UnrecognizedCCodeException {
      // this is an external call
      // visit expression in order to print warnings if necessary
      visit(fexp.getFunctionCallExpression());
      return fmgr.makeTrue();
    }
  }

  private class StatementToFormulaVisitorPointers extends StatementToFormulaVisitor {

    public StatementToFormulaVisitorPointers(String pFunction,
        SSAMapBuilder pSsa, Constraints pConstraints) {
      super(pFunction, pSsa, pConstraints);
    }

    @Override
    public Formula visit(IASTFunctionCallExpression fexp) throws UnrecognizedCCodeException {
      // handle malloc
      IASTExpression fn = fexp.getFunctionNameExpression();
      if (fn instanceof IASTIdExpression) {
        String fName = ((IASTIdExpression)fn).getName();

        if (memoryAllocationFunctions.contains(fName)) {
          // for now all parameters are ignored

          List<String> memoryLocations = getAllMemoryLocationsFromSsaMap(ssa);

          String mallocVarName = makeFreshMallocVariableName();
          Formula mallocVar = makeConstant(mallocVarName, ssa);

          // we must distinguish between two cases:
          // either the result is 0 or it is different from all other memory locations
          // (m != 0) => for all memory locations n: m != n
          Formula ineq = fmgr.makeTrue();
          for (String ml : memoryLocations) {
            Formula n = makeConstant(ml, ssa);

            Formula notEqual = fmgr.makeNotEqual(n, mallocVar);
            ineq = fmgr.makeAnd(notEqual, ineq);
          }

          Formula nullFormula = fmgr.makeNumber(0);
          Formula implication = fmgr.makeImplication(
              fmgr.makeNotEqual(mallocVar, nullFormula), ineq);

          constraints.addConstraint(implication);
          return mallocVar;
        }
      }

      return super.visit(fexp);
    }

    @Override
    public Formula visit(IASTAssignment assignment)
        throws UnrecognizedCCodeException {
      IASTExpression left = removeCast(assignment.getLeftHandSide());

      if (left instanceof IASTIdExpression) {
        // p = ...
        return handleDirectAssignment(assignment);

      } else if (left instanceof IASTUnaryExpression
          && ((IASTUnaryExpression) left).getOperator() == UnaryOperator.STAR) {
        // *p = ...
        return handleIndirectAssignment(assignment);

      } else {
        return super.visit(assignment);
      }
    }

    /**
     * An indirect assignment does not change the value of the variable on the
     * left hand side. Instead it changes the value stored in the memory location
     * aliased on the left hand side.
     */
    private Formula handleIndirectAssignment(IASTAssignment pAssignment)
        throws UnrecognizedCCodeException {
      IASTExpression lExp = removeCast(pAssignment.getLeftHandSide());
      assert (lExp instanceof IASTUnaryExpression);

      // the following expressions are supported by cil:
      // *p = a;
      // *p = 1;
      // *p = a | b; (or any other binary statement)
      // *p = function();

      IASTUnaryExpression l = (IASTUnaryExpression) lExp;
      assert (l.getOperator() == UnaryOperator.STAR);

      IASTExpression lOperand = removeCast(l.getOperand());
      if (!(lOperand instanceof IASTIdExpression)) {
        // TODO: *(a + 2) = b
        return super.visit(pAssignment);
      }

      IASTRightHandSide r = pAssignment.getRightHandSide();

      String lVarName = scopedIfNecessary((IASTIdExpression) lOperand, function);
      Formula lVar = makeVariable(lVarName, ssa);

      String rVarName = null;
      Formula rPVar = null;
      if (r instanceof IASTIdExpression) {
        rVarName = scopedIfNecessary((IASTIdExpression) r, function);
        rPVar = makePointerVariable((IASTIdExpression) r, function, ssa);
      }

      Formula rightVariable = pAssignment.getRightHandSide().accept(this);
      rightVariable = toNumericFormula(rightVariable);
      Formula lPVar = buildLvalueTerm(pAssignment.getLeftHandSide(), function, ssa, constraints);
      Formula assignments = fmgr.makeAssignment(lPVar, rightVariable);

      // update all pointer variables (they might have a new value)
      // every variable aliased to the left hand side,
      // has its pointer set to the right hand side,
      // for all other pointer variables, the index is updated
      List<String> pVarNames = getAllPointerVariablesFromSsaMap(ssa);
      for (String pVarName : pVarNames) {
        String varName = removePointerMask(pVarName);
        if (!varName.equals(lVarName) && !varName.equals(rVarName)) {
          Formula var = makeVariable(varName, ssa);

          Formula oldPVar = makeVariable(pVarName, ssa);
          makeFreshIndex(pVarName, ssa);
          Formula newPVar = makeVariable(pVarName, ssa);

          Formula condition = fmgr.makeEqual(var, lVar);
          Formula equality = fmgr.makeAssignment(newPVar, rightVariable);
          Formula indexUpdate = fmgr.makeAssignment(newPVar, oldPVar);

          Formula variableUpdate = fmgr.makeIfThenElse(condition, equality, indexUpdate);
          constraints.addConstraint(variableUpdate);
        }
      }

      // for all memory addresses also update the aliasing
      // if the left variable is an alias for an address,
      // then the left side is (deep) equal to the right side
      // otherwise update the variables
      boolean doDeepUpdate = (r instanceof IASTIdExpression);

      List<String> memAddresses = getAllMemoryLocationsFromSsaMap(ssa);
      if (doDeepUpdate) {
        for (String memAddress : memAddresses) {
          String varName = getVariableNameFromMemoryAddress(memAddress);

          Formula memAddressVar = makeVariable(memAddress, ssa);

          Formula oldVar = makeVariable(varName, ssa);
          String oldPVarName = makePointerMask(varName, ssa);
          Formula oldPVar = makeVariable(oldPVarName, ssa);

          makeFreshIndex(varName, ssa);

          Formula newVar = makeVariable(varName, ssa);
          String newPVarName = makePointerMask(varName, ssa);
          Formula newPVar = makeVariable(varName, ssa);
          removeOldPointerVariablesFromSsaMap(newPVarName, ssa);

          Formula varEquality = fmgr.makeAssignment(newVar, rightVariable);
          Formula pVarEquality = fmgr.makeAssignment(newPVar, rPVar);
          Formula varUpdate = fmgr.makeAssignment(newVar, oldVar);
          Formula pVarUpdate = fmgr.makeAssignment(newPVar, oldPVar);

          Formula condition = fmgr.makeEqual(lVar, memAddressVar);
          Formula equality = fmgr.makeAnd(varEquality, pVarEquality);
          Formula update = fmgr.makeAnd(varUpdate, pVarUpdate);

          Formula variableUpdate = fmgr.makeIfThenElse(condition, equality, update);
          constraints.addConstraint(variableUpdate);
        }

      } else {
        for (String memAddress : memAddresses) {
          String varName = getVariableNameFromMemoryAddress(memAddress);

          Formula oldVar = makeVariable(varName, ssa);

          makeFreshIndex(varName, ssa);

          Formula newVar = makeVariable(varName, ssa);
          String newPVarName = makePointerMask(varName, ssa);
          removeOldPointerVariablesFromSsaMap(newPVarName, ssa);

          Formula memAddressVar = makeVariable(memAddress, ssa);

          Formula condition = fmgr.makeEqual(lVar, memAddressVar);
          Formula equality = fmgr.makeAssignment(newVar, rightVariable);
          Formula update = fmgr.makeAssignment(newVar, oldVar);

          Formula variableUpdate = fmgr.makeIfThenElse(condition, equality, update);
          constraints.addConstraint(variableUpdate);
        }
      }

      return assignments;
    }

    /** A direct assignment changes the value of the variable on the left side. */
    private Formula handleDirectAssignment(IASTAssignment assignment)
        throws UnrecognizedCCodeException {
      IASTExpression lExpr = removeCast(assignment.getLeftHandSide());
      assert(lExpr instanceof IASTIdExpression);

      IASTIdExpression left = (IASTIdExpression) lExpr;
      IASTRightHandSide right = removeCast(assignment.getRightHandSide());

      String leftVarName = scopedIfNecessary(left, function);

      // assignment (first level) -- uses superclass
      Formula ri = assignment.getRightHandSide().accept(this);
      Formula rightVariable = toNumericFormula(ri);
      Formula leftVariable = buildLvalueTerm(assignment.getLeftHandSide(), function, ssa, constraints);
      Formula firstLevelFormula = fmgr.makeAssignment(leftVariable, rightVariable);

<<<<<<< HEAD
=======
      // assignment (second level)
>>>>>>> e8c1526a
      String lVarName = scopedIfNecessary(left, function);
      Formula secondLevelFormula = buildDirectSecondLevelAssignment(
          left.getExpressionType(), lVarName,
          right, function, constraints, ssa);

      Formula assignmentFormula = fmgr.makeAnd(firstLevelFormula, secondLevelFormula);

      // updates
      if (isKnownMemoryLocation(leftVarName)) {
        String leftMemLocationName = makeMemoryLocationVariableName(leftVarName);
        Formula leftMemLocation = makeConstant(leftMemLocationName, ssa);

        // update all pointers:
        // if a pointer is aliased to the assigned variable,
        // update that pointer to reflect the new aliasing,
        // otherwise only update the index
        List<String> pVarNames = getAllPointerVariablesFromSsaMap(ssa);
        Formula newLeftVar = leftVariable;
        for (String pVarName : pVarNames) {
          String varName = removePointerMask(pVarName);
          if (!varName.equals(leftVarName)) {
            Formula var = makeVariable(varName, ssa);
            Formula oldPVar = makeVariable(pVarName, ssa);
            makeFreshIndex(pVarName, ssa);
            Formula newPVar = makeVariable(pVarName, ssa);

            Formula condition = fmgr.makeEqual(var, leftMemLocation);
            Formula equivalence = fmgr.makeAssignment(newPVar, newLeftVar);
            Formula update = fmgr.makeAssignment(newPVar, oldPVar);

            Formula constraint = fmgr.makeIfThenElse(condition, equivalence, update);
            constraints.addConstraint(constraint);
          }
        }

      }
      return assignmentFormula;
    }

    /** Returns whether the address of a given variable has been used before. */
    private boolean isKnownMemoryLocation(String varName) {
      assert varName != null;
      List<String> memLocations = getAllMemoryLocationsFromSsaMap(ssa);
      String memVarName = makeMemoryLocationVariableName(varName);
      return memLocations.contains(memVarName);
    }

    /** Returns a new variable name for every malloc call. */
    private String makeFreshMallocVariableName() {
      int idx = ssa.getIndex(MALLOC_COUNTER_VARIABLE_NAME);

      if (idx == VARIABLE_UNSET) {
        idx = VARIABLE_UNINITIALIZED;
      }

      ssa.setIndex(MALLOC_COUNTER_VARIABLE_NAME, idx + 1);
<<<<<<< HEAD
      return MEMORY_ADDRESS_VARIABLE_PREFIX + "#" + idx;
=======
      return MALLOC_VARIABLE_PREFIX + idx;
>>>>>>> e8c1526a
    }

    /** Returns the variable name of a memory address variable */
    private String getVariableNameFromMemoryAddress(String memoryAddress) {
      assert(memoryAddress.startsWith(MEMORY_ADDRESS_VARIABLE_PREFIX));

      return memoryAddress.substring(MEMORY_ADDRESS_VARIABLE_PREFIX.length());
    }
  }

  private class LvalueVisitor extends
      DefaultExpressionVisitor<Formula, UnrecognizedCCodeException> {

    protected final String        function;
    protected final SSAMapBuilder ssa;
    protected final Constraints   constraints;

    public LvalueVisitor(String pFunction, SSAMapBuilder pSsa, Constraints pCo) {
      function = pFunction;
      ssa = pSsa;
      constraints = pCo;
    }

    @Override
    protected Formula visitDefault(IASTExpression exp) throws UnrecognizedCCodeException {
      throw new UnrecognizedCCodeException("Unknown lvalue", null, exp);
    }

    @Override
    public Formula visit(IASTIdExpression idExp) {
      String var = scopedIfNecessary(idExp, function);
      return makeFreshVariable(var, ssa);
    }

    protected Formula makeUIF(IASTExpression exp) {
      warnUnsafeAssignment();
      logDebug("Assigning to ", exp);

      String var = scoped(exprToVarName(exp), function);
      return makeFreshVariable(var, ssa);
    }

    @Override
    public Formula visit(IASTUnaryExpression pE) throws UnrecognizedCCodeException {
      return makeUIF(pE);
    }

    @Override
    public Formula visit(IASTFieldReference fExp) throws UnrecognizedCCodeException {

      IASTExpression fieldRef = fExp.getFieldOwner();
      if (fieldRef instanceof IASTIdExpression) {
        IASTSimpleDeclaration decl = ((IASTIdExpression) fieldRef).getDeclaration();
        if (decl instanceof IASTDeclaration && ((IASTDeclaration)decl).isGlobal()) {
          // this is the reference to a global field variable

          // we don't need to scope the variable reference
          String var = exprToVarName(fExp);
          return makeFreshVariable(var, ssa);
        }
      }

      // else do the default
      return makeUIF(fExp);
    }

    @Override
    public Formula visit(IASTArraySubscriptExpression pE) throws UnrecognizedCCodeException {
      return makeUIF(pE);
    }
  }

  private class LvalueVisitorUIF extends LvalueVisitor {

    public LvalueVisitorUIF(String pFunction, SSAMapBuilder pSsa, Constraints pCo) {
      super(pFunction, pSsa, pCo);
    }

    @Override
    public Formula visit(IASTUnaryExpression uExp) throws UnrecognizedCCodeException {
      UnaryOperator op = uExp.getOperator();
      IASTExpression operand = uExp.getOperand();
      String opname;
      switch (op) {
      case AMPER:
        opname = OP_ADDRESSOF_NAME;
        break;
      case STAR:
        opname = OP_STAR_NAME;
        break;
      default:
        throw new UnrecognizedCCodeException("Invalid unary operator for lvalue", null, uExp);
      }
      Formula term = buildTerm(operand, function, ssa, constraints);

      // PW make SSA index of * independent from argument
      int idx = makeFreshIndex(opname, ssa);
      //int idx = makeLvalIndex(opname, term, ssa, absoluteSSAIndices);

      // build the "updated" function corresponding to this operation.
      // what we do is the following:
      // C            |     MathSAT
      // *x = 1       |     <ptr_*>::2(x) = 1
      // ...
      // &(*x) = 2    |     <ptr_&>::2(<ptr_*>::1(x)) = 2
      return fmgr.makeUIF(opname, fmgr.makeList(term), idx);
    }

    @Override
    public Formula visit(IASTFieldReference fexp) throws UnrecognizedCCodeException {
      String field = fexp.getFieldName();
      IASTExpression owner = fexp.getFieldOwner();
      Formula term = buildTerm(owner, function, ssa, constraints);

      String tpname = getTypeName(owner.getExpressionType());
      String ufname =
        (fexp.isPointerDereference() ? "->{" : ".{") +
        tpname + "," + field + "}";
      FormulaList args = fmgr.makeList(term);
      int idx = makeLvalIndex(ufname, args, ssa);

      // see above for the case of &x and *x
      return fmgr.makeUIF(ufname, args, idx);
    }

    @Override
    public Formula visit(IASTArraySubscriptExpression aexp) throws UnrecognizedCCodeException {
      IASTExpression arrexp = aexp.getArrayExpression();
      IASTExpression subexp = aexp.getSubscriptExpression();
      Formula aterm = buildTerm(arrexp, function, ssa, constraints);
      Formula sterm = buildTerm(subexp, function, ssa, constraints);

      String ufname = OP_ARRAY_SUBSCRIPT;
      FormulaList args = fmgr.makeList(aterm, sterm);
      int idx = makeLvalIndex(ufname, args, ssa);

      return fmgr.makeUIF(ufname, args, idx);

    }
  }

  private class LvalueVisitorPointers extends LvalueVisitor {
    public LvalueVisitorPointers(String pFunction, SSAMapBuilder pSsa, Constraints pCo) {
      super(pFunction, pSsa, pCo);
    }

    @Override
    public Formula visit(IASTCastExpression e) throws UnrecognizedCCodeException {
      return e.getOperand().accept(this);
    }

    private Formula getPointerFormula(IASTExpression pExp) {
      IASTExpression exp = removeCast(pExp);

      if (exp instanceof IASTIdExpression) {
        // *a = ...
        // *((int*) a) = ...
        IASTIdExpression pId = (IASTIdExpression) exp;
        String pVarName = makePointerVariableName(pId, function, ssa);
        makeFreshIndex(pVarName, ssa);
        return makePointerVariable(pId, function, ssa);

      } else {
        // apparently valid cil output:
        // *(&s.f) = ...
        // *(s->f) = ...
        // *(a+b) = ...

        return makeUIF(exp);
      }
    }

    @Override
    public Formula visit(IASTUnaryExpression pE) throws UnrecognizedCCodeException {
      if (pE.getOperator() == UnaryOperator.STAR) {
        return getPointerFormula(pE.getOperand());
      } else {
        return super.visit(pE);
      }
    }
  }
}<|MERGE_RESOLUTION|>--- conflicted
+++ resolved
@@ -173,8 +173,6 @@
   /** The prefix used for variables representing memory locations. */
   private static final String MEMORY_ADDRESS_VARIABLE_PREFIX = "&";
 
-<<<<<<< HEAD
-=======
   /**
    * The prefix used for memory locations derived from malloc calls.
    * (Must start with {@link MEMORY_ADDRESS_VARIABLE_PREFIX}.)
@@ -182,7 +180,6 @@
   private static final String MALLOC_VARIABLE_PREFIX =
       MEMORY_ADDRESS_VARIABLE_PREFIX + "#";
 
->>>>>>> e8c1526a
   /** The variable name that's used to store the malloc counter in the SSAMap. */
   private static final String MALLOC_COUNTER_VARIABLE_NAME = "#malloc";
 
@@ -395,13 +392,8 @@
     return makePointerMask(scopedId, ssa);
   }
 
-<<<<<<< HEAD
-  private String makeMemoryLocationVariableName(String var) {
-    return MEMORY_ADDRESS_VARIABLE_PREFIX + var;
-=======
   private String makeMemoryLocationVariableName(String varName) {
     return MEMORY_ADDRESS_VARIABLE_PREFIX + varName;
->>>>>>> e8c1526a
   }
 
   // name has to be scoped already
@@ -597,11 +589,7 @@
           if (handlePointerAliasing) {
             // we need to add the pointer alias
             Formula pAssign = buildDirectSecondLevelAssignment(spec, varName,
-<<<<<<< HEAD
-                init, function, constraints, ssa);
-=======
                 removeCast(init), function, constraints, ssa);
->>>>>>> e8c1526a
             assignments = fmgr.makeAnd(pAssign, assignments);
 
             // no need to add pointer updates:
@@ -715,18 +703,6 @@
         function, ssa, constraints);
   }
 
-<<<<<<< HEAD
-  private Formula makeNotEqual(Formula f1, Formula f2) {
-    return fmgr.makeNot(fmgr.makeEqual(f1, f2));
-  }
-
-  private Formula makeImplication(Formula p, Formula q) {
-    Formula left = fmgr.makeNot(p);
-    return fmgr.makeOr(left, q);
-  }
-
-=======
->>>>>>> e8c1526a
   private Formula buildTerm(IASTRightHandSide exp, String function,
       SSAMapBuilder ssa, Constraints ax) throws UnrecognizedCCodeException {
     return toNumericFormula(exp.accept(new RightHandSideToFormulaVisitor(function, ssa, ax)));
@@ -743,16 +719,10 @@
   }
 
   private Formula buildDirectSecondLevelAssignment(IType lType,
-<<<<<<< HEAD
-      String lVarName, IASTRightHandSide right, String function,
-      Constraints constraints, SSAMapBuilder ssa) {
-
-=======
       String lVarName, IASTRightHandSide pRight, String function,
       Constraints constraints, SSAMapBuilder ssa) {
 
     IASTRightHandSide right = removeCast(pRight);
->>>>>>> e8c1526a
     Formula lVar = makeVariable(lVarName, ssa);
 
     if (isVariable(right)) {
@@ -763,15 +733,10 @@
       if (maybePointer(lType, lVarName, ssa) || maybePointer(rIdExp, function, ssa)) {
         // we assume that either the left or the right hand side is a pointer
         // so we add the equality: *l = *r
-<<<<<<< HEAD
-        Formula rVar = makePointerVariable(rIdExp, function, ssa);
-        return fmgr.makeAssignment(lVar, rVar);
-=======
         String lPVarName = makePointerMask(lVarName, ssa);
         Formula lPVar = makeVariable(lPVarName, ssa);
         Formula rPVar = makePointerVariable(rIdExp, function, ssa);
         return fmgr.makeAssignment(lPVar, rPVar);
->>>>>>> e8c1526a
 
       } else {
         // we can assume, that no pointers are affected in this assignment
@@ -786,12 +751,8 @@
       removeOldPointerVariablesFromSsaMap(lPVarName, ssa);
       Formula lPVar = makeVariable(lPVarName, ssa);
 
-<<<<<<< HEAD
-      IASTIdExpression rIdExpr = (IASTIdExpression) ((IASTUnaryExpression) right).getOperand();
-=======
       IASTIdExpression rIdExpr = (IASTIdExpression)
           removeCast(((IASTUnaryExpression) right).getOperand());
->>>>>>> e8c1526a
       Formula rPVar = makePointerVariable(rIdExpr, function, ssa);
 
       // the dealiased address of the right hand side may be a pointer itself.
@@ -813,11 +774,7 @@
           Formula indirEq = fmgr.makeEqual(lPVar, pVar);
           Formula consequence = fmgr.makeAnd(dirEq, indirEq);
 
-<<<<<<< HEAD
-          Formula constraint = makeImplication(p, consequence);
-=======
           Formula constraint = fmgr.makeImplication(p, consequence);
->>>>>>> e8c1526a
 
           constraints.addConstraint(constraint);
         }
@@ -832,12 +789,8 @@
       if (right instanceof IASTUnaryExpression
           && ((IASTUnaryExpression) right).getOperator() == UnaryOperator.AMPER){
 
-<<<<<<< HEAD
-        IASTExpression rOperand = ((IASTUnaryExpression) right).getOperand();
-=======
         IASTExpression rOperand =
             removeCast(((IASTUnaryExpression) right).getOperand());
->>>>>>> e8c1526a
         if (rOperand instanceof IASTIdExpression) {
           String rVarName = scopedIfNecessary((IASTIdExpression) rOperand, function);
           Formula rVar = makeVariable(rVarName, ssa);
@@ -938,11 +891,8 @@
   }
 
   private boolean isMemoryLocation(IASTNode exp) {
-<<<<<<< HEAD
-=======
 
     // memory allocating function?
->>>>>>> e8c1526a
     if (exp instanceof IASTFunctionCall) {
       IASTExpression fn =
           ((IASTFunctionCall) exp).getFunctionCallExpression().getFunctionNameExpression();
@@ -953,11 +903,8 @@
           return true;
         }
       }
-<<<<<<< HEAD
-=======
 
     // explicit heap/stack address?
->>>>>>> e8c1526a
     } else if (exp instanceof IASTUnaryExpression
         && ((IASTUnaryExpression) exp).getOperator() == UnaryOperator.AMPER) {
       return true;
@@ -1822,10 +1769,7 @@
       Formula leftVariable = buildLvalueTerm(assignment.getLeftHandSide(), function, ssa, constraints);
       Formula firstLevelFormula = fmgr.makeAssignment(leftVariable, rightVariable);
 
-<<<<<<< HEAD
-=======
       // assignment (second level)
->>>>>>> e8c1526a
       String lVarName = scopedIfNecessary(left, function);
       Formula secondLevelFormula = buildDirectSecondLevelAssignment(
           left.getExpressionType(), lVarName,
@@ -1882,11 +1826,7 @@
       }
 
       ssa.setIndex(MALLOC_COUNTER_VARIABLE_NAME, idx + 1);
-<<<<<<< HEAD
-      return MEMORY_ADDRESS_VARIABLE_PREFIX + "#" + idx;
-=======
       return MALLOC_VARIABLE_PREFIX + idx;
->>>>>>> e8c1526a
     }
 
     /** Returns the variable name of a memory address variable */
