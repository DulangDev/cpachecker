/*
 *  CPAchecker is a tool for configurable software verification.
 *  This file is part of CPAchecker.
 *
 *  Copyright (C) 2007-2014  Dirk Beyer
 *  All rights reserved.
 *
 *  Licensed under the Apache License, Version 2.0 (the "License");
 *  you may not use this file except in compliance with the License.
 *  You may obtain a copy of the License at
 *
 *      http://www.apache.org/licenses/LICENSE-2.0
 *
 *  Unless required by applicable law or agreed to in writing, software
 *  distributed under the License is distributed on an "AS IS" BASIS,
 *  WITHOUT WARRANTIES OR CONDITIONS OF ANY KIND, either express or implied.
 *  See the License for the specific language governing permissions and
 *  limitations under the License.
 *
 *
 *  CPAchecker web page:
 *    http://cpachecker.sosy-lab.org
 */
package org.sosy_lab.cpachecker.util.predicates.interpolation;

import static com.google.common.base.Preconditions.checkNotNull;
import static com.google.common.collect.FluentIterable.from;
import static org.sosy_lab.cpachecker.util.statistics.StatisticsUtils.div;

import com.google.common.base.Throwables;
import com.google.common.collect.ImmutableList;
import com.google.common.collect.ImmutableMap;
import com.google.common.collect.ImmutableMultiset;
import com.google.common.collect.Iterables;
import com.google.common.collect.Lists;
import com.google.common.util.concurrent.ThreadFactoryBuilder;
import java.nio.file.Path;
import java.util.ArrayList;
import java.util.Arrays;
import java.util.Collections;
import java.util.List;
import java.util.ListIterator;
import java.util.Optional;
import java.util.concurrent.Callable;
import java.util.concurrent.ExecutionException;
import java.util.concurrent.ExecutorService;
import java.util.concurrent.Executors;
import java.util.concurrent.Future;
import java.util.concurrent.TimeUnit;
import java.util.concurrent.TimeoutException;
import java.util.logging.Level;
import org.sosy_lab.common.Classes.UnexpectedCheckedException;
import org.sosy_lab.common.ShutdownNotifier;
import org.sosy_lab.common.configuration.Configuration;
import org.sosy_lab.common.configuration.InvalidConfigurationException;
import org.sosy_lab.common.configuration.Option;
import org.sosy_lab.common.configuration.Options;
import org.sosy_lab.common.configuration.TimeSpanOption;
import org.sosy_lab.common.log.LogManager;
import org.sosy_lab.common.time.TimeSpan;
import org.sosy_lab.common.time.Timer;
import org.sosy_lab.cpachecker.core.interfaces.AbstractState;
import org.sosy_lab.cpachecker.cpa.predicate.BlockFormulaStrategy.BlockFormulas;
import org.sosy_lab.cpachecker.exceptions.CPAException;
import org.sosy_lab.cpachecker.exceptions.RefinementFailedException;
import org.sosy_lab.cpachecker.exceptions.RefinementFailedException.Reason;
import org.sosy_lab.cpachecker.util.LoopStructure;
import org.sosy_lab.cpachecker.util.Triple;
import org.sosy_lab.cpachecker.util.predicates.interpolation.strategy.DomainSpecificAbstraction;
import org.sosy_lab.cpachecker.util.predicates.interpolation.strategy.ITPStrategy;
import org.sosy_lab.cpachecker.util.predicates.interpolation.strategy.NestedInterpolation;
import org.sosy_lab.cpachecker.util.predicates.interpolation.strategy.SequentialInterpolation;
import org.sosy_lab.cpachecker.util.predicates.interpolation.strategy.SequentialInterpolation.SeqInterpolationStrategy;
import org.sosy_lab.cpachecker.util.predicates.interpolation.strategy.SequentialInterpolationWithSolver;
import org.sosy_lab.cpachecker.util.predicates.interpolation.strategy.TreeInterpolation;
import org.sosy_lab.cpachecker.util.predicates.interpolation.strategy.TreeInterpolationWithSolver;
import org.sosy_lab.cpachecker.util.predicates.interpolation.strategy.WellScopedInterpolation;
import org.sosy_lab.cpachecker.util.predicates.pathformula.PathFormulaManager;
import org.sosy_lab.cpachecker.util.predicates.smt.BooleanFormulaManagerView;
import org.sosy_lab.cpachecker.util.predicates.smt.FormulaManagerView;
import org.sosy_lab.cpachecker.util.predicates.smt.Solver;
import org.sosy_lab.cpachecker.util.statistics.StatisticsWriter;
import org.sosy_lab.cpachecker.util.variableclassification.VariableClassification;
import org.sosy_lab.java_smt.api.BasicProverEnvironment;
import org.sosy_lab.java_smt.api.BooleanFormula;
import org.sosy_lab.java_smt.api.InterpolatingProverEnvironment;
import org.sosy_lab.java_smt.api.Model.ValueAssignment;
import org.sosy_lab.java_smt.api.ProverEnvironment;
import org.sosy_lab.java_smt.api.SolverContext.ProverOptions;
import org.sosy_lab.java_smt.api.SolverException;

@Options(prefix="cpa.predicate.refinement")
public final class InterpolationManager {

  private final Timer cexAnalysisTimer = new Timer();
  private final Timer satCheckTimer = new Timer();
  private final Timer getInterpolantTimer = new Timer();
  private final Timer cexAnalysisGetUsefulBlocksTimer = new Timer();
  private final Timer interpolantVerificationTimer = new Timer();
  private final Timer dsaAnalysisTimer = new Timer();
  private final Timer feasiblityCheckTimer = new Timer();
  private final Timer maximisationTimer = new Timer();
  private int reusedFormulasOnSolverStack = 0;
  protected final Timer findingCommonVariablesTimer = new Timer();
  protected final Timer buildingLatticeNamesAndLatticeTypesTimer = new Timer();
  protected final Timer renamingTimer = new Timer();
  protected final Timer buildingAbstractionsTimer = new Timer();
  protected final Timer initialVariableExtractionTimer = new Timer();
  final Timer interpolationTimer = new Timer();

  public void printStatistics(StatisticsWriter w0) {
    w0.put("Counterexample analysis", cexAnalysisTimer + " (Max: " + cexAnalysisTimer.getMaxTime().formatAs(TimeUnit.SECONDS) + ", Calls: " + cexAnalysisTimer.getNumberOfIntervals() + ")");
    StatisticsWriter w1 = w0.beginLevel();
    if (cexAnalysisGetUsefulBlocksTimer.getNumberOfIntervals() > 0) {
      w1.put("Cex.focusing", cexAnalysisGetUsefulBlocksTimer + " (Max: " + cexAnalysisGetUsefulBlocksTimer.getMaxTime().formatAs(TimeUnit.SECONDS) + ")");
    }
    if (dsaAnalysisTimer.getNumberOfIntervals() > 0) {
      w1.put("Domain Specific Abstractions Part: ", dsaAnalysisTimer + " (Max: " +
          dsaAnalysisTimer
          .getMaxTime().formatAs(TimeUnit.SECONDS) + ")" + " (Avg: " + dsaAnalysisTimer
          .getAvgTime() + ")" + "Number of Intervals: " + dsaAnalysisTimer.getNumberOfIntervals());
    }
    if (initialVariableExtractionTimer.getNumberOfIntervals() > 0){
      w1.put("Extracting Initial Variables: ", initialVariableExtractionTimer + " (Max: " +
          initialVariableExtractionTimer
              .getMaxTime().formatAs(TimeUnit.SECONDS) + ")" + " (Avg: " + initialVariableExtractionTimer
          .getAvgTime() + ")" + "Number of Intervals: " + initialVariableExtractionTimer.getNumberOfIntervals());
    }
    if (findingCommonVariablesTimer.getNumberOfIntervals() > 0){
      w1.put("Finding Common Variables: ", findingCommonVariablesTimer + " (Max: " +
          findingCommonVariablesTimer
              .getMaxTime().formatAs(TimeUnit.SECONDS) + ")" + " (Avg: " + findingCommonVariablesTimer
          .getAvgTime() + ")" + "Number of Intervals: " + findingCommonVariablesTimer.getNumberOfIntervals());
    }
    if (buildingLatticeNamesAndLatticeTypesTimer.getNumberOfIntervals() > 0){
      w1.put("Building Lattice Names and Lattice Types: ",
          buildingLatticeNamesAndLatticeTypesTimer + " (Max: " +
          buildingLatticeNamesAndLatticeTypesTimer
              .getMaxTime().formatAs(TimeUnit.SECONDS) + ")" + " (Avg: " + buildingLatticeNamesAndLatticeTypesTimer
          .getAvgTime() + ")" + "Number of Intervals: " + buildingLatticeNamesAndLatticeTypesTimer.getNumberOfIntervals());
    }
    if (renamingTimer.getNumberOfIntervals() > 0){
      w1.put("Renaming: ", renamingTimer + " (Max: " +
          renamingTimer
              .getMaxTime().formatAs(TimeUnit.SECONDS) + ")" + " (Avg: " + renamingTimer
          .getAvgTime() + ")" + "Number of Intervals: " + renamingTimer.getNumberOfIntervals());
    }
    if (feasiblityCheckTimer.getNumberOfIntervals() > 0){
      w1.put("Feasibility Check: ", feasiblityCheckTimer + " (Max: " +
          feasiblityCheckTimer
              .getMaxTime().formatAs(TimeUnit.SECONDS) + ")" + " (Avg: " + feasiblityCheckTimer
          .getAvgTime() + ")" + "Number of Intervals: " + feasiblityCheckTimer.getNumberOfIntervals());
    }
    if (maximisationTimer.getNumberOfIntervals() > 0){
      w1.put("Maximisation: ", maximisationTimer + " (Max: " +
          maximisationTimer
              .getMaxTime().formatAs(TimeUnit.SECONDS) + ")" + " (Avg: " + maximisationTimer
          .getAvgTime() + ")" + "Number of Intervals: " + maximisationTimer.getNumberOfIntervals());
    }
    if (interpolationTimer.getNumberOfIntervals() > 0){
      w1.put("Interpolation: ", interpolationTimer + " (Max: " +
          interpolationTimer
              .getMaxTime().formatAs(TimeUnit.SECONDS) + ")" + " (Avg: " + interpolationTimer
          .getAvgTime() + ")" + "Number of Intervals: " + interpolationTimer.getNumberOfIntervals());
    }
    w1.put("Refinement sat check", satCheckTimer);
    if (reuseInterpolationEnvironment && satCheckTimer.getNumberOfIntervals() > 0) {
      w1.put("Reused formulas on solver stack", reusedFormulasOnSolverStack + " (Avg: " + div(reusedFormulasOnSolverStack, satCheckTimer.getNumberOfIntervals()) + ")");
    }
    w1.put("Interpolant computation", getInterpolantTimer);
    if (interpolantVerificationTimer.getNumberOfIntervals() > 0) {
      w1.put("Interpolant verification", interpolantVerificationTimer);
    }
  }


  private final LogManager logger;
  private final ShutdownNotifier shutdownNotifier;
  private final FormulaManagerView fmgr;
  private final BooleanFormulaManagerView bfmgr;
  private final PathFormulaManager pmgr;
  private final Solver solver;
  private Configuration myConfig;

  private final Interpolator<?> interpolator;

  @Option(secure=true, description="apply deletion-filter to the abstract counterexample, to get "
    + "a minimal set of blocks, before applying interpolation-based refinement")
  private boolean getUsefulBlocks = false;

  @Option(secure=true, name="incrementalCexTraceCheck",
      description="use incremental search in counterexample analysis, "
        + "to find the minimal infeasible prefix")
  private boolean incrementalCheck = false;

  @Option(secure=true, name="domainSpecificAbstractions",
      description="use variant described in the Guiding Craig Interpolation Paper "
          + "leading to a different routine")
  private boolean domainSpecificAbstractions = false;

  @Option(secure=true, name="inequalityInterpolationAbstractions",
      description="additional variation to domainSpecificAbstractions "
          + "using inequalities instead of equalities")
  private boolean inequalityInterpolationAbstractions = false;

  @Option(secure=true, name="cexTraceCheckDirection",
      description="Direction for doing counterexample analysis: from start of trace, from end of trace, or alternatingly from start and end of the trace towards the middle")
  private CexTraceAnalysisDirection direction = CexTraceAnalysisDirection.FORWARDS;

  @Option(secure=true, description="Strategy how to interact with the intepolating prover. " +
          "The analysis must support the strategy, otherwise the result will be useless!" +
          "\n- SEQ_CPACHECKER: We simply return each interpolant for i={0..n-1} for the partitions A=[0 .. i] and B=[i+1 .. n]. " +
          "The result is similar to INDUCTIVE_SEQ, but we do not guarantee the 'inductiveness', " +
          "i.e. the solver has to generate nice interpolants itself. Supported by all solvers!" +
          "\n- INDUCTIVE_SEQ: Generate an inductive sequence of interpolants the partitions [1,...n]. " +
          "\n- TREE: use the tree-interpolation-feature of a solver to get interpolants" +
          "\n- TREE_WELLSCOPED: We return each interpolant for i={0..n-1} for the partitions " +
          "A=[lastFunctionEntryIndex .. i] and B=[0 .. lastFunctionEntryIndex-1 , i+1 .. n]. Based on a tree-like scheme." +
          "\n- TREE_NESTED: use callstack and previous interpolants for next interpolants (see 'Nested Interpolants')," +
          "\n- TREE_CPACHECKER: similar to TREE_NESTED, but the algorithm is taken from 'Tree Interpolation in Vampire'.")
  private InterpolationStrategy strategy = InterpolationStrategy.SEQ_CPACHECKER;

  private enum InterpolationStrategy {
    SEQ, SEQ_CPACHECKER,
    TREE,
    TREE_WELLSCOPED,
    TREE_NESTED,
    TREE_CPACHECKER,
  }

  @Option(
    secure = true,
    description =
        "In case we apply sequential interpolation, "
            + "forward and backward directions return valid interpolants. "
            + "We can either choose one of the directions, fallback to the other "
            + "if one does not succeed, or even combine the interpolants."
  )
  private SeqInterpolationStrategy sequentialStrategy = SeqInterpolationStrategy.FWD;

  @Option(secure=true, description="dump all interpolation problems")
  private boolean dumpInterpolationProblems = false;

  @Option(secure=true, description="verify if the interpolants fulfill the interpolant properties")
  private boolean verifyInterpolants = false;

  @Option(secure=true, name="timelimit",
      description="time limit for refinement (use milliseconds or specify a unit; 0 for infinite)")
  @TimeSpanOption(codeUnit=TimeUnit.MILLISECONDS,
      defaultUserUnit=TimeUnit.MILLISECONDS,
      min=0)
  private TimeSpan itpTimeLimit = TimeSpan.ofMillis(0);

  @Option(secure=true, description="skip refinement if input formula is larger than "
    + "this amount of bytes (ignored if 0)")
  private int maxRefinementSize = 0;

  @Option(secure=true, description="Use a single SMT solver environment for several interpolation queries")
  private boolean reuseInterpolationEnvironment = false;

  private final ExecutorService executor;
  private final LoopStructure loopStructure;
  private final VariableClassification variableClassification;

  public InterpolationManager(
      PathFormulaManager pPmgr,
      Solver pSolver,
      Optional<LoopStructure> pLoopStructure,
      Optional<VariableClassification> pVarClassification,
      Configuration config,
      ShutdownNotifier pShutdownNotifier,
      LogManager pLogger) throws InvalidConfigurationException {
    config.inject(this, InterpolationManager.class);

    logger = pLogger;
    shutdownNotifier = pShutdownNotifier;
    fmgr = pSolver.getFormulaManager();
    bfmgr = fmgr.getBooleanFormulaManager();
    pmgr = pPmgr;
    solver = pSolver;
    loopStructure = pLoopStructure.orElse(null);
    variableClassification = pVarClassification.orElse(null);
    myConfig = config;

    if (itpTimeLimit.isEmpty()) {
      executor = null;
    } else {
      // important to use daemon threads here, because we never have the chance to stop the executor
      executor =
          Executors.newSingleThreadExecutor(new ThreadFactoryBuilder().setDaemon(true).build());
    }

    if (reuseInterpolationEnvironment) {
      interpolator = new Interpolator<>();
    } else {
      interpolator = null;
    }
  }

  /**
   * Counterexample analysis. This method is just an helper to delegate the actual work This is used
   * to detect timeouts for interpolation
   *
   * @param pFormulas the formulas for the path
   * @param pAbstractionStates the abstraction states between the formulas and the last state of the
   *     path. The first state (root) of the path is missing, because it is always TRUE. (can be
   *     empty, if well-scoped interpolation is disabled or not required)
   */
  public CounterexampleTraceInfo buildCounterexampleTrace(
      final BlockFormulas pFormulas, final List<AbstractState> pAbstractionStates)
      throws CPAException, InterruptedException {
    assert pAbstractionStates.isEmpty() || pFormulas.getSize() == pAbstractionStates.size();

    return callWithTimelimit(() -> buildCounterexampleTrace0(pFormulas, pAbstractionStates));
  }

  private CounterexampleTraceInfo callWithTimelimit(Callable<CounterexampleTraceInfo> callable)
      throws CPAException, InterruptedException {

    // if we don't want to limit the time given to the solver
    if (itpTimeLimit.isEmpty()) {
      try {
        return callable.call();
      } catch (Exception e) {
        Throwables.propagateIfPossible(e, CPAException.class, InterruptedException.class);
        throw new UnexpectedCheckedException("refinement", e);
      }
    }

    assert executor != null;

    Future<CounterexampleTraceInfo> future = executor.submit(callable);

    try {
      // here we get the result of the post computation but there is a time limit
      // given to complete the task specified by timeLimit
      return future.get(itpTimeLimit.asNanos(), TimeUnit.NANOSECONDS);

    } catch (TimeoutException e) {
      logger.log(Level.SEVERE, "SMT-solver timed out during interpolation process");
      throw new RefinementFailedException(Reason.TIMEOUT, null);

    } catch (ExecutionException e) {
      Throwable t = e.getCause();
      Throwables.propagateIfPossible(t, CPAException.class, InterruptedException.class);

      throw new UnexpectedCheckedException("interpolation", t);
    }
  }

  public CounterexampleTraceInfo buildCounterexampleTrace(
          final BlockFormulas pFormulas) throws CPAException, InterruptedException {
    return buildCounterexampleTrace(pFormulas, Collections.emptyList());
  }

  private CounterexampleTraceInfo buildCounterexampleTrace0(
<<<<<<< HEAD
      final BlockFormulas pFormulas, final List<AbstractState> pAbstractionStates)
      throws CPAException, InterruptedException {
=======
      final BlockFormulas pFormulas,
      final List<AbstractState> pAbstractionStates)
      throws CPAException, InterruptedException, InvalidConfigurationException {
>>>>>>> bc147d1f

    cexAnalysisTimer.start();
    try {
      final BlockFormulas f = prepareCounterexampleFormulas(pFormulas);

      final Interpolator<?> currentInterpolator;
      if (reuseInterpolationEnvironment) {
        currentInterpolator = checkNotNull(interpolator);
      } else {
        currentInterpolator = new Interpolator<>();
      }

      try {
        try {
          return currentInterpolator.buildCounterexampleTrace(f, pAbstractionStates);
        } finally {
          if (!reuseInterpolationEnvironment) {
            currentInterpolator.close();
          }
        }
      } catch (SolverException itpException) {
        logger.logUserException(
            Level.FINEST,
            itpException,
            "Interpolation failed, attempting to solve without interpolation");
        return fallbackWithoutInterpolation(f, itpException);
      }

    } finally {
      cexAnalysisTimer.stop();
    }
  }

  /**
   * Counterexample analysis without interpolation. Use this method if you want to check a
   * counterexample for feasibility and in case of a feasible counterexample want the proper path
   * information, but in case of an infeasible counterexample you do not need interpolants.
   *
   * @param pFormulas the formulas for the path
   */
  public CounterexampleTraceInfo buildCounterexampleTraceWithoutInterpolation(
      final BlockFormulas pFormulas) throws CPAException, InterruptedException {

    return callWithTimelimit(() -> buildCounterexampleTraceWithoutInterpolation0(pFormulas));
  }

  private CounterexampleTraceInfo buildCounterexampleTraceWithoutInterpolation0(
      final BlockFormulas pFormulas) throws CPAException, InterruptedException {

    cexAnalysisTimer.start();
    try {
      final BlockFormulas f = prepareCounterexampleFormulas(pFormulas);

      try {
        return solveCounterexample(f);
      } catch (SolverException e) {
        throw new RefinementFailedException(Reason.InterpolationFailed, null, e);
      }

    } finally {
      cexAnalysisTimer.stop();
    }
  }

  /** Prepare the list of formulas for a counterexample for the solving/interpolation step. */
  private BlockFormulas prepareCounterexampleFormulas(final BlockFormulas pFormulas)
      throws RefinementFailedException {
    logger.log(Level.FINEST, "Building counterexample trace");

    // Final adjustments to the list of formulas
    List<BooleanFormula> f =
        new ArrayList<>(pFormulas.getFormulas()); // copy because we will change the list

    if (fmgr.useBitwiseAxioms()) {
      addBitwiseAxioms(f);
    }

    f = Collections.unmodifiableList(f);
    logger.log(Level.ALL, "Counterexample trace formulas:", f);

    // now f is the DAG formula which is satisfiable iff there is a
    // concrete counterexample

    // Check if refinement problem is not too big
    if (maxRefinementSize > 0) {
      int size = fmgr.dumpFormula(bfmgr.and(f)).toString().length();
      if (size > maxRefinementSize) {
        logger.log(
            Level.FINEST, "Skipping refinement because input formula is", size, "bytes large.");
        throw new RefinementFailedException(Reason.TooMuchUnrolling, null);
      }
    }
    return new BlockFormulas(f, pFormulas.getBranchingFormula());
  }

  /**
   * Attempt to check feasibility of the current counterexample without interpolation in case of a
   * failure with interpolation. Maybe the solver can handle the formulas if we do not attempt to
   * interpolate (this happens for example for MathSAT). If solving works but creating the model for
   * the error path not, we at least return an empty model.
   */
  private CounterexampleTraceInfo fallbackWithoutInterpolation(
      BlockFormulas f, SolverException itpException)
      throws InterruptedException, RefinementFailedException {
    try {
      CounterexampleTraceInfo counterexample = solveCounterexample(f);
      if (!counterexample.isSpurious()) {
        return counterexample;
      }
    } catch (SolverException solvingException) {
      // in case of exception throw original one below but do not forget e2
      itpException.addSuppressed(solvingException);
    }
    throw new RefinementFailedException(Reason.InterpolationFailed, null, itpException);
  }

  /** Analyze a counterexample for feasibility without computing interpolants. */
  private CounterexampleTraceInfo solveCounterexample(BlockFormulas f)
      throws SolverException, InterruptedException {
    try (ProverEnvironment prover = solver.newProverEnvironment(ProverOptions.GENERATE_MODELS)) {
      for (BooleanFormula block : f.getFormulas()) {
        prover.push(block);
      }
      if (!prover.isUnsat()) {
        try {
          return getErrorPath(f, prover);
        } catch (SolverException modelException) {
          logger.log(
              Level.WARNING,
              "Solver could not produce model, variable assignment of error path can not be dumped.");
          logger.logDebugException(modelException);
          return CounterexampleTraceInfo.feasible(
              f.getFormulas(), ImmutableList.of(), ImmutableMap.of());
        }
      } else {
        return CounterexampleTraceInfo.infeasibleNoItp();
      }
    }
  }

  /**
   * Add axioms about bitwise operations to a list of formulas, if such operations
   * are used. This is probably not that helpful currently, we would have to the
   * tell the solver that these are axioms.
   *
   * The axioms are added to the last part of the list of formulas.
   *
   * @param f The list of formulas to scan for bitwise operations.
   */
  private void addBitwiseAxioms(List<BooleanFormula> f) {
    BooleanFormula bitwiseAxioms = bfmgr.makeTrue();

    for (BooleanFormula fm : f) {
      BooleanFormula a = fmgr.getBitwiseAxioms(fm);
      if (!bfmgr.isTrue(a)) {
        bitwiseAxioms =  fmgr.getBooleanFormulaManager().and(bitwiseAxioms, a);
      }
    }

    if (!bfmgr.isTrue(bitwiseAxioms)) {
      logger.log(Level.ALL, "DEBUG_3", "ADDING BITWISE AXIOMS TO THE",
          "LAST GROUP: ", bitwiseAxioms);
      int lastIndex = f.size()-1;
      f.set(lastIndex, bfmgr.and(f.get(lastIndex), bitwiseAxioms));
    }
  }

  /**
   * Try to find out which formulas out of a list of formulas are relevant for
   * making the conjunction unsatisfiable.
   * This method honors the {@link #direction} configuration option.
   *
   * @param f The list of formulas to check.
   * @return A sublist of f that contains the useful formulas.
   */
  private List<BooleanFormula> getUsefulBlocks(List<BooleanFormula> f) throws SolverException, InterruptedException {

    cexAnalysisGetUsefulBlocksTimer.start();

    // try to find a minimal-unsatisfiable-core of the trace (as Blast does)

    try (ProverEnvironment thmProver = solver.newProverEnvironment()) {

    logger.log(Level.ALL, "DEBUG_1", "Calling getUsefulBlocks on path",
            "of length:", f.size());

    final BooleanFormula[] needed = new BooleanFormula[f.size()];
    for (int i = 0; i < needed.length; ++i) {
      needed[i] =  bfmgr.makeTrue();
    }
    final boolean backwards = direction == CexTraceAnalysisDirection.BACKWARDS;
    final int start = backwards ? f.size()-1 : 0;
    final int increment = backwards ? -1 : 1;
    int toPop = 0;

    while (true) {
      boolean consistent = true;
      // 1. assert all the needed constraints
      for (BooleanFormula aNeeded : needed) {
        if (!bfmgr.isTrue(aNeeded)) {
          thmProver.push(aNeeded);
          ++toPop;
        }
      }
      // 2. if needed is inconsistent, then return it
      if (thmProver.isUnsat()) {
        f = Arrays.asList(needed);
        break;
      }
      // 3. otherwise, assert one block at a time, until we get an
      // inconsistency
      if (direction == CexTraceAnalysisDirection.ZIGZAG) {
        int s = 0;
        int e = f.size()-1;
        boolean fromStart = false;
        while (true) {
          int i = fromStart ? s++ : e--;
          fromStart = !fromStart;

          BooleanFormula t = f.get(i);
          thmProver.push(t);
          ++toPop;
          if (thmProver.isUnsat()) {
            // add this block to the needed ones, and repeat
            needed[i] = t;
            logger.log(Level.ALL, "DEBUG_1",
                "Found needed block: ", i, ", term: ", t);
            // pop all
            while (toPop > 0) {
              --toPop;
              thmProver.pop();
            }
            // and go to the next iteration of the while loop
            consistent = false;
            break;
          }

          if (e < s) {
            break;
          }
        }
      } else {
        for (int i = start;
             backwards ? i >= 0 : i < f.size();
             i += increment) {
          BooleanFormula t = f.get(i);
          thmProver.push(t);
          ++toPop;
          if (thmProver.isUnsat()) {
            // add this block to the needed ones, and repeat
            needed[i] = t;
            logger.log(Level.ALL, "DEBUG_1",
                "Found needed block: ", i, ", term: ", t);
            // pop all
            while (toPop > 0) {
              --toPop;
              thmProver.pop();
            }
            // and go to the next iteration of the while loop
            consistent = false;
            break;
          }
        }
      }
      if (consistent) {
        // if we get here, the trace is consistent:
        // this is a real counterexample!
        break;
      }
    }

    while (toPop > 0) {
      --toPop;
      thmProver.pop();
    }

    }

    logger.log(Level.ALL, "DEBUG_1", "Done getUsefulBlocks");

    cexAnalysisGetUsefulBlocksTimer.stop();

    return f;
  }

  /**
   * Put the list of formulas into the order in which they should be given to
   * the solver, as defined by the {@link #direction} configuration option.
   * @param traceFormulas The list of formulas to check.
   * @return The same list of formulas in different order,
   *         and each formula has its position in the original list as third element of the pair.
   */
  private List<Triple<BooleanFormula, AbstractState, Integer>> orderFormulas(
          final List<BooleanFormula> traceFormulas, final List<AbstractState> pAbstractionStates) {

    // In this list are all formulas together with their position in the original list
    ImmutableList<Triple<BooleanFormula, AbstractState, Integer>> result = direction.orderFormulas(traceFormulas,
                                                                                                   pAbstractionStates,
                                                                                                   variableClassification,
                                                                                                   loopStructure,
                                                                                                   fmgr);
    assert traceFormulas.size() == result.size();
    assert ImmutableMultiset.copyOf(from(result).transform(Triple::getFirst))
            .equals(ImmutableMultiset.copyOf(traceFormulas))
        : "Ordered list does not contain the same formulas with the same count";
    return result;
  }

  /**
   * Get the interpolants from the solver after the formulas have been proved
   * to be unsatisfiable.
   *
   * @param pInterpolator The references to the interpolation groups, sorting depends on the solver-stack.
   * @param formulasWithStatesAndGroupdIds list of (F,A,T) of path formulae F
   *        with their interpolation group I and the abstract state A,
   *        where a path formula F is the path before/until the abstract state A.
   *        The list is sorted in the "correct" order along the counterexample.
   * @return A list of (N-1) interpolants for N formulae.
   */
  private <T> List<BooleanFormula> getInterpolants(Interpolator<T> pInterpolator,
      List<Triple<BooleanFormula, AbstractState, T>> formulasWithStatesAndGroupdIds)
      throws SolverException, InterruptedException, InvalidConfigurationException {

    // TODO replace with Config-Class-Constructor-Injection?
<<<<<<< HEAD
    final  ITPStrategy<T> itpStrategy;
    switch (strategy) {
      case SEQ_CPACHECKER:
        itpStrategy =
            new SequentialInterpolation<>(
                logger, shutdownNotifier, fmgr, bfmgr, sequentialStrategy);
        break;
      case SEQ:
        itpStrategy = new SequentialInterpolationWithSolver<>(logger, shutdownNotifier, fmgr, bfmgr);
        break;
      case TREE_WELLSCOPED:
        itpStrategy = new WellScopedInterpolation<>(logger, shutdownNotifier, fmgr, bfmgr);
        break;
      case TREE_NESTED:
        itpStrategy = new NestedInterpolation<>(logger, shutdownNotifier, fmgr, bfmgr);
        break;
      case TREE_CPACHECKER:
        itpStrategy = new TreeInterpolation<>(logger, shutdownNotifier, fmgr, bfmgr);
        break;
      case TREE:
        itpStrategy = new TreeInterpolationWithSolver<>(logger, shutdownNotifier, fmgr, bfmgr);
        break;
      default:
        throw new AssertionError("unknown interpolation strategy");
    }
=======
>>>>>>> bc147d1f


    if (domainSpecificAbstractions) {
      List <BooleanFormula> interpolants = createDSAInterpolants(formulasWithStatesAndGroupdIds);
      return interpolants;

    } else {
      final ITPStrategy<T> itpStrategy;
      switch (strategy) {
        case SEQ_CPACHECKER:
          itpStrategy = new SequentialInterpolation<>(logger, shutdownNotifier, fmgr, bfmgr,
              sequentialStrategy);
          break;
        case SEQ:
          itpStrategy =
              new SequentialInterpolationWithSolver<>(logger, shutdownNotifier, fmgr, bfmgr);
          break;
        case TREE_WELLSCOPED:
          itpStrategy = new WellScopedInterpolation<>(logger, shutdownNotifier, fmgr, bfmgr);
          break;
        case TREE_NESTED:
          itpStrategy = new NestedInterpolation<>(logger, shutdownNotifier, fmgr, bfmgr);
          break;
        case TREE_CPACHECKER:
          itpStrategy = new TreeInterpolation<>(logger, shutdownNotifier, fmgr, bfmgr);
          break;
        case TREE:
          itpStrategy = new TreeInterpolationWithSolver<>(logger, shutdownNotifier, fmgr, bfmgr);
          break;
        default:
          throw new AssertionError("unknown interpolation strategy");
      }

      final List<BooleanFormula> interpolants =
          itpStrategy.getInterpolants(pInterpolator, formulasWithStatesAndGroupdIds);

      assert formulasWithStatesAndGroupdIds.size() - 1 == interpolants.size()
          : "we should return N-1 interpolants for N formulas.";

      if (verifyInterpolants) {
        itpStrategy.checkInterpolants(solver, formulasWithStatesAndGroupdIds, interpolants);
      }
      return interpolants;
    }
  }

  /**
   * Get information about the error path from the solver after the formulas have been proved to be
   * satisfiable.
   *
   * @param formulas The list of formulas on the path.
   * @param pProver The solver.
   * @return Information about the error path, including a satisfying assignment.
   */
  private CounterexampleTraceInfo getErrorPath(
      BlockFormulas formulas, BasicProverEnvironment<?> pProver)
      throws SolverException, InterruptedException {

    // get the branchingFormula
    // this formula contains predicates for all branches we took
    // this way we can figure out which branches make a feasible path
    BooleanFormula branchingFormula = formulas.getBranchingFormula();

    List<BooleanFormula> f = formulas.getFormulas();

    if (!formulas.hasBranchingFormula() || bfmgr.isTrue(branchingFormula)) {
      return CounterexampleTraceInfo.feasible(f, pProver.getModelAssignments(), ImmutableMap.of());
    }

    // add formula to solver environment
    pProver.push(branchingFormula);

    // need to ask solver for satisfiability again,
    // otherwise model doesn't contain new predicates
    boolean stillSatisfiable = !pProver.isUnsat();

    if (stillSatisfiable) {
      List<ValueAssignment> model = pProver.getModelAssignments();
      return CounterexampleTraceInfo.feasible(
          f, model, pmgr.getBranchingPredicateValuesFromModel(model));

    } else {
      // this should not happen
      logger.log(Level.WARNING, "Could not get precise error path information because of inconsistent reachingPathsFormula!");

      dumpInterpolationProblem(f);
      dumpFormulaToFile("formula", branchingFormula, f.size());

      return CounterexampleTraceInfo.feasible(f, ImmutableList.of(), ImmutableMap.of());
    }
  }


  /**
   * Helper method to dump a list of formulas to files.
   */
  private void dumpInterpolationProblem(List<BooleanFormula> f) {
    int k = 0;
    for (BooleanFormula formula : f) {
      dumpFormulaToFile("formula", formula, k++);
    }
  }

  private void dumpFormulaToFile(String name, BooleanFormula f, int i) {
    Path dumpFile = formatFormulaOutputFile(name, i);
    fmgr.dumpFormulaToFile(f, dumpFile);
  }

  private Path formatFormulaOutputFile(String formula, int index) {
    return fmgr.formatFormulaOutputFile("interpolation", cexAnalysisTimer.getNumberOfIntervals(), formula, index);
  }

  /**
   * This class encapsulates the used SMT solver for interpolation,
   * and keeps track of the formulas that are currently on the solver stack.
   *
   * An instance of this class can be used for several interpolation queries
   * in a row, and it will try to keep as many formulas as possible in the
   * SMT solver between those queries (so that the solver may reuse information
   * from previous queries, and hopefully might even return similar interpolants).
   *
   * When an instance won't be used anymore, call {@link #close()}.
   *
   */
  public class Interpolator<T> {

    public InterpolatingProverEnvironment<T> itpProver;
    private final List<Triple<BooleanFormula, AbstractState, T>> currentlyAssertedFormulas = new ArrayList<>();

    Interpolator() {
      itpProver = newEnvironment();
    }

    @SuppressWarnings("unchecked")
    public InterpolatingProverEnvironment<T> newEnvironment() {
      // This is safe because we don't actually care about the value of T,
      // only the InterpolatingProverEnvironment itself cares about it.
      return (InterpolatingProverEnvironment<T>)
          solver.newProverEnvironmentWithInterpolation(ProverOptions.GENERATE_MODELS);
    }

    /**
     * Counterexample analysis and predicate discovery.
     *
     * @param formulas the formulas for the path
     * @return counterexample info with predicated information
     */
    private CounterexampleTraceInfo buildCounterexampleTrace(
<<<<<<< HEAD
        BlockFormulas formulas, List<AbstractState> pAbstractionStates)
        throws SolverException, InterruptedException {
=======
        BlockFormulas formulas,
        List<AbstractState> pAbstractionStates)
        throws SolverException, InterruptedException, InvalidConfigurationException {
>>>>>>> bc147d1f

      // Check feasibility of counterexample
      shutdownNotifier.shutdownIfNecessary();
      logger.log(Level.FINEST, "Checking feasibility of counterexample trace");
      satCheckTimer.start();

      boolean spurious;

      if (pAbstractionStates.isEmpty()) {
        pAbstractionStates = new ArrayList<>(Collections.nCopies(formulas.getSize(), null));
      } else {
        assert formulas.hasBranchingFormula();
        // should be constructed in PredicateCPA refiner or in BAM predicate refiner strategy
        // impact algorithm, predicate forced covering pass empty pAbstractionStates
      }
      assert pAbstractionStates.size() == formulas.getSize()
          : "each pathFormula must end with an abstract State";

      /* we use two lists, that contain identical formulas
       * with different additional information and (maybe) in different order:
       * 1) formulasWithStatesAndGroupdIds contains elements (F,A,T)
       *      with a path formula F that represents the path until the abstract state A and has the ITP-group T.
       *      It is sorted 'forwards' along the counterexample and is the basis for getting interpolants.
       * 2) orderedFormulas contains elements (F,A,I)
       *      with a path formula F that represents the path until the abstract state A.
       *      It is sorted depending on the {@link CexTraceAnalysisDirection} and
       *      is only used to check the counterexample for satisfiability.
       *      Depending on different directions, different interpolants
       *      might be computed from the solver's proof for unsatisfiability.
       */

      // initialize all interpolation group ids with "null"
      final List<Triple<BooleanFormula, AbstractState, T>> formulasWithStatesAndGroupdIds =
          new ArrayList<>(Collections.nCopies(formulas.getSize(), null));

      try {

        if (getUsefulBlocks) {
          formulas =
              new BlockFormulas(
                  getUsefulBlocks(formulas.getFormulas()), formulas.getBranchingFormula());
        }

        if (dumpInterpolationProblems) {
          dumpInterpolationProblem(formulas.getFormulas());
        }

        // re-order formulas if needed
        final List<Triple<BooleanFormula, AbstractState, Integer>> orderedFormulas =
            orderFormulas(formulas.getFormulas(), pAbstractionStates);
        assert orderedFormulas.size() == formulas.getSize();

        // ask solver for satisfiability
        spurious = checkInfeasabilityOfTrace(orderedFormulas, formulasWithStatesAndGroupdIds);
        assert formulasWithStatesAndGroupdIds.size() == formulas.getSize();
        assert !formulasWithStatesAndGroupdIds.contains(null); // has to be filled completely

      } finally {
        satCheckTimer.stop();
      }

      logger.log(Level.FINEST, "Counterexample trace is", (spurious ? "infeasible" : "feasible"));


      // Get either interpolants or error path information
      CounterexampleTraceInfo info;
      if (spurious) {

        final List<BooleanFormula> interpolants =
            getInterpolants(this, formulasWithStatesAndGroupdIds);
        if (logger.wouldBeLogged(Level.ALL)) {
          int i = 1;
          for (BooleanFormula itp : interpolants) {
            logger.log(Level.ALL, "For step", i++, "got:", "interpolant", itp);
          }
        }

        info = CounterexampleTraceInfo.infeasible(interpolants);

      } else {
        // this is a real bug
        info = getErrorPath(formulas, itpProver);
      }

      logger.log(Level.ALL, "Counterexample information:", info);

      return info;
    }

    /**
     * Check the satisfiability of a list of formulas, using them in the given order.
     * This method honors the {@link #incrementalCheck} configuration option.
     * It also updates the SMT solver stack and the {@link #currentlyAssertedFormulas}
     * list that is used if {@link #reuseInterpolationEnvironment} is enabled.
     *
     * @param traceFormulas The list of formulas to check, each formula with its index of where it should be added in the list of interpolation groups.
     * @param formulasWithStatesAndGroupdIds The list where to store the references to the interpolation groups. This is just a list of 'identifiers' for the formulas.
     * @return True if the formulas are unsatisfiable.
     */
    private boolean checkInfeasabilityOfTrace(
        final List<Triple<BooleanFormula, AbstractState, Integer>> traceFormulas,
        final List<Triple<BooleanFormula, AbstractState, T>> formulasWithStatesAndGroupdIds)
            throws InterruptedException, SolverException {

      // first identify which formulas are already on the solver stack,
      // which formulas need to be removed from the solver stack,
      // and which formulas need to be added to the solver stack
      ListIterator<Triple<BooleanFormula, AbstractState, Integer>> todoIterator = traceFormulas.listIterator();
      int firstBadIndex =
          getIndexOfFirstNonReusableFormula(formulasWithStatesAndGroupdIds, todoIterator);

      // now remove the formulas from the solver stack where necessary
      cleanupSolverStack(firstBadIndex);

      // push new formulas onto the solver stack
      addNewFormulasToStack(formulasWithStatesAndGroupdIds, todoIterator);

      assert Iterables.elementsEqual(
          from(traceFormulas).transform(Triple::getFirst),
          from(currentlyAssertedFormulas).transform(Triple::getFirst));

      // we have to do the sat check every time, as it could be that also
      // with incremental checking it was missing (when the path is infeasible
      // and formulas get pushed afterwards)
      return itpProver.isUnsat();
    }

    /**
     * For optimization we try to share the solver stack between different solver calls. Before
     * pushing a new set of formulas, we need to determine all old formulas that need to be popped
     * from the solver stack.
     *
     * @param formulasWithStatesAndGroupdIds the new sorted collection of formulas, with indizes
     * @param todoIterator iterator from the new collection of formulas, is the new starting point
     */
    private int getIndexOfFirstNonReusableFormula(
        final List<Triple<BooleanFormula, AbstractState, T>> formulasWithStatesAndGroupdIds,
        ListIterator<Triple<BooleanFormula, AbstractState, Integer>> todoIterator) {

      ListIterator<Triple<BooleanFormula, AbstractState, T>> assertedIterator =
          currentlyAssertedFormulas.listIterator();
      int firstBadIndex = -1; // index of first mis-matching formula in both lists

      while (assertedIterator.hasNext()) {
        Triple<BooleanFormula, AbstractState, T> assertedFormula = assertedIterator.next();

        if (!todoIterator.hasNext()) {
          firstBadIndex = assertedIterator.previousIndex();
          break;
        }

        Triple<BooleanFormula, AbstractState, Integer> todoFormula = todoIterator.next();

        if (todoFormula.getFirst().equals(assertedFormula.getFirst())) {
          // formula is already in solver stack in correct location
          formulasWithStatesAndGroupdIds.set(todoFormula.getThird(), assertedFormula);

        } else {
          firstBadIndex = assertedIterator.previousIndex();
          // rewind iterator by one so that todoFormula will be added to stack
          todoIterator.previous();
          break;
        }
      }
      return firstBadIndex;
    }

    /**
     * Remove some old formulas from the solvers stack.
     *
     * @param firstBadIndex index of level from where to remove all old formulas
     */
    private void cleanupSolverStack(int firstBadIndex) {
      if (firstBadIndex == -1) {
        // solver stack was already empty, nothing do to

      } else if (firstBadIndex == 0) {
        // Create a new environment instead of cleaning up the old one
        // if no formulas need to be reused.
        itpProver.close();
        itpProver = newEnvironment();
        currentlyAssertedFormulas.clear();

      } else {
        assert firstBadIndex > 0;
        // list with all formulas on solver stack that we need to remove
        // (= remaining formulas in currentlyAssertedFormulas list)
        List<Triple<BooleanFormula, AbstractState, T>> toDeleteFormulas =
            currentlyAssertedFormulas.subList(firstBadIndex, currentlyAssertedFormulas.size());

        // remove formulas from solver stack
        for (int i = 0; i < toDeleteFormulas.size(); i++) {
          itpProver.pop();
        }
        toDeleteFormulas.clear(); // this removes from currentlyAssertedFormulas

        reusedFormulasOnSolverStack += currentlyAssertedFormulas.size();
      }
    }

    /**
     * Push all new formulas onto the solver stack. If some of them were already pushed earlier,
     * ignore them.
     *
     * @param formulasWithStatesAndGroupdIds the new sorted collection of formulas, with indizes
     * @param todoIterator iterator from the new collection of formulas, is the new starting point
     */
    private void addNewFormulasToStack(
        final List<Triple<BooleanFormula, AbstractState, T>> formulasWithStatesAndGroupdIds,
        ListIterator<Triple<BooleanFormula, AbstractState, Integer>> todoIterator)
        throws SolverException, InterruptedException {
      boolean isStillFeasible = true;

      // we do only need this unsat call here if we are using the incremental
      // checking option, otherwise it is anyway done later on
      if (incrementalCheck && !currentlyAssertedFormulas.isEmpty()) {
        isStillFeasible = !itpProver.isUnsat();
      }

      // add remaining formulas to the solver stack
      while (todoIterator.hasNext()) {
        Triple<BooleanFormula, AbstractState, Integer> p = todoIterator.next();
        BooleanFormula f = p.getFirst();
        AbstractState state = p.getSecond();
        int index = p.getThird();

        assert formulasWithStatesAndGroupdIds.get(index) == null;
        T itpGroupId = itpProver.push(f);
        final Triple<BooleanFormula, AbstractState, T> assertedFormula =
            Triple.of(f, state, itpGroupId);
        formulasWithStatesAndGroupdIds.set(index, assertedFormula);
        currentlyAssertedFormulas.add(assertedFormula);

        // We need to iterate through the full loop
        // to add all formulas, but this prevents us from doing further sat checks.
        if (incrementalCheck && isStillFeasible && !bfmgr.isTrue(f)) {
          isStillFeasible = !itpProver.isUnsat();
        }
      }
    }

    private void close() {
      itpProver.close();
      itpProver = null;
      currentlyAssertedFormulas.clear();
    }
  }

  private <T> List<BooleanFormula> createDSAInterpolants(List<Triple<BooleanFormula, AbstractState,
      T>> formulasWithStatesAndGroupdIds)
      throws InvalidConfigurationException, SolverException, InterruptedException {
    List<BooleanFormula> myInterpolants;
    dsaAnalysisTimer.start();
    try {

      //Solver mySolver = null;
        /*try {
          mySolver = Solver.create(
              myConfig, logger,
              shutdownNotifier);
        } catch (InvalidConfigurationException pE) {
          logger.log(Level.WARNING, "Invalid Configuration!");
        } */
      try (Solver mySolver =Solver.create(
          myConfig,logger,
          shutdownNotifier)){
        FormulaManagerView newFmgr = mySolver.getFormulaManager();
        DomainSpecificAbstraction<T> dsa =
            new DomainSpecificAbstraction<>(
                newFmgr,
                fmgr,
                logger,
                findingCommonVariablesTimer,
                buildingLatticeNamesAndLatticeTypesTimer,
                renamingTimer,
                buildingAbstractionsTimer,
                interpolationTimer,
                initialVariableExtractionTimer,
                feasiblityCheckTimer,
                maximisationTimer,
                inequalityInterpolationAbstractions);
        List<BooleanFormula> tocheck =
            Lists.transform(formulasWithStatesAndGroupdIds, Triple::getFirst);
        if (tocheck != null) {
          myInterpolants = dsa.domainSpecificAbstractionsCheck(mySolver, tocheck);
        } else {
          myInterpolants = null;
        }
        if (myInterpolants != null && !myInterpolants.isEmpty()) {
          List<BooleanFormula> interpolantList = new ArrayList<>(myInterpolants.size());
          for (BooleanFormula f : myInterpolants) {
            BooleanFormula interpolant = fmgr.translateFrom(f, newFmgr);
            interpolantList.add(interpolant);
          }

          // mySolver.close();
          if (!interpolantList.isEmpty()) {
            return interpolantList;
          } else {
            // mySolver.close();
            logger.log(Level.WARNING, "Returning empty list");

            return Collections.emptyList();
          }
        } else {
          // mySolver.close();
          return Collections.emptyList();
        }
      }
    } finally {
      dsaAnalysisTimer.stop();
    }
  }
}<|MERGE_RESOLUTION|>--- conflicted
+++ resolved
@@ -354,14 +354,9 @@
   }
 
   private CounterexampleTraceInfo buildCounterexampleTrace0(
-<<<<<<< HEAD
-      final BlockFormulas pFormulas, final List<AbstractState> pAbstractionStates)
-      throws CPAException, InterruptedException {
-=======
       final BlockFormulas pFormulas,
       final List<AbstractState> pAbstractionStates)
       throws CPAException, InterruptedException, InvalidConfigurationException {
->>>>>>> bc147d1f
 
     cexAnalysisTimer.start();
     try {
@@ -686,34 +681,6 @@
       throws SolverException, InterruptedException, InvalidConfigurationException {
 
     // TODO replace with Config-Class-Constructor-Injection?
-<<<<<<< HEAD
-    final  ITPStrategy<T> itpStrategy;
-    switch (strategy) {
-      case SEQ_CPACHECKER:
-        itpStrategy =
-            new SequentialInterpolation<>(
-                logger, shutdownNotifier, fmgr, bfmgr, sequentialStrategy);
-        break;
-      case SEQ:
-        itpStrategy = new SequentialInterpolationWithSolver<>(logger, shutdownNotifier, fmgr, bfmgr);
-        break;
-      case TREE_WELLSCOPED:
-        itpStrategy = new WellScopedInterpolation<>(logger, shutdownNotifier, fmgr, bfmgr);
-        break;
-      case TREE_NESTED:
-        itpStrategy = new NestedInterpolation<>(logger, shutdownNotifier, fmgr, bfmgr);
-        break;
-      case TREE_CPACHECKER:
-        itpStrategy = new TreeInterpolation<>(logger, shutdownNotifier, fmgr, bfmgr);
-        break;
-      case TREE:
-        itpStrategy = new TreeInterpolationWithSolver<>(logger, shutdownNotifier, fmgr, bfmgr);
-        break;
-      default:
-        throw new AssertionError("unknown interpolation strategy");
-    }
-=======
->>>>>>> bc147d1f
 
 
     if (domainSpecificAbstractions) {
@@ -862,14 +829,9 @@
      * @return counterexample info with predicated information
      */
     private CounterexampleTraceInfo buildCounterexampleTrace(
-<<<<<<< HEAD
-        BlockFormulas formulas, List<AbstractState> pAbstractionStates)
-        throws SolverException, InterruptedException {
-=======
         BlockFormulas formulas,
         List<AbstractState> pAbstractionStates)
         throws SolverException, InterruptedException, InvalidConfigurationException {
->>>>>>> bc147d1f
 
       // Check feasibility of counterexample
       shutdownNotifier.shutdownIfNecessary();
