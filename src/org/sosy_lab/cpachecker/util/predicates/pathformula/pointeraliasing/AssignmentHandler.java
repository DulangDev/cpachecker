--- conflicted
+++ resolved
@@ -272,14 +272,7 @@
    * @throws InterruptedException It the execution was interrupted.
    */
   BooleanFormula handleInitializationAssignments(
-<<<<<<< HEAD
-      final CIdExpression variable,
-      final CType declarationType,
-      final List<CExpressionAssignmentStatement> assignments)
-      throws UnrecognizedCCodeException, InterruptedException {
-=======
       final CIdExpression variable, final CType declarationType, final List<CExpressionAssignmentStatement> assignments) throws UnrecognizedCodeException, InterruptedException {
->>>>>>> 901e65cb
     if (options.useQuantifiersOnArrays()
         && (declarationType instanceof CArrayType)
         && !assignments.isEmpty()) {
