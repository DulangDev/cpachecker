/*
 *  CPAchecker is a tool for configurable software verification.
 *  This file is part of CPAchecker.
 *
 *  Copyright (C) 2007-2014  Dirk Beyer
 *  All rights reserved.
 *
 *  Licensed under the Apache License, Version 2.0 (the "License");
 *  you may not use this file except in compliance with the License.
 *  You may obtain a copy of the License at
 *
 *      http://www.apache.org/licenses/LICENSE-2.0
 *
 *  Unless required by applicable law or agreed to in writing, software
 *  distributed under the License is distributed on an "AS IS" BASIS,
 *  WITHOUT WARRANTIES OR CONDITIONS OF ANY KIND, either express or implied.
 *  See the License for the specific language governing permissions and
 *  limitations under the License.
 *
 *
 *  CPAchecker web page:
 *    http://cpachecker.sosy-lab.org
 */
package org.sosy_lab.cpachecker.util.predicates.pathformula;

import java.io.Serializable;
import java.util.AbstractMap.SimpleImmutableEntry;
import java.util.ArrayList;
import java.util.List;
import java.util.Map;
import java.util.SortedMap;
import java.util.SortedSet;

import org.sosy_lab.common.Pair;
import org.sosy_lab.common.Triple;
import org.sosy_lab.common.collect.Collections3;
import org.sosy_lab.common.collect.PathCopyingPersistentTreeMap;
import org.sosy_lab.common.collect.PersistentSortedMap;
import org.sosy_lab.common.collect.PersistentSortedMaps;
import org.sosy_lab.common.collect.PersistentSortedMaps.MergeConflictHandler;
import org.sosy_lab.cpachecker.cfa.types.c.CComplexType;
import org.sosy_lab.cpachecker.cfa.types.c.CComplexType.ComplexTypeKind;
import org.sosy_lab.cpachecker.cfa.types.c.CElaboratedType;
import org.sosy_lab.cpachecker.cfa.types.c.CFunctionType;
import org.sosy_lab.cpachecker.cfa.types.c.CPointerType;
import org.sosy_lab.cpachecker.cfa.types.c.CType;
import org.sosy_lab.cpachecker.cfa.types.c.CTypes;

import com.google.common.annotations.VisibleForTesting;
import com.google.common.base.Equivalence;
import com.google.common.base.Joiner;
import com.google.common.base.Preconditions;
import com.google.common.collect.ImmutableList;

/**
 * Maps a variable name to its latest "SSA index", that should be used when
 * referring to that variable.
 */
public class SSAMap implements Serializable {

  private static final long serialVersionUID = 7618801653203679876L;

  // Default value for the default value
  public static final int DEFAULT_DEFAULT_IDX = -1;

  // Default difference for two SSA-indizes of the same name.
  @VisibleForTesting
  static final int DEFAULT_INCREMENT = 1;

  private final int defaultValue;

  private static MergeConflictHandler<String, CType> TYPE_CONFLICT_CHECKER = new MergeConflictHandler<String, CType>() {
    @Override
    public CType resolveConflict(String name, CType type1, CType type2) {
      Preconditions.checkArgument(
          type1 instanceof CFunctionType || type2 instanceof CFunctionType
          || (isEnumPointerType(type1) && isEnumPointerType(type2))
          || type1.equals(type2)
          , "Cannot change type of variable %s in SSAMap from %s to %s", name, type1, type2);

      return type1;
    }

    private boolean isEnumPointerType(CType type) {
      if (type instanceof CPointerType) {
        type = ((CPointerType) type).getType();
        return (type instanceof CComplexType) && ((CComplexType)type).getKind() == ComplexTypeKind.ENUM
            || (type instanceof CElaboratedType) && ((CElaboratedType)type).getKind() == ComplexTypeKind.ENUM;
      }
      return false;
    }
  };

  /**
   * Builder for SSAMaps. Its state starts with an existing SSAMap, but may be
   * changed later. It supports read access, but it is not recommended to use
   * instances of this class except for the short period of time
   * while creating a new SSAMap.
   *
   * This class is not thread-safe.
   */
  public static class SSAMapBuilder {

    private SSAMap ssa;
    private PersistentSortedMap<String, Integer> vars; // Do not update without updating varsHashCode!
    private PersistentSortedMap<String, Integer> latestUsedVars; // might contain a bigger index than 'vars'
    // TODO possible optimisation: latestUsedVars only stores values, if they do not exist in vars
    private PersistentSortedMap<String, CType> varTypes;

    // Instead of computing vars.hashCode(),
    // we calculate the hashCode ourselves incrementally
    // (this is possible because a Map's hashCode is clearly defined).
    private int varsHashCode;

    private SSAMapBuilder(SSAMap ssa) {
      this.ssa = ssa;
      this.vars = ssa.vars;
      this.latestUsedVars = ssa.latestUsedVars;
      this.varTypes = ssa.varTypes;
      this.varsHashCode = ssa.varsHashCode;
    }

    public int getIndex(String variable) {
      return SSAMap.getIndex(variable, vars, ssa.defaultValue);
    }

    public int getFreshIndex(String variable) {
      Integer value = latestUsedVars.get(variable);
      if (value == null) {
        value = ssa.defaultValue;
      }
      return value + SSAMap.DEFAULT_INCREMENT; // increment for a new index
    }

    public CType getType(String name) {
      return varTypes.get(name);
    }

    public SSAMapBuilder setIndex(String name, CType type, int idx) {
      Preconditions.checkArgument(idx > 0, "Indices need to be positive for this SSAMap implementation:", name, type, idx);
      int oldIdx = getIndex(name);
      Preconditions.checkArgument(idx >= oldIdx, "SSAMap updates need to be strictly monotone:", name, type, idx);

      type = type.getCanonicalType();
      CType oldType = varTypes.get(name);
      if (oldType != null) {
        TYPE_CONFLICT_CHECKER.resolveConflict(name, type, oldType);
      } else {
        varTypes = varTypes.putAndCopy(name, type);
      }

      if (idx > oldIdx || idx == ssa.defaultValue) {
        vars = vars.putAndCopy(name, idx);
        latestUsedVars = latestUsedVars.putAndCopy(name, idx);
        if (oldIdx != ssa.defaultValue) {
          varsHashCode -= mapEntryHashCode(name, oldIdx);
        }
        varsHashCode += mapEntryHashCode(name, idx);
      }

      return this;
    }

    /**
     * Set a new index (7) for an old index (3),
     * so that getIndex() returns the old index (3) and getFreshIndex() returns a higher index (8).
     * Warning: do not use out of order!
     */
    public SSAMapBuilder setLatestUsedIndex(String name, CType type, int idx) {
      Preconditions.checkArgument(idx > 0, "Indices need to be positive for this SSAMap implementation:", name, type, idx);
      int oldIdx = getIndex(name);
      Preconditions.checkArgument(idx >= oldIdx, "SSAMap updates need to be strictly monotone:", name, type, idx, "vs", oldIdx);

      type = type.getCanonicalType();
      CType oldType = varTypes.get(name);
      if (oldType != null) {
        TYPE_CONFLICT_CHECKER.resolveConflict(name, type, oldType);
      } else {
        varTypes = varTypes.putAndCopy(name, type);
      }

      if (idx > oldIdx) {
        latestUsedVars = latestUsedVars.putAndCopy(name, idx);
      }

      return this;
    }

    public SSAMapBuilder deleteVariable(String variable) {
      int index = getIndex(variable);
      if (index != ssa.defaultValue) {
        vars = vars.removeAndCopy(variable);
        latestUsedVars = latestUsedVars.removeAndCopy(variable);
        varsHashCode -= mapEntryHashCode(variable, index);

        varTypes = varTypes.removeAndCopy(variable);
      }

      return this;
    }

    public SortedSet<String> allVariables() {
      return varTypes.keySet();
    }

    public SortedMap<String, CType> allVariablesWithPrefix(String prefix) {
      return Collections3.subMapWithPrefix(varTypes, prefix);
    }

    /**
     * Returns an immutable SSAMap with all the changes made to the builder.
     */
    public SSAMap build() {
      if (vars == ssa.vars && latestUsedVars == ssa.latestUsedVars) {
        return ssa;
      }

      ssa = new SSAMap(vars, latestUsedVars, varsHashCode, varTypes, ssa.defaultValue);
      return ssa;
    }

    /**
     * Not-null safe copy of {@link SimpleImmutableEntry#hashCode()}
     * for Object-to-int maps.
     */
    private static int mapEntryHashCode(Object key, int value) {
      return key.hashCode() ^ value;
    }
  }

  private static final SSAMap EMPTY_SSA_MAP = new SSAMap(
      PathCopyingPersistentTreeMap.<String, Integer>of(),
      PathCopyingPersistentTreeMap.<String, Integer>of(),
      0,
      PathCopyingPersistentTreeMap.<String, CType>of());

  /**
   * Returns an empty immutable SSAMap.
   */
  public static SSAMap emptySSAMap() {
    return EMPTY_SSA_MAP;
  }

  public SSAMap withDefault(final int defaultValue) {
    return new SSAMap(this.vars, this.latestUsedVars, this.varsHashCode, this.varTypes, defaultValue);
  }

  /**
   * Creates an unmodifiable SSAMap that contains all indices from two SSAMaps.
   * If there are conflicting indices, the maximum of both is used.
   * Further returns a list with all variables for which different indices
   * were found, together with the two conflicting indices.
   */
  public static Pair<SSAMap, List<Triple<String, Integer, Integer>>> merge(SSAMap s1, SSAMap s2) {
    // This method uses some optimizations to avoid work when parts of both SSAMaps
    // are equal. These checks use == instead of equals() because it is much faster
    // and we create sets lazily (so when they are not identical, they are
    // probably not equal, too).
    // We don't bother checking the vars set for emptiness, because this will
    // probably never be the case on a merge.

    PersistentSortedMap<String, Integer> vars;
    PersistentSortedMap<String, Integer> latestUsedVars;
    List<Triple<String, Integer, Integer>> differences;
    if (s1.vars == s2.vars && s1.latestUsedVars == s2.latestUsedVars) {
      differences = ImmutableList.of();
      // both are absolutely identical
      return Pair.of(s1, differences);

    } else {
      differences = new ArrayList<>();
      vars = PersistentSortedMaps.merge(s1.vars, s2.vars, Equivalence.equals(),
          PersistentSortedMaps.<String, Integer>getMaximumMergeConflictHandler(), differences);
      latestUsedVars = PersistentSortedMaps.merge(s1.vars, s2.vars, Equivalence.equals(),
          PersistentSortedMaps.<String, Integer>getMaximumMergeConflictHandler(), null);
    }

    PersistentSortedMap<String, CType> varTypes = PersistentSortedMaps.merge(
        s1.varTypes, s2.varTypes,
        CTypes.canonicalTypeEquivalence(),
        TYPE_CONFLICT_CHECKER,
        null);

    return Pair.of(new SSAMap(vars, latestUsedVars, 0, varTypes), differences);
  }

  private final PersistentSortedMap<String, Integer> vars;
  private final PersistentSortedMap<String, Integer> latestUsedVars;
  private final PersistentSortedMap<String, CType> varTypes;

  // Cache hashCode of potentially big map
  private final int varsHashCode;

  private SSAMap(PersistentSortedMap<String, Integer> vars,
                 PersistentSortedMap<String, Integer> latestUsedVars,
                 int varsHashCode,
                 PersistentSortedMap<String, CType> varTypes,
                 int defaultSSAIdx) {
    this.vars = vars;
    this.latestUsedVars = latestUsedVars;
    this.varTypes = varTypes;

    if (varsHashCode == 0) {
      this.varsHashCode = vars.hashCode();
    } else {
      this.varsHashCode = varsHashCode;
      assert varsHashCode == vars.hashCode();
    }

    defaultValue = defaultSSAIdx;
  }

  private SSAMap(PersistentSortedMap<String, Integer> vars,
                 PersistentSortedMap<String, Integer> latestUsedVars,
                 int varsHashCode,
                 PersistentSortedMap<String, CType> varTypes) {
    this(vars, latestUsedVars, varsHashCode, varTypes, DEFAULT_DEFAULT_IDX);
  }

  /**
   * Returns a SSAMapBuilder that is initialized with the current SSAMap.
   */
  public SSAMapBuilder builder() {
    return new SSAMapBuilder(this);
  }

  private static int getIndex(String variable, Map<String, Integer> vars, int defaultValue) {
    Integer value = vars.get(variable);
    if (value == null) {
      return defaultValue;
    }
    return value;
  }

  /**
   * @return index of the variable in the map,
   * or the [defaultValue].
   */
  public int getIndex(String variable) {
    return getIndex(variable, vars, defaultValue);
  }

  public int getLastUsedIndex(String variable) {
    return getIndex(variable, latestUsedVars, defaultValue);
  }

  public boolean containsVariable(String variable) {
    return vars.containsKey(variable);
  }

  public CType getType(String name) {
    return varTypes.get(name);
  }

  public SortedSet<String> allVariables() {
    return vars.keySet();
  }

<<<<<<< HEAD
  @Deprecated // unsafe usage combined with vars, if lastUsedVars was updated
  public SortedSet<Map.Entry<String, CType>> allVariablesWithTypes() {
    return varTypes.entrySet();
  }

=======
>>>>>>> 144e105e
  private static final Joiner joiner = Joiner.on(" ");

  @Override
  public String toString() {
    return joiner.join(vars.entrySet());
  }

  @Override
  public int hashCode() {
    return varsHashCode;
  }

  @Override
  public boolean equals(Object obj) {
    if (this == obj) {
      return true;
    } else if (!(obj instanceof SSAMap)) {
      return false;
    } else {
      SSAMap other = (SSAMap)obj;
      // Do a few cheap checks before the expensive ones.
      return varsHashCode == other.varsHashCode
          && vars.equals(other.vars)
          && latestUsedVars.equals(other.latestUsedVars);
    }
  }
}<|MERGE_RESOLUTION|>--- conflicted
+++ resolved
@@ -356,14 +356,6 @@
     return vars.keySet();
   }
 
-<<<<<<< HEAD
-  @Deprecated // unsafe usage combined with vars, if lastUsedVars was updated
-  public SortedSet<Map.Entry<String, CType>> allVariablesWithTypes() {
-    return varTypes.entrySet();
-  }
-
-=======
->>>>>>> 144e105e
   private static final Joiner joiner = Joiner.on(" ");
 
   @Override
