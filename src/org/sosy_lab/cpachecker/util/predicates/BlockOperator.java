--- conflicted
+++ resolved
@@ -25,21 +25,23 @@
 
 import static com.google.common.base.Preconditions.checkState;
 
+import java.util.Collection;
+
 import org.sosy_lab.common.configuration.Option;
 import org.sosy_lab.common.configuration.Options;
 import org.sosy_lab.cpachecker.cfa.CFA;
-import org.sosy_lab.cpachecker.cfa.model.BlankEdge;
+import org.sosy_lab.cpachecker.cfa.ast.c.CFunctionDeclaration;
 import org.sosy_lab.cpachecker.cfa.model.CFAEdge;
 import org.sosy_lab.cpachecker.cfa.model.CFANode;
 import org.sosy_lab.cpachecker.cfa.model.FunctionEntryNode;
-<<<<<<< HEAD
-=======
 import org.sosy_lab.cpachecker.cfa.model.ShadowCFAEdgeFactory.ShadowCFANode;
 import org.sosy_lab.cpachecker.cfa.model.c.CDeclarationEdge;
->>>>>>> aaaa126a
 import org.sosy_lab.cpachecker.util.CFAUtils;
-
+import org.sosy_lab.cpachecker.util.predicates.pathformula.PathFormula;
+
+import com.google.common.base.Preconditions;
 import com.google.common.collect.ImmutableSet;
+import com.google.common.collect.Lists;
 
 /**
  * This class implements the blk operator from the paper
@@ -110,13 +112,23 @@
   public int numBlkBranch = 0;
   public int numBlkThreshold = 0;
 
+  private CFA cfa = null;
+
   /**
    * Check whether an abstraction should be computed.
    *
-   * @param loc Current CFA location (of the analysis).
-   * @return true if loc is an abstraction location according to the configuration.
+   * @param succLoc Successor CFA location (of the analysis).
+   * @param predLoc Predecessor CFA location (of the analysis).
+   *
+   *   ATTENTION: for the backwards analysis the successor/predecessor of the edge do not match succLoc/predLoc.
+   *
+   * @param edge    The edge between succLoc and predLoc.
+   *
+   * @return true if succLoc is an abstraction location. For now a location is
+   * an abstraction location if it has an incoming loop-back edge, if it is
+   * the start node of a function or if it is the call site from a function call.
    */
-  public boolean isBlockEnd(final CFANode loc, final int thresholdValue) {
+  public boolean isBlockEnd(CFANode succLoc, CFANode predLoc, CFAEdge edge, PathFormula pf) {
     // If you change this function, make sure to adapt alwaysReturnsFalse(), too!
 
 //    if (predLoc instanceof ShadowCFANode && !(succLoc instanceof ShadowCFANode)) {
@@ -130,11 +142,11 @@
 
     if (alwaysAndOnlyAtExplicitNodes) {
       assert (explicitAbstractionNodes != null);
-      return explicitAbstractionNodes.contains(loc);
+      return explicitAbstractionNodes.contains(predLoc);
     }
 
     if (alwaysAtExplicitNodes && explicitAbstractionNodes != null
-        && explicitAbstractionNodes.contains(loc)) {
+        && explicitAbstractionNodes.contains(predLoc)) {
       return true;
     }
 
@@ -143,58 +155,61 @@
       return true;
     }
 
-    if (alwaysAtFunctions && isFunctionCall(loc)) {
+    if (alwaysAtFunctions && isFunctionCall(succLoc)) {
       numBlkFunctions++;
       return true;
     }
 
-    if (alwaysAtEntryFunctionHead && isFirstLocationInMainFunctionBody(loc)) {
-      numBlkEntryFunctionHeads++;
-      return true;
-    }
-
-    if (alwaysAtFunctionHeads && isFunctionHead(loc)) {
+    if (alwaysAtEntryFunctionHead && isFirstLocationInFunctionBody(succLoc)) {
+      Preconditions.checkNotNull(cfa);
+      if (cfa.getMainFunction().getFunctionName().equals(edge.getPredecessor().getFunctionName())) {
+        numBlkEntryFunctionHeads++;
+        return true;
+      }
+    }
+
+    if (alwaysAtFunctionHeads && isFunctionHead(edge)) {
       numBlkFunctionHeads++;
       return true;
     }
 
-    if (alwaysAtFunctionCallNodes && isBeforeFunctionCall(loc)) {
+    if (alwaysAtFunctionCallNodes && isBeforeFunctionCall(succLoc)) {
       numBlkFunctionHeads++;
       return true;
     }
 
-    if (alwaysAtLoops && isLoopHead(loc)) {
+    if (alwaysAtLoops && isLoopHead(succLoc)) {
       numBlkLoops++;
       return true;
     }
 
-    if (alwaysAtJoin && isJoinNode(loc)) {
+    if (alwaysAtJoin && isJoinNode(succLoc)) {
       numBlkJoins++;
       return true;
     }
 
-    if (alwaysAtBranch && isBranchNode(loc)) {
+    if (alwaysAtBranch && isBranchNode(succLoc)) {
       numBlkBranch++;
       return true;
     }
 
     if (threshold > 0) {
-      if (isThresholdFulfilled(thresholdValue)) {
+      if (isThresholdFulfilled(pf)) {
 
         if (alwaysAfterThreshold) {
           numBlkThreshold++;
           return true;
 
-        } else if (absOnFunction && isFunctionCall(loc)) {
+        } else if (absOnFunction && isFunctionCall(succLoc)) {
           numBlkThreshold++;
           numBlkFunctions++;
           return true;
 
-        } else if (absOnLoop && isLoopHead(loc)) {
+        } else if (absOnLoop && isLoopHead(succLoc)) {
           numBlkThreshold++;
           numBlkLoops++;
           return true;
-        } else if (absOnJoin && isJoinNode(loc)) {
+        } else if (absOnJoin && isJoinNode(succLoc)) {
           numBlkThreshold++;
           numBlkJoins++;
           return true;
@@ -207,12 +222,12 @@
       // Specifying blk.functions and blk.loops does not make sense with threshold=0.
       // For compatibility reasons, act as if blk.alwaysAtFunctions / blk.alwaysAtLoops
       // was instead specified.
-      if (absOnFunction && isFunctionCall(loc)) {
+      if (absOnFunction && isFunctionCall(succLoc)) {
         numBlkFunctions++;
         return true;
       }
 
-      if (absOnLoop && isLoopHead(loc)) {
+      if (absOnLoop && isLoopHead(succLoc)) {
         numBlkLoops++;
         return true;
       }
@@ -222,7 +237,7 @@
   }
 
   /**
-   * If this method returns true, {@link #isBlockEnd(CFANode, int)}
+   * If this method returns true, {@link #isBlockEnd(CFANode, CFANode, CFAEdge, PathFormula)}
    * is guaranteed to always return false.
    * This can be used to add optimizations.
    */
@@ -232,6 +247,7 @@
     }
     return !alwaysAtFunctions
         && !alwaysAtEntryFunctionHead
+        && !alwaysAtFunctionHeads
         && !alwaysAtFunctionCallNodes
         && !alwaysAtLoops
         && !alwaysAtJoin
@@ -248,8 +264,8 @@
     return pSuccLoc.getNumEnteringEdges()>1;
   }
 
-  protected boolean isThresholdFulfilled(int thresholdValue) {
-    return thresholdValue >= threshold;
+  protected boolean isThresholdFulfilled(PathFormula pf) {
+    return pf.getLength() >= threshold;
   }
 
   protected boolean isLoopHead(CFANode succLoc) {
@@ -258,7 +274,7 @@
   }
 
   protected boolean isFunctionCall(CFANode succLoc) {
-    return isFunctionHead(succLoc)
+    return (succLoc instanceof FunctionEntryNode) // function call edge
         || (succLoc.getEnteringSummaryEdge() != null); // function return edge
   }
 
@@ -266,7 +282,8 @@
     this.explicitAbstractionNodes = pNodes;
   }
 
-  public void setCFA(CFA cfa) {
+  public void setCFA(CFA pCfa) {
+    this.cfa = pCfa;
     if (absOnLoop || alwaysAtLoops) {
       if (cfa.getAllLoopHeads().isPresent()) {
         loopHeads = cfa.getAllLoopHeads().get();
@@ -278,18 +295,27 @@
     return pLoc.getNumLeavingEdges() > 1;
   }
 
-  protected boolean isFunctionHead(CFANode succLoc) {
-    return succLoc instanceof FunctionEntryNode;
+  protected boolean isFunctionHead(CFAEdge edge) {
+    if (edge instanceof CDeclarationEdge )  {
+      CDeclarationEdge e = (CDeclarationEdge) edge;
+      if (e.getDeclaration() instanceof CFunctionDeclaration) {
+        return true;
+      }
+    }
+    return false;
   }
 
   private boolean isBeforeFunctionCall(CFANode succLoc) {
     return succLoc.getLeavingSummaryEdge() != null;
   }
 
-  private static boolean isFirstLocationInMainFunctionBody(CFANode pLoc) {
-    for (CFAEdge edge: CFAUtils.leavingEdges(pLoc)) {
-      if (edge instanceof BlankEdge)  {
-        if (edge.getDescription().equals("Function start dummy edge")) {
+  public static boolean isFirstLocationInFunctionBody(CFANode pLoc) {
+    Collection<CFAEdge> edges = Lists.newArrayList(CFAUtils.enteringEdges(pLoc));
+
+    for (CFAEdge edge: edges) {
+      if (edge instanceof CDeclarationEdge )  {
+        CDeclarationEdge e = (CDeclarationEdge) edge;
+        if (e.getDeclaration() instanceof CFunctionDeclaration) {
           return true;
         }
       }
