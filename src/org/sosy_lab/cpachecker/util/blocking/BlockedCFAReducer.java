--- conflicted
+++ resolved
@@ -81,15 +81,11 @@
 
   private final LogManager logger;
 
-<<<<<<< HEAD
-    this.inliningStack = new ArrayDeque<FunctionEntryNode>();
-=======
   public BlockedCFAReducer(Configuration pConfig, LogManager pLogger) throws InvalidConfigurationException {
     pConfig.inject(this);
 
     this.logger = checkNotNull(pLogger);
     this.inliningStack = new ArrayDeque<>();
->>>>>>> 30d65383
   }
 
   private boolean isAbstractionNode(ReducedNode pNode) {
@@ -103,7 +99,7 @@
    * with pNode as the root-node.
    */
   private void incSummarizationsOnNode(ReducedNode pNode, int pIncBy) {
-    assert(reductionThreshold > 0);
+    assert (reductionThreshold > 0);
     pNode.incSummarizations(pIncBy);
   }
 
@@ -116,8 +112,8 @@
     boolean result = false;
     // TODO: ensure that this function is not applied across the scope of a loop.
 
-    Queue<ReducedNode> toTraverse = new ArrayDeque<ReducedNode>();
-    Set<ReducedEdge> traverseDone = new HashSet<ReducedEdge>();
+    Queue<ReducedNode> toTraverse = new ArrayDeque<>();
+    Set<ReducedEdge> traverseDone = new HashSet<>();
 
     toTraverse.add(pApplyTo.getEntryNode());
     while (toTraverse.size() > 0) {
@@ -158,8 +154,8 @@
         for (ReducedEdge f: vLeavingEdges) {
           ReducedNode w = f.getPointsTo();
 
-          assert(u != v);
-          assert(v != w);
+          assert (u != v);
+          assert (v != w);
 
           ReducedEdge sumEdge = new ReducedEdge(w);
           sumEdge.addEdge(e);
@@ -190,8 +186,8 @@
   boolean applyChoiceRule(ReducedFunction pApplyTo) {
     boolean result = false;
 
-    Deque<ReducedNode> toTraverse = new ArrayDeque<ReducedNode>();
-    Set<ReducedNode> traverseDone = new HashSet<ReducedNode>();
+    Deque<ReducedNode> toTraverse = new ArrayDeque<>();
+    Set<ReducedNode> traverseDone = new HashSet<>();
 
     toTraverse.add(pApplyTo.getEntryNode());
     while (toTraverse.size() > 0) {
@@ -252,26 +248,24 @@
   }
 
   private static class FunctionNodeManager {
-<<<<<<< HEAD
-    private Map<CFANode, ReducedNode> nodeMapping = new HashMap<CFANode, ReducedNode>();
-=======
     private final CFA cfa;
     private final Map<CFANode, ReducedNode> nodeMapping = new HashMap<>();
->>>>>>> 30d65383
     private int functionCallId;
 
     public ReducedNode getWrapper(CFANode pNode) {
       ReducedNode result = nodeMapping.get(pNode);
       if (result == null) {
-        result = new ReducedNode(pNode);
+        boolean isLoopHead = cfa.getAllLoopHeads().get().contains(pNode);
+        result = new ReducedNode(pNode, isLoopHead);
         result.setFunctionCallId(this.functionCallId);
         this.nodeMapping.put(pNode, result);
       }
       return result;
     }
 
-    public FunctionNodeManager(int pFunctionCallId) {
+    public FunctionNodeManager(int pFunctionCallId, CFA pCfa) {
       this.functionCallId = pFunctionCallId;
+      this.cfa = pCfa;
     }
   }
 
@@ -281,13 +275,13 @@
    * and the outgoing function calls that get inlined.
    *
    */
-  private ReducedFunction inlineAndSummarize(FunctionEntryNode pFunctionNode) {
+  private ReducedFunction inlineAndSummarize(FunctionEntryNode pFunctionNode, CFA cfa) {
     this.functionCallSeq++;
     this.inliningStack.push(pFunctionNode);
 
-    Set<CFAEdge> traversed = new HashSet<CFAEdge>();
-    Deque<ReducedNode> openEndpoints = new ArrayDeque<ReducedNode>();
-    FunctionNodeManager functionNodes = new FunctionNodeManager(this.functionCallSeq);
+    Set<CFAEdge> traversed = new HashSet<>();
+    Deque<ReducedNode> openEndpoints = new ArrayDeque<>();
+    FunctionNodeManager functionNodes = new FunctionNodeManager(this.functionCallSeq, cfa);
 
     ReducedNode entryNode = functionNodes.getWrapper(pFunctionNode);
     ReducedNode exitNode = functionNodes.getWrapper(pFunctionNode.getExitNode());
@@ -318,12 +312,7 @@
             // Ignoring recursion of
             result.addEdge(uSn, callReturnTarget);
           } else {
-<<<<<<< HEAD
-            //System.out.println(String.format("Inlining %s to %s", calledFunction.getFunctionName(), pFunctionNode.getFunctionName()));
-            ReducedFunction functionSum = inlineAndSummarize(calledFunction);
-=======
             ReducedFunction functionSum = inlineAndSummarize(calledFunction, cfa);
->>>>>>> 30d65383
 
             result.insertFunctionSum(functionSum);
             result.addEdge(uSn, functionSum.getEntryNode());
@@ -378,12 +367,8 @@
   /**
    * Write the in-lined version of the CFA to the given output.
    */
-<<<<<<< HEAD
-  public void printInlinedCfa (Map<ReducedNode, Map<ReducedNode, Set<ReducedEdge>>> pInlinedCfa, PrintStream pOut) {
-=======
   @VisibleForTesting
   void printInlinedCfa(Map<ReducedNode, Map<ReducedNode, Set<ReducedEdge>>> pInlinedCfa, BufferedWriter pOut) throws IOException {
->>>>>>> 30d65383
     for (ReducedNode u: pInlinedCfa.keySet()) {
       Map<ReducedNode, Set<ReducedEdge>> uTarget = pInlinedCfa.get(u);
       for (ReducedNode v: uTarget.keySet()) {
@@ -402,42 +387,25 @@
    * Compute the nodes of the given CFA that should be abstraction-nodes.
    */
   @Override
-<<<<<<< HEAD
-  public synchronized ImmutableSet<CFANode> computeAbstractionNodes(final CFA pCfa) {
-    assert(pCfa != null);
-    assert(this.inliningStack.size() == 0);
-    assert(this.functionCallSeq == 0);
-=======
   public ImmutableSet<CFANode> computeAbstractionNodes(final CFA pCfa) {
     assert (pCfa != null);
     assert (this.inliningStack.size() == 0);
     assert (this.functionCallSeq == 0);
->>>>>>> 30d65383
 
     this.functionCallSeq = 0;
-    ReducedFunction reducedProgram = inlineAndSummarize(pCfa.getMainFunction());
+    ReducedFunction reducedProgram = inlineAndSummarize(pCfa.getMainFunction(), pCfa);
 
     if (reducedCfaFile != null) {
-<<<<<<< HEAD
-      try {
-        Map<ReducedNode, Map<ReducedNode, Set<ReducedEdge>>> inlinedCfa = reducedProgram.getInlinedCfa();
-
-        PrintStream out = new PrintStream (reducedCfaFile);
-        printInlinedCfa(inlinedCfa, out);
-        out.flush();
-        out.close();
-=======
       Map<ReducedNode, Map<ReducedNode, Set<ReducedEdge>>> inlinedCfa = reducedProgram.getInlinedCfa();
       try (BufferedWriter w = Files.openOutputFile(reducedCfaFile)) {
         printInlinedCfa(inlinedCfa, w);
->>>>>>> 30d65383
       } catch (IOException e) {
         logger.logUserException(Level.WARNING, e, "Could not write the reduced CFA to file");
       }
     }
 
     Set<ReducedNode> abstractionNodes = reducedProgram.getAllActiveNodes();
-    Set<CFANode> result = new HashSet<CFANode>(abstractionNodes.size());
+    Set<CFANode> result = new HashSet<>(abstractionNodes.size());
     for (ReducedNode n : abstractionNodes) {
       result.add(n.getWrapped());
     }
