--- conflicted
+++ resolved
@@ -23,28 +23,33 @@
  */
 package org.sosy_lab.cpachecker.util.test;
 
+import java.util.Map;
+import java.util.logging.Handler;
+import java.util.logging.SimpleFormatter;
+import java.util.logging.StreamHandler;
+
 import org.sosy_lab.common.ShutdownManager;
 import org.sosy_lab.common.configuration.Configuration;
 import org.sosy_lab.common.log.BasicLogManager;
-import org.sosy_lab.common.log.ConsoleLogFormatter;
 import org.sosy_lab.common.log.LogManager;
 import org.sosy_lab.common.log.StringBuildingLogHandler;
 import org.sosy_lab.cpachecker.core.CPAchecker;
 import org.sosy_lab.cpachecker.core.CPAcheckerResult;
-
-import java.util.Map;
-import java.util.logging.Level;
 
 /**
  * Helper class for running CPA tests.
  */
 public class CPATestRunner {
 
+  public static TestResults runAndLogToSTDOUT(
+      Map<String, String> pProperties,
+      String pSourceCodeFilePath) throws Exception {
+    return run(pProperties, pSourceCodeFilePath, true);
+  }
+
   public static TestResults run(
       Map<String, String> pProperties,
       String pSourceCodeFilePath) throws Exception {
-<<<<<<< HEAD
-=======
     return run(pProperties, pSourceCodeFilePath, false);
   }
 
@@ -52,20 +57,9 @@
       Configuration pConfig,
       String pSourceCodeFilePath,
       boolean writeLogToSTDOUT) throws Exception {
->>>>>>> aaaa126a
 
     StringBuildingLogHandler stringLogHandler = new StringBuildingLogHandler();
-    stringLogHandler.setLevel(Level.INFO);
-    stringLogHandler.setFormatter(ConsoleLogFormatter.withoutColors());
-    LogManager logger = BasicLogManager.createWithHandler(stringLogHandler);
 
-<<<<<<< HEAD
-    ShutdownManager shutdownManager = ShutdownManager.create();
-    CPAchecker cpaChecker = new CPAchecker(config, logger, shutdownManager);
-    CPAcheckerResult results = cpaChecker.run(pSourceCodeFilePath);
-    logger.flush();
-    return new TestResults(stringLogHandler.getLog(), results);
-=======
     Handler h;
     if (writeLogToSTDOUT) {
       h = new StreamHandler(System.out, new SimpleFormatter());
@@ -84,7 +78,6 @@
       logger.flush();
     }
 
->>>>>>> aaaa126a
   }
 
   public static TestResults run(
