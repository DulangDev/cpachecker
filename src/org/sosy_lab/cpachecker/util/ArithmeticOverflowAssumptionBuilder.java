--- conflicted
+++ resolved
@@ -133,41 +133,6 @@
           "Liveness information is required for overflow analysis.");
     }
 
-<<<<<<< HEAD
-    ImmutableMap.Builder<CType, CLiteralExpression> upperBoundsBuilder =
-        ImmutableMap.builder();
-    ImmutableMap.Builder<CType, CLiteralExpression> lowerBoundsBuilder =
-        ImmutableMap.builder();
-    ImmutableMap.Builder<CType, CLiteralExpression> widthBuilder = ImmutableMap.builder();
-
-    if (trackSignedIntegers) {
-      CIntegerLiteralExpression INT_MIN =
-          new CIntegerLiteralExpression(
-              FileLocation.DUMMY,
-              CNumericTypes.INT,
-              cfa.getMachineModel().getMinimalIntegerValue(CNumericTypes.INT));
-      CIntegerLiteralExpression INT_MAX =
-          new CIntegerLiteralExpression(
-              FileLocation.DUMMY,
-              CNumericTypes.INT,
-              cfa.getMachineModel().getMaximalIntegerValue(CNumericTypes.INT));
-      CIntegerLiteralExpression INT_WIDTH =
-          new CIntegerLiteralExpression(
-              FileLocation.DUMMY,
-              CNumericTypes.INT,
-              getWidthForMaxOf(cfa.getMachineModel().getMaximalIntegerValue(CNumericTypes.INT)));
-
-      upperBoundsBuilder.put(CNumericTypes.INT, INT_MAX);
-      upperBoundsBuilder.put(CNumericTypes.SIGNED_INT, INT_MAX);
-      lowerBoundsBuilder.put(CNumericTypes.INT, INT_MIN);
-      lowerBoundsBuilder.put(CNumericTypes.SIGNED_INT, INT_MIN);
-      widthBuilder.put(CNumericTypes.INT, INT_WIDTH);
-      widthBuilder.put(CNumericTypes.SIGNED_INT, INT_WIDTH);
-    }
-    upperBounds = upperBoundsBuilder.build();
-    lowerBounds = lowerBoundsBuilder.build();
-    width = widthBuilder.build();
-=======
     upperBounds = new HashMap<>();
     lowerBounds = new HashMap<>();
     width = new HashMap<>();
@@ -182,7 +147,6 @@
     trackType(CNumericTypes.LONG_LONG_INT);
     trackType(CNumericTypes.SIGNED_LONG_LONG_INT);
 
->>>>>>> 5ad922ee
     cBinaryExpressionBuilder = new CBinaryExpressionBuilder(
         cfa.getMachineModel(),
         logger);
@@ -300,15 +264,9 @@
           result.add(getUpperAssumption(op1, op2, binop, upperBounds.get(calculationType)));
         }
       } else if (trackMultiplications && binop.equals(BinaryOperator.MULTIPLY)) {
-<<<<<<< HEAD
-        if (lowerBounds.get(typ) != null && upperBounds.get(typ) != null) {
-          addMultiplicationAssumptions(
-              op1, op2, lowerBounds.get(typ), upperBounds.get(typ), result);
-=======
         if (lowerBounds.get(calculationType) != null && upperBounds.get(calculationType) != null) {
           addMultiplicationAssumptions(
               op1, op2, lowerBounds.get(calculationType), upperBounds.get(calculationType), result);
->>>>>>> 5ad922ee
         }
       } else if (trackDivisions
           && (binop.equals(BinaryOperator.DIVIDE) || binop.equals(BinaryOperator.MODULO))) {
@@ -328,11 +286,7 @@
         CExpression operand = unaryexp.getOperand();
         result.add(
             cBinaryExpressionBuilder.buildBinaryExpression(
-<<<<<<< HEAD
-                operand, lowerBounds.get(typ), BinaryOperator.NOT_EQUALS));
-=======
                 operand, lowerBounds.get(calculationType), BinaryOperator.NOT_EQUALS));
->>>>>>> 5ad922ee
       }
     } else {
       // TODO: check out and implement in case this happens
