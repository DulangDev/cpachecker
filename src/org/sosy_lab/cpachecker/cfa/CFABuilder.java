--- conflicted
+++ resolved
@@ -745,21 +745,6 @@
     if (globalVars.isEmpty()) {
       return;
     }
-<<<<<<< HEAD
-    // create a series of GlobalDeclarationEdges, one for each declaration,
-    // and add them as successors of the input node
-    final CFANode first = new CFANode(0, cfa.getFunctionName());
-    CFANode cur = first;
-
-    for (org.sosy_lab.cpachecker.cfa.ast.IASTSimpleDeclaration sd : globalVars) {
-      CFANode n = new CFANode(sd.getFileLocation().getStartingLineNumber(), cur.getFunctionName());
-      GlobalDeclarationEdge e = new GlobalDeclarationEdge(sd,
-          sd.getFileLocation().getStartingLineNumber(), cur, n);
-      registerEdgeAtNodes(e);
-      cur = n;
-    }
-=======
->>>>>>> 9d561c66
 
     // split off first node of CFA
     assert cfa.getNumLeavingEdges() == 1;
@@ -776,9 +761,7 @@
     addToCFA(be, logger);
 
     // create a series of GlobalDeclarationEdges, one for each declaration
-    for (IASTDeclaration d : globalVars) {
-      assert(d instanceof IASTSimpleDeclaration);
-      IASTSimpleDeclaration sd = (IASTSimpleDeclaration)d;
+    for (org.sosy_lab.cpachecker.cfa.ast.IASTSimpleDeclaration sd : globalVars) {
       CFANode n = new CFANode(sd.getFileLocation().getStartingLineNumber(), cur.getFunctionName());
       GlobalDeclarationEdge e = new GlobalDeclarationEdge(sd,
           sd.getFileLocation().getStartingLineNumber(), cur, n);
