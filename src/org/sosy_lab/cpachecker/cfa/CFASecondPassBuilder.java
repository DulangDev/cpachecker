/*
 *  CPAchecker is a tool for configurable software verification.
 *  This file is part of CPAchecker.
 *
 *  Copyright (C) 2007-2012  Dirk Beyer
 *  All rights reserved.
 *
 *  Licensed under the Apache License, Version 2.0 (the "License");
 *  you may not use this file except in compliance with the License.
 *  You may obtain a copy of the License at
 *
 *      http://www.apache.org/licenses/LICENSE-2.0
 *
 *  Unless required by applicable law or agreed to in writing, software
 *  distributed under the License is distributed on an "AS IS" BASIS,
 *  WITHOUT WARRANTIES OR CONDITIONS OF ANY KIND, either express or implied.
 *  See the License for the specific language governing permissions and
 *  limitations under the License.
 *
 *
 *  CPAchecker web page:
 *    http://cpachecker.sosy-lab.org
 */
package org.sosy_lab.cpachecker.cfa;

import static org.sosy_lab.cpachecker.util.CFAUtils.leavingEdges;

import java.util.ArrayDeque;
import java.util.Deque;
import java.util.HashSet;
import java.util.List;
import java.util.Map;
import java.util.Set;
import java.util.logging.Level;

<<<<<<< HEAD
import org.sosy_lab.cpachecker.cfa.ast.c.CExpression;
import org.sosy_lab.cpachecker.cfa.ast.c.CFunctionCall;
import org.sosy_lab.cpachecker.cfa.ast.c.CFunctionCallExpression;
import org.sosy_lab.cpachecker.cfa.ast.c.CStatement;
=======
import org.sosy_lab.common.LogManager;
import org.sosy_lab.common.configuration.Configuration;
import org.sosy_lab.common.configuration.InvalidConfigurationException;
import org.sosy_lab.common.configuration.Option;
import org.sosy_lab.common.configuration.Options;
import org.sosy_lab.cpachecker.cfa.ast.AFunctionCall;
import org.sosy_lab.cpachecker.cfa.ast.AFunctionCallAssignmentStatement;
import org.sosy_lab.cpachecker.cfa.ast.AFunctionCallExpression;
import org.sosy_lab.cpachecker.cfa.ast.IAExpression;
import org.sosy_lab.cpachecker.cfa.ast.c.CExpression;
import org.sosy_lab.cpachecker.cfa.ast.c.CFunctionCall;
import org.sosy_lab.cpachecker.cfa.ast.java.JMethodOrConstructorInvocation;
import org.sosy_lab.cpachecker.cfa.model.AStatementEdge;
import org.sosy_lab.cpachecker.cfa.model.AssumeEdge;
import org.sosy_lab.cpachecker.cfa.model.BlankEdge;
>>>>>>> 30d65383
import org.sosy_lab.cpachecker.cfa.model.CFAEdge;
import org.sosy_lab.cpachecker.cfa.model.CFANode;
import org.sosy_lab.cpachecker.cfa.model.FunctionEntryNode;
import org.sosy_lab.cpachecker.cfa.model.FunctionExitNode;
<<<<<<< HEAD
=======
import org.sosy_lab.cpachecker.cfa.model.FunctionReturnEdge;
import org.sosy_lab.cpachecker.cfa.model.FunctionSummaryEdge;
import org.sosy_lab.cpachecker.cfa.model.c.CAssumeEdge;
>>>>>>> 30d65383
import org.sosy_lab.cpachecker.cfa.model.c.CFunctionCallEdge;
import org.sosy_lab.cpachecker.cfa.model.c.CFunctionEntryNode;
import org.sosy_lab.cpachecker.cfa.model.c.CFunctionReturnEdge;
import org.sosy_lab.cpachecker.cfa.model.c.CFunctionSummaryEdge;
<<<<<<< HEAD
import org.sosy_lab.cpachecker.cfa.model.c.CStatementEdge;
import org.sosy_lab.cpachecker.cfa.types.c.CFunctionType;
=======
import org.sosy_lab.cpachecker.cfa.model.c.CFunctionSummaryStatementEdge;
import org.sosy_lab.cpachecker.cfa.model.c.CStatementEdge;
import org.sosy_lab.cpachecker.cfa.model.java.JMethodCallEdge;
import org.sosy_lab.cpachecker.cfa.model.java.JMethodEntryNode;
import org.sosy_lab.cpachecker.cfa.model.java.JMethodReturnEdge;
import org.sosy_lab.cpachecker.cfa.model.java.JMethodSummaryEdge;
import org.sosy_lab.cpachecker.cfa.types.IAFunctionType;
import org.sosy_lab.cpachecker.exceptions.CParserException;
import org.sosy_lab.cpachecker.exceptions.JParserException;
>>>>>>> 30d65383
import org.sosy_lab.cpachecker.exceptions.ParserException;

import com.google.common.collect.ImmutableSet;

/**
 * This class takes several CFAs (each for a single function) and combines them
 * into one CFA by inserting the necessary function call and return edges.
 */
public class CFASecondPassBuilder {

  private final Map<String, FunctionEntryNode> cfas;

<<<<<<< HEAD
  /**
   * Class constructor.
   * @param map List of all CFA's in the program.
   */
  public CFASecondPassBuilder(Map<String, FunctionEntryNode> cfas) {
    this.cfas = cfas;
=======
  @Option(name="cfa.assumeFunctions",
      description="Which functions should be interpreted as encoding assumptions")
  private Set<String> assumeFunctions = ImmutableSet.of("__VERIFIER_assume");

  protected final MutableCFA cfa;
  protected final Language language;
  protected final LogManager logger;

  public CFASecondPassBuilder(MutableCFA pCfa, Language pLanguage, LogManager pLogger, Configuration config) throws InvalidConfigurationException {
    cfa = pCfa;
    language = pLanguage;
    logger = pLogger;
    config.inject(this);
>>>>>>> 30d65383
  }

  /**
   * Inserts call edges and return edges (@see {@link #insertCallEdges(CFANode)}
   * in all functions.
   * @param functionName  The function where to start processing.
   * @throws ParserException
   */
  public void insertCallEdgesRecursively() throws ParserException {
    for (FunctionEntryNode functionStartNode : cfas.values()) {
      insertCallEdges(functionStartNode);
    }
  }

  /**
   * Traverses a CFA with the specified function name and insert call edges
   * and return edges from the call site and to the return site of the function
   * call.
   * @param initialNode CFANode where to start processing
   * @throws ParserException
   */
  private void insertCallEdges(FunctionEntryNode initialNode) throws ParserException {
    // we use a worklist algorithm
    Deque<CFANode> workList = new ArrayDeque<CFANode>();
    Set<CFANode> processed = new HashSet<CFANode>();

    workList.addLast(initialNode);

    while (!workList.isEmpty()) {
      CFANode node = workList.pollFirst();
      if (!processed.add(node)) {
        // already handled
        continue;
      }

<<<<<<< HEAD
      for (CFAEdge edge : leavingEdges(node)) {
        if (edge instanceof CStatementEdge) {
          CStatementEdge statement = (CStatementEdge)edge;
          CStatement expr = statement.getStatement();

          // if statement is of the form x = call(a,b); or call(a,b);
          if (shouldCreateCallEdges(expr)) {
            createCallAndReturnEdges(statement, (CFunctionCall)expr);
=======
      for (CFAEdge edge : leavingEdges(node).toList()) {
        if (edge instanceof AStatementEdge) {
          AStatementEdge statementEdge = (AStatementEdge)edge;
          if (statementEdge.getStatement() instanceof AFunctionCall) {
            AFunctionCall call = (AFunctionCall)statementEdge.getStatement();

            if (shouldCreateCallEdges(call)) {
              createCallAndReturnEdges(statementEdge, call);
            } else {
              replaceBuiltinFunction(statementEdge, call);
            }
>>>>>>> 30d65383
          }
        }

        // if successor node is not on a different CFA, add it to the worklist
        CFANode successorNode = edge.getSuccessor();
        if (node.getFunctionName().equals(successorNode.getFunctionName())) {
          workList.add(successorNode);
        }
      }
    }
  }

<<<<<<< HEAD
  private boolean shouldCreateCallEdges(CStatement s) {
    if (!(s instanceof CFunctionCall)) {
      return false;
    }
    CFunctionCallExpression f = ((CFunctionCall)s).getFunctionCallExpression();
    String name = f.getFunctionNameExpression().toASTString();
    return cfas.containsKey(name);
=======
  private boolean shouldCreateCallEdges(AFunctionCall call) {
    AFunctionCallExpression f = call.getFunctionCallExpression();

    // If we have a function declaration, it is a normal call to this function,
    // and neither a call to an undefined function,
    // nor a function pointer call.
    if (f.getDeclaration() != null) {
      String name = f.getDeclaration().getName();
      return cfa.getAllFunctionNames().contains(name);
    }

    return false;
>>>>>>> 30d65383
  }

  /**
   * inserts call, return and summary edges from a node to its successor node.
   * @param edge The function call edge.
   * @param functionCall If the call was an assignment from the function call
   * this keeps only the function call expression, e.g. if statement is a = call(b);
   * then functionCall is call(b).
   * @throws ParserException
   */
  private void createCallAndReturnEdges(CStatementEdge edge, CFunctionCall functionCall) throws ParserException {
    CFANode predecessorNode = edge.getPredecessor();
    CFANode successorNode = edge.getSuccessor();
    CFunctionCallExpression functionCallExpression = functionCall.getFunctionCallExpression();
    String functionName = functionCallExpression.getFunctionNameExpression().toASTString();
    int lineNumber = edge.getLineNumber();
    FunctionEntryNode fDefNode = cfas.get(functionName);
    FunctionExitNode fExitNode = fDefNode.getExitNode();

    assert fDefNode instanceof CFunctionEntryNode : "This code creates edges from package cfa.objectmodel.c, so the nodes need to be from this package, too.";

    //get the parameter expression
    List<CExpression> parameters = functionCallExpression.getParameterExpressions();

    // check if the number of function parameters are right
    CFunctionType functionType = ((CFunctionEntryNode)fDefNode).getFunctionDefinition().getType();
    int declaredParameters = functionType.getParameters().size();
    int actualParameters = parameters.size();
    if (!functionType.takesVarArgs() && (declaredParameters != actualParameters)) {
      throw new ParserException("Function " + functionName + " takes "
        + declaredParameters + " parameter(s) but is called with "
        + actualParameters + " parameter(s)", edge);
    }

    // delete old edge
    CFACreationUtils.removeEdgeFromNodes(edge);

    // create new edges
<<<<<<< HEAD
    CFunctionSummaryEdge calltoReturnEdge = new CFunctionSummaryEdge(edge.getRawStatement(),
        lineNumber, predecessorNode, successorNode, functionCall);
=======

    switch (language) {
    case C:
      if (summaryEdges) {
        CFunctionSummaryStatementEdge summaryStatementEdge =
            new CFunctionSummaryStatementEdge(edge.getRawStatement(),
                ((CFunctionCall)functionCall), lineNumber,
                predecessorNode, successorNode, (CFunctionCall)functionCall, fDefNode.getFunctionName());

        predecessorNode.addLeavingEdge(summaryStatementEdge);
        successorNode.addEnteringEdge(summaryStatementEdge);
      }

      calltoReturnEdge = new CFunctionSummaryEdge(edge.getRawStatement(),
          lineNumber, predecessorNode, successorNode, (CFunctionCall) functionCall);

      callEdge = new CFunctionCallEdge(edge.getRawStatement(),
          lineNumber, predecessorNode,
          (CFunctionEntryNode) fDefNode, (CFunctionCall) functionCall,  (CFunctionSummaryEdge) calltoReturnEdge);
      break;

    case JAVA:
      calltoReturnEdge = new JMethodSummaryEdge(edge.getRawStatement(),
          lineNumber, predecessorNode, successorNode, (JMethodOrConstructorInvocation) functionCall);

      callEdge = new JMethodCallEdge(edge.getRawStatement(),
          lineNumber, predecessorNode,
          (JMethodEntryNode)fDefNode, (JMethodOrConstructorInvocation) functionCall, (JMethodSummaryEdge) calltoReturnEdge);
      break;

    default:
      throw new AssertionError();
    }

>>>>>>> 30d65383
    predecessorNode.addLeavingSummaryEdge(calltoReturnEdge);
    successorNode.addEnteringSummaryEdge(calltoReturnEdge);

    CFunctionCallEdge callEdge = new CFunctionCallEdge(edge.getRawStatement(),
        lineNumber, predecessorNode,
        (CFunctionEntryNode)fDefNode, functionCall, calltoReturnEdge);
    predecessorNode.addLeavingEdge(callEdge);
    fDefNode.addEnteringEdge(callEdge);

    if (fExitNode.getNumEnteringEdges() == 0) {
      // exit node of called functions is not reachable, i.e. this function never returns
      // no need to add return edges, instead we can remove the part after this function call

      CFACreationUtils.removeChainOfNodesFromCFA(successorNode);

    } else {

      CFunctionReturnEdge returnEdge = new CFunctionReturnEdge(lineNumber, fExitNode, successorNode, calltoReturnEdge);
      fExitNode.addLeavingEdge(returnEdge);
      successorNode.addEnteringEdge(returnEdge);
    }
  }
<<<<<<< HEAD
=======

  private boolean checkParamSizes(AFunctionCallExpression functionCallExpression,
      IAFunctionType functionType) {
    //get the parameter expression
    List<? extends IAExpression> parameters = functionCallExpression.getParameterExpressions();

    // check if the number of function parameters are right
    int declaredParameters = functionType.getParameters().size();
    int actualParameters = parameters.size();

    return (functionType.takesVarArgs() && declaredParameters <= actualParameters) || (declaredParameters == actualParameters);
  }

  private void replaceBuiltinFunction(AStatementEdge edge, AFunctionCall call) {
    if (!(edge instanceof CStatementEdge)) {
      return;
    }

    AFunctionCallExpression f = call.getFunctionCallExpression();
    if (f.getDeclaration() == null) {
      return;
    }
    String name = f.getDeclaration().getName();

    if (!assumeFunctions.contains(name)) {
      return;
    }

    if (f.getParameterExpressions().size() != 1) {
      logger.logf(Level.WARNING, "Ignoring call to %s with illegal number of parameters (%s).",
          name, f.getParameterExpressions().size());
      return;
    }

    if (call instanceof AFunctionCallAssignmentStatement) {
      logger.logf(Level.WARNING, "Ignoring non-void call to %s.", name);
      return;
    }

    CExpression assumeExp = (CExpression)f.getParameterExpressions().get(0);

    AssumeEdge trueEdge = new CAssumeEdge(edge.getRawStatement(), edge.getLineNumber(),
        edge.getPredecessor(), edge.getSuccessor(), assumeExp, true);

    CFANode elseNode = new CFANode(edge.getLineNumber(), edge.getPredecessor().getFunctionName());
    AssumeEdge falseEdge = new CAssumeEdge(edge.getRawStatement(), edge.getLineNumber(),
        edge.getPredecessor(), elseNode, assumeExp, false);

    CFACreationUtils.removeEdgeFromNodes(edge);
    cfa.addNode(elseNode);
    CFACreationUtils.addEdgeUnconditionallyToCFA(trueEdge);
    CFACreationUtils.addEdgeUnconditionallyToCFA(falseEdge);
  }
>>>>>>> 30d65383
}<|MERGE_RESOLUTION|>--- conflicted
+++ resolved
@@ -2,7 +2,7 @@
  *  CPAchecker is a tool for configurable software verification.
  *  This file is part of CPAchecker.
  *
- *  Copyright (C) 2007-2012  Dirk Beyer
+ *  Copyright (C) 2007-2013  Dirk Beyer
  *  All rights reserved.
  *
  *  Licensed under the Apache License, Version 2.0 (the "License");
@@ -29,16 +29,9 @@
 import java.util.Deque;
 import java.util.HashSet;
 import java.util.List;
-import java.util.Map;
 import java.util.Set;
 import java.util.logging.Level;
 
-<<<<<<< HEAD
-import org.sosy_lab.cpachecker.cfa.ast.c.CExpression;
-import org.sosy_lab.cpachecker.cfa.ast.c.CFunctionCall;
-import org.sosy_lab.cpachecker.cfa.ast.c.CFunctionCallExpression;
-import org.sosy_lab.cpachecker.cfa.ast.c.CStatement;
-=======
 import org.sosy_lab.common.LogManager;
 import org.sosy_lab.common.configuration.Configuration;
 import org.sosy_lab.common.configuration.InvalidConfigurationException;
@@ -54,25 +47,18 @@
 import org.sosy_lab.cpachecker.cfa.model.AStatementEdge;
 import org.sosy_lab.cpachecker.cfa.model.AssumeEdge;
 import org.sosy_lab.cpachecker.cfa.model.BlankEdge;
->>>>>>> 30d65383
 import org.sosy_lab.cpachecker.cfa.model.CFAEdge;
 import org.sosy_lab.cpachecker.cfa.model.CFANode;
+import org.sosy_lab.cpachecker.cfa.model.FunctionCallEdge;
 import org.sosy_lab.cpachecker.cfa.model.FunctionEntryNode;
 import org.sosy_lab.cpachecker.cfa.model.FunctionExitNode;
-<<<<<<< HEAD
-=======
 import org.sosy_lab.cpachecker.cfa.model.FunctionReturnEdge;
 import org.sosy_lab.cpachecker.cfa.model.FunctionSummaryEdge;
 import org.sosy_lab.cpachecker.cfa.model.c.CAssumeEdge;
->>>>>>> 30d65383
 import org.sosy_lab.cpachecker.cfa.model.c.CFunctionCallEdge;
 import org.sosy_lab.cpachecker.cfa.model.c.CFunctionEntryNode;
 import org.sosy_lab.cpachecker.cfa.model.c.CFunctionReturnEdge;
 import org.sosy_lab.cpachecker.cfa.model.c.CFunctionSummaryEdge;
-<<<<<<< HEAD
-import org.sosy_lab.cpachecker.cfa.model.c.CStatementEdge;
-import org.sosy_lab.cpachecker.cfa.types.c.CFunctionType;
-=======
 import org.sosy_lab.cpachecker.cfa.model.c.CFunctionSummaryStatementEdge;
 import org.sosy_lab.cpachecker.cfa.model.c.CStatementEdge;
 import org.sosy_lab.cpachecker.cfa.model.java.JMethodCallEdge;
@@ -82,7 +68,6 @@
 import org.sosy_lab.cpachecker.cfa.types.IAFunctionType;
 import org.sosy_lab.cpachecker.exceptions.CParserException;
 import org.sosy_lab.cpachecker.exceptions.JParserException;
->>>>>>> 30d65383
 import org.sosy_lab.cpachecker.exceptions.ParserException;
 
 import com.google.common.collect.ImmutableSet;
@@ -91,18 +76,13 @@
  * This class takes several CFAs (each for a single function) and combines them
  * into one CFA by inserting the necessary function call and return edges.
  */
+@Options
 public class CFASecondPassBuilder {
 
-  private final Map<String, FunctionEntryNode> cfas;
-
-<<<<<<< HEAD
-  /**
-   * Class constructor.
-   * @param map List of all CFA's in the program.
-   */
-  public CFASecondPassBuilder(Map<String, FunctionEntryNode> cfas) {
-    this.cfas = cfas;
-=======
+  @Option(name="analysis.summaryEdges",
+      description="create summary call statement edges")
+  private boolean summaryEdges = false;
+
   @Option(name="cfa.assumeFunctions",
       description="Which functions should be interpreted as encoding assumptions")
   private Set<String> assumeFunctions = ImmutableSet.of("__VERIFIER_assume");
@@ -116,7 +96,6 @@
     language = pLanguage;
     logger = pLogger;
     config.inject(this);
->>>>>>> 30d65383
   }
 
   /**
@@ -126,7 +105,7 @@
    * @throws ParserException
    */
   public void insertCallEdgesRecursively() throws ParserException {
-    for (FunctionEntryNode functionStartNode : cfas.values()) {
+    for (FunctionEntryNode functionStartNode : cfa.getAllFunctionHeads()) {
       insertCallEdges(functionStartNode);
     }
   }
@@ -140,8 +119,8 @@
    */
   private void insertCallEdges(FunctionEntryNode initialNode) throws ParserException {
     // we use a worklist algorithm
-    Deque<CFANode> workList = new ArrayDeque<CFANode>();
-    Set<CFANode> processed = new HashSet<CFANode>();
+    Deque<CFANode> workList = new ArrayDeque<>();
+    Set<CFANode> processed = new HashSet<>();
 
     workList.addLast(initialNode);
 
@@ -152,16 +131,6 @@
         continue;
       }
 
-<<<<<<< HEAD
-      for (CFAEdge edge : leavingEdges(node)) {
-        if (edge instanceof CStatementEdge) {
-          CStatementEdge statement = (CStatementEdge)edge;
-          CStatement expr = statement.getStatement();
-
-          // if statement is of the form x = call(a,b); or call(a,b);
-          if (shouldCreateCallEdges(expr)) {
-            createCallAndReturnEdges(statement, (CFunctionCall)expr);
-=======
       for (CFAEdge edge : leavingEdges(node).toList()) {
         if (edge instanceof AStatementEdge) {
           AStatementEdge statementEdge = (AStatementEdge)edge;
@@ -173,7 +142,6 @@
             } else {
               replaceBuiltinFunction(statementEdge, call);
             }
->>>>>>> 30d65383
           }
         }
 
@@ -186,15 +154,6 @@
     }
   }
 
-<<<<<<< HEAD
-  private boolean shouldCreateCallEdges(CStatement s) {
-    if (!(s instanceof CFunctionCall)) {
-      return false;
-    }
-    CFunctionCallExpression f = ((CFunctionCall)s).getFunctionCallExpression();
-    String name = f.getFunctionNameExpression().toASTString();
-    return cfas.containsKey(name);
-=======
   private boolean shouldCreateCallEdges(AFunctionCall call) {
     AFunctionCallExpression f = call.getFunctionCallExpression();
 
@@ -207,7 +166,6 @@
     }
 
     return false;
->>>>>>> 30d65383
   }
 
   /**
@@ -218,38 +176,57 @@
    * then functionCall is call(b).
    * @throws ParserException
    */
-  private void createCallAndReturnEdges(CStatementEdge edge, CFunctionCall functionCall) throws ParserException {
+  private void createCallAndReturnEdges(AStatementEdge edge, AFunctionCall functionCall) throws ParserException {
+
     CFANode predecessorNode = edge.getPredecessor();
+    assert predecessorNode.getLeavingSummaryEdge() == null;
+
     CFANode successorNode = edge.getSuccessor();
-    CFunctionCallExpression functionCallExpression = functionCall.getFunctionCallExpression();
-    String functionName = functionCallExpression.getFunctionNameExpression().toASTString();
+
+    if (successorNode.getEnteringSummaryEdge() != null) {
+      // Control flow merging directly after two function calls.
+      // Our CFA structure currently does not support this,
+      // so insert a dummy node and a blank edge.
+      CFANode tmp = new CFANode(successorNode.getLineNumber(), successorNode.getFunctionName());
+      cfa.addNode(tmp);
+      CFAEdge tmpEdge = new BlankEdge("", successorNode.getLineNumber(), tmp, successorNode, "");
+      CFACreationUtils.addEdgeUnconditionallyToCFA(tmpEdge);
+      successorNode = tmp;
+    }
+
+    AFunctionCallExpression functionCallExpression = functionCall.getFunctionCallExpression();
+    String functionName = functionCallExpression.getDeclaration().getName();
     int lineNumber = edge.getLineNumber();
-    FunctionEntryNode fDefNode = cfas.get(functionName);
+    FunctionEntryNode fDefNode = cfa.getFunctionHead(functionName);
     FunctionExitNode fExitNode = fDefNode.getExitNode();
 
-    assert fDefNode instanceof CFunctionEntryNode : "This code creates edges from package cfa.objectmodel.c, so the nodes need to be from this package, too.";
-
     //get the parameter expression
-    List<CExpression> parameters = functionCallExpression.getParameterExpressions();
-
     // check if the number of function parameters are right
-    CFunctionType functionType = ((CFunctionEntryNode)fDefNode).getFunctionDefinition().getType();
-    int declaredParameters = functionType.getParameters().size();
-    int actualParameters = parameters.size();
-    if (!functionType.takesVarArgs() && (declaredParameters != actualParameters)) {
-      throw new ParserException("Function " + functionName + " takes "
-        + declaredParameters + " parameter(s) but is called with "
-        + actualParameters + " parameter(s)", edge);
+    if (!checkParamSizes(functionCallExpression, fDefNode.getFunctionDefinition().getType())) {
+      int declaredParameters = fDefNode.getFunctionDefinition().getType().getParameters().size();
+      int actualParameters = functionCallExpression.getParameterExpressions().size();
+
+      switch (language) {
+      case JAVA:
+        throw new JParserException("Function " + functionName + " takes "
+            + declaredParameters + " parameter(s) but is called with "
+            + actualParameters + " parameter(s)", edge);
+
+      case C:
+        throw new CParserException("Method " + functionName + " takes "
+            + declaredParameters + " parameter(s) but is called with "
+            + actualParameters + " parameter(s)", edge);
+      }
     }
 
     // delete old edge
     CFACreationUtils.removeEdgeFromNodes(edge);
 
+
+    FunctionSummaryEdge calltoReturnEdge = null;
+    FunctionCallEdge callEdge = null;
+
     // create new edges
-<<<<<<< HEAD
-    CFunctionSummaryEdge calltoReturnEdge = new CFunctionSummaryEdge(edge.getRawStatement(),
-        lineNumber, predecessorNode, successorNode, functionCall);
-=======
 
     switch (language) {
     case C:
@@ -284,15 +261,12 @@
       throw new AssertionError();
     }
 
->>>>>>> 30d65383
     predecessorNode.addLeavingSummaryEdge(calltoReturnEdge);
     successorNode.addEnteringSummaryEdge(calltoReturnEdge);
 
-    CFunctionCallEdge callEdge = new CFunctionCallEdge(edge.getRawStatement(),
-        lineNumber, predecessorNode,
-        (CFunctionEntryNode)fDefNode, functionCall, calltoReturnEdge);
     predecessorNode.addLeavingEdge(callEdge);
     fDefNode.addEnteringEdge(callEdge);
+
 
     if (fExitNode.getNumEnteringEdges() == 0) {
       // exit node of called functions is not reachable, i.e. this function never returns
@@ -302,13 +276,23 @@
 
     } else {
 
-      CFunctionReturnEdge returnEdge = new CFunctionReturnEdge(lineNumber, fExitNode, successorNode, calltoReturnEdge);
+      FunctionReturnEdge returnEdge;
+
+      switch (language) {
+      case C:
+        returnEdge = new CFunctionReturnEdge(lineNumber, fExitNode, successorNode, (CFunctionSummaryEdge) calltoReturnEdge);
+        break;
+      case JAVA:
+        returnEdge = new JMethodReturnEdge(lineNumber, fExitNode, successorNode, (JMethodSummaryEdge) calltoReturnEdge);
+        break;
+      default:
+        throw new AssertionError();
+      }
+
       fExitNode.addLeavingEdge(returnEdge);
       successorNode.addEnteringEdge(returnEdge);
     }
   }
-<<<<<<< HEAD
-=======
 
   private boolean checkParamSizes(AFunctionCallExpression functionCallExpression,
       IAFunctionType functionType) {
@@ -362,5 +346,4 @@
     CFACreationUtils.addEdgeUnconditionallyToCFA(trueEdge);
     CFACreationUtils.addEdgeUnconditionallyToCFA(falseEdge);
   }
->>>>>>> 30d65383
 }