--- conflicted
+++ resolved
@@ -58,12 +58,7 @@
   static private final CFunctionDeclaration functionDeclaration2 = new CFunctionDeclaration(FileLocation.DUMMY, functionType, "bar", ImmutableList.<CParameterDeclaration>of());
   static private final CFunctionDeclaration functionDeclaration3 = new CFunctionDeclaration(FileLocation.DUMMY, functionType, "main", ImmutableList.<CParameterDeclaration>of());
 
-<<<<<<< HEAD
   private SMGState dummyState;
-=======
-  SMGState dummyState = new SMGState(TestLogManager.getInstance(), MachineModel.LINUX32, false, false,
-      null, 4, false, false);
->>>>>>> 3f9babc1
 
   private CLangSMG smg1;
   private CLangSMG smg2;
@@ -120,7 +115,7 @@
   }
 
   //Testing condition: adds an identical value to both SMGs
-  private void addValueToBoth(Pair<? extends SMGObject, ? extends SMGObject> var, int pOffset,
+  private void addValueToBoth(Pair<? extends SMGObject, ? extends SMGObject> var, long pOffset,
       int pValue, int pSizeInBits) {
 
     if(!smg1.getValues().contains(pValue)) {
@@ -139,7 +134,7 @@
   }
 
   //Testing condition: adds a pointer to both SMGs
-  private void addPointerToBoth(Pair<? extends SMGObject, ? extends SMGObject> target, int pOffset,
+  private void addPointerToBoth(Pair<? extends SMGObject, ? extends SMGObject> target, long pOffset,
       int pValue) {
 
     if(!smg1.getValues().contains(pValue)) {
@@ -159,8 +154,8 @@
 
   //Testing condition: adds a pointer to both SMGs
   private void addPointerValueToBoth(Pair<? extends SMGObject, ? extends SMGObject> var,
-      int pOffset, int pValue, int pSize,
-      Pair<? extends SMGObject, ? extends SMGObject> target, int pTargetOffset) {
+      long pOffset, int pValue, int pSize,
+      Pair<? extends SMGObject, ? extends SMGObject> target, long pTargetOffset) {
 
     addValueToBoth(var, pOffset, pValue, pSize);
     addPointerToBoth(target, pTargetOffset, pValue);
