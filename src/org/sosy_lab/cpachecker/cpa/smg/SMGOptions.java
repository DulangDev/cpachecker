/*
 *  CPAchecker is a tool for configurable software verification.
 *  This file is part of CPAchecker.
 *
 *  Copyright (C) 2007-2017  Dirk Beyer
 *  All rights reserved.
 *
 *  Licensed under the Apache License, Version 2.0 (the "License");
 *  you may not use this file except in compliance with the License.
 *  You may obtain a copy of the License at
 *
 *      http://www.apache.org/licenses/LICENSE-2.0
 *
 *  Unless required by applicable law or agreed to in writing, software
 *  distributed under the License is distributed on an "AS IS" BASIS,
 *  WITHOUT WARRANTIES OR CONDITIONS OF ANY KIND, either express or implied.
 *  See the License for the specific language governing permissions and
 *  limitations under the License.
 *
 *
 *  CPAchecker web page:
 *    http://cpachecker.sosy-lab.org
 */
package org.sosy_lab.cpachecker.cpa.smg;

import com.google.common.collect.ImmutableSet;
import org.sosy_lab.common.configuration.Configuration;
import org.sosy_lab.common.configuration.FileOption;
import org.sosy_lab.common.configuration.FileOption.Type;
import org.sosy_lab.common.configuration.InvalidConfigurationException;
import org.sosy_lab.common.configuration.Option;
import org.sosy_lab.common.configuration.Options;
import org.sosy_lab.common.io.PathTemplate;

@Options(prefix = "cpa.smg")
public class SMGOptions {

  @Option(
      secure = true,
      description = "with this option enabled, a check for unreachable memory occurs whenever a function returns, and not only at the end of the main function")
  private boolean checkForMemLeaksAtEveryFrameDrop = true;

  @Option(
    secure = true,
    description =
        "with this option enabled, memory that is not freed before the end of main is reported as memleak even if it is reachable from local variables in main"
  )
  private boolean handleNonFreedMemoryInMainAsMemLeak = true;

  @Option(
      secure = true,
      name = "enableMallocFail",
      description = "If this Option is enabled, failure of malloc" + "is simulated")
  private boolean enableMallocFailure = true;

  @Option(
      secure = true,
      toUppercase = true,
      name = "handleUnknownFunctions",
      description = "Sets how unknown functions are handled.")
  private UnknownFunctionHandling handleUnknownFunctions = UnknownFunctionHandling.STRICT;

  public enum UnknownFunctionHandling {
    STRICT,
    ASSUME_SAFE,
    ASSUME_EXTERNAL_ALLOCATED
  }

  @Option(
      secure = true,
      toUppercase = true,
      name = "GCCZeroLengthArray",
      description = "Enable GCC extension 'Arrays of Length Zero'.")
  private boolean GCCZeroLengthArray = false;

  @Option(
      secure = true,
      name = "guessSizeOfUnknownMemorySize",
      description = "Size of memory that cannot be calculated will be guessed.")
  private boolean guessSizeOfUnknownMemorySize = false;

  @Option(
<<<<<<< HEAD
    secure = true,
    name = "memoryAllocationFunctions",
    description = "Memory allocation functions"
  )
  private ImmutableSet<String> memoryAllocationFunctions =
      ImmutableSet.of("malloc", "__kmalloc", "kmalloc");
=======
      secure = true,
      name = "memoryAllocationFunctions",
      description = "Memory allocation functions")
  private ImmutableSet<String> memoryAllocationFunctions =
      ImmutableSet.of("malloc", "__kmalloc", "kmalloc", "realloc");
>>>>>>> 753da3f7

  @Option(
    secure = true,
    name = "guessSize",
    description = "Allocation size of memory that cannot be calculated."
  )
  private int guessSize = 2;

  @Option(
    secure = true,
    name = "memoryAllocationFunctionsSizeParameter",
    description = "Size parameter of memory allocation functions"
  )
  private int memoryAllocationFunctionsSizeParameter = 0;

  @Option(
      secure = true,
      name = "arrayAllocationFunctions",
      description = "Array allocation functions")
  private ImmutableSet<String> arrayAllocationFunctions = ImmutableSet.of("calloc");

  @Option(
      secure = true,
      name = "memoryArrayAllocationFunctionsNumParameter",
      description = "Position of number of element parameter for array allocation functions")
  private int memoryArrayAllocationFunctionsNumParameter = 0;

  @Option(
      secure = true,
      name = "memoryArrayAllocationFunctionsElemSizeParameter",
      description = "Position of element size parameter for array allocation functions")
  private int memoryArrayAllocationFunctionsElemSizeParameter = 1;

  @Option(
    secure = true,
    name = "zeroingMemoryAllocation",
    description = "Allocation functions which set memory to zero"
  )
  private ImmutableSet<String> zeroingMemoryAllocation = ImmutableSet.of("calloc", "kzalloc");

  @Option(secure = true, name = "deallocationFunctions", description = "Deallocation functions")
  private ImmutableSet<String> deallocationFunctions = ImmutableSet.of("free");

  @Option(
      secure = true,
      name = "externalAllocationFunction",
      description = "Functions which indicate on external allocated memory")
  private ImmutableSet<String> externalAllocationFunction = ImmutableSet.of("ext_allocation");

  @Option(
      secure = true,
      name = "externalAllocationSize",
      description = "Default size of externally allocated memory")
  private int externalAllocationSize = Integer.MAX_VALUE;

  @Option(
      secure = true,
      name = "trackPredicates",
      description = "Enable track predicates on SMG state")
  private boolean trackPredicates = false;

  @Option(
    secure = true,
    name = "handleUnknownDereferenceAsSafe",
    description =
        "Handle unknown dereference as safe and check error based on error predicate, "
            + "depends on trackPredicates"
  )
  private boolean handleUnknownDereferenceAsSafe = false;

  @Option(
    secure = true,
    description = "with this option enabled, heap abstraction will be enabled."
  )
  private boolean enableHeapAbstraction = false;

  @Option(
      secure = true,
      name = "memoryErrors",
      description = "Determines if memory errors are target states")
  private boolean memoryErrors = true;

  @Option(
      secure = true,
      name = "unknownOnUndefined",
      description = "Emit messages when we encounter non-target undefined behavior")
  private boolean unknownOnUndefined = true;

  @Option(
      secure = true,
      name = "runtimeCheck",
      description = "Sets the level of runtime checking: NONE, HALF, FULL")
  private SMGRuntimeCheck runtimeCheck = SMGRuntimeCheck.NONE;

  @Option(
      secure = true,
      name = "exportSMG.file",
      description = "Filename format for SMG graph dumps")
  @FileOption(Type.OUTPUT_FILE)
  private PathTemplate exportSMGFilePattern = PathTemplate.ofFormatString("smg/smg-%s.dot");

  @Option(
      secure = true,
      toUppercase = true,
      name = "exportSMGwhen",
      description = "Describes when SMG graphs should be dumped.")
  private SMGExportLevel exportSMG = SMGExportLevel.NEVER;

  @Option(
    secure = true,
    name = "handleExternVariableAsExternalAllocation",
    description =
        "Handle extern variables with incomplete type (extern int array[]) as external allocation"
  )
  private boolean handleExternVariableAsExternalAllocation = false;

  public enum SMGExportLevel {
    NEVER,
    LEAF,
    INTERESTING,
    EVERY
  }

  public SMGOptions(Configuration config) throws InvalidConfigurationException {
    config.inject(this);
  }

  public boolean isCheckForMemLeaksAtEveryFrameDrop() {
    return checkForMemLeaksAtEveryFrameDrop;
  }

  public boolean isHandleNonFreedMemoryInMainAsMemLeak() {
    return handleNonFreedMemoryInMainAsMemLeak;
  }

  public boolean isEnableMallocFailure() {
    return enableMallocFailure;
  }

  public UnknownFunctionHandling getHandleUnknownFunctions() {
    return handleUnknownFunctions;
  }

  public boolean isGCCZeroLengthArray() {
    return GCCZeroLengthArray;
  }

  public boolean isGuessSizeOfUnknownMemorySize() {
    return guessSizeOfUnknownMemorySize;
  }

  public int getGuessSize() {
    return guessSize;
  }

  public ImmutableSet<String> getMemoryAllocationFunctions() {
    return memoryAllocationFunctions;
  }

  public int getMemoryAllocationFunctionsSizeParameter() {
    return memoryAllocationFunctionsSizeParameter;
  }

  public ImmutableSet<String> getArrayAllocationFunctions() {
    return arrayAllocationFunctions;
  }

  public int getMemoryArrayAllocationFunctionsNumParameter() {
    return memoryArrayAllocationFunctionsNumParameter;
  }

  public int getMemoryArrayAllocationFunctionsElemSizeParameter() {
    return memoryArrayAllocationFunctionsElemSizeParameter;
  }

  public ImmutableSet<String> getZeroingMemoryAllocation() {
    return zeroingMemoryAllocation;
  }

  public ImmutableSet<String> getDeallocationFunctions() {
    return deallocationFunctions;
  }

  public ImmutableSet<String> getExternalAllocationFunction() {
    return externalAllocationFunction;
  }

  public int getExternalAllocationSize() {
    return externalAllocationSize;
  }

  public boolean trackPredicates() {
    return trackPredicates;
  }

  public boolean isHeapAbstractionEnabled() {
    return enableHeapAbstraction;
  }

  public boolean isMemoryErrorTarget() {
    return memoryErrors;
  }

  public boolean unknownOnUndefined() {
    return unknownOnUndefined;
  }

  public SMGRuntimeCheck getRuntimeCheck() {
    return runtimeCheck;
  }

  public PathTemplate getExportSMGFilePattern() {
    return exportSMGFilePattern;
  }

  public SMGExportLevel getExportSMGLevel() {
    return exportSMG;
  }

  public boolean isHandleExternVariableAsExternalAllocation() {
    return handleExternVariableAsExternalAllocation;
  }

  public boolean isHandleUnknownDereferenceAsSafe() {
    return handleUnknownDereferenceAsSafe;
  }
}<|MERGE_RESOLUTION|>--- conflicted
+++ resolved
@@ -80,20 +80,11 @@
   private boolean guessSizeOfUnknownMemorySize = false;
 
   @Option(
-<<<<<<< HEAD
-    secure = true,
-    name = "memoryAllocationFunctions",
-    description = "Memory allocation functions"
-  )
-  private ImmutableSet<String> memoryAllocationFunctions =
-      ImmutableSet.of("malloc", "__kmalloc", "kmalloc");
-=======
       secure = true,
       name = "memoryAllocationFunctions",
       description = "Memory allocation functions")
   private ImmutableSet<String> memoryAllocationFunctions =
       ImmutableSet.of("malloc", "__kmalloc", "kmalloc", "realloc");
->>>>>>> 753da3f7
 
   @Option(
     secure = true,
