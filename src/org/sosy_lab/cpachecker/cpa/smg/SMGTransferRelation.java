/*
 *  CPAchecker is a tool for configurable software verification.
 *  This file is part of CPAchecker.
 *
 *  Copyright (C) 2007-2017  Dirk Beyer
 *  All rights reserved.
 *
 *  Licensed under the Apache License, Version 2.0 (the "License");
 *  you may not use this file except in compliance with the License.
 *  You may obtain a copy of the License at
 *
 *      http://www.apache.org/licenses/LICENSE-2.0
 *
 *  Unless required by applicable law or agreed to in writing, software
 *  distributed under the License is distributed on an "AS IS" BASIS,
 *  WITHOUT WARRANTIES OR CONDITIONS OF ANY KIND, either express or implied.
 *  See the License for the specific language governing permissions and
 *  limitations under the License.
 *
 *
 *  CPAchecker web page:
 *    http://cpachecker.sosy-lab.org
 */
package org.sosy_lab.cpachecker.cpa.smg;

import static com.google.common.collect.FluentIterable.from;

import com.google.common.base.Optional;
import com.google.common.collect.Collections2;
import com.google.common.collect.FluentIterable;
import com.google.common.collect.ImmutableList;
import com.google.common.collect.Lists;
import java.math.BigInteger;
import java.util.ArrayList;
import java.util.Collection;
import java.util.Collections;
import java.util.HashMap;
import java.util.List;
import java.util.Map;
import java.util.Set;
import java.util.concurrent.atomic.AtomicInteger;
import java.util.logging.Level;
import org.sosy_lab.common.log.LogManager;
import org.sosy_lab.common.log.LogManagerWithoutDuplicates;
import org.sosy_lab.cpachecker.cfa.ast.c.CAssignment;
import org.sosy_lab.cpachecker.cfa.ast.c.CBinaryExpression;
import org.sosy_lab.cpachecker.cfa.ast.c.CBinaryExpression.BinaryOperator;
import org.sosy_lab.cpachecker.cfa.ast.c.CDeclaration;
import org.sosy_lab.cpachecker.cfa.ast.c.CDesignatedInitializer;
import org.sosy_lab.cpachecker.cfa.ast.c.CExpression;
import org.sosy_lab.cpachecker.cfa.ast.c.CFieldDesignator;
import org.sosy_lab.cpachecker.cfa.ast.c.CFunctionCall;
import org.sosy_lab.cpachecker.cfa.ast.c.CFunctionCallAssignmentStatement;
import org.sosy_lab.cpachecker.cfa.ast.c.CFunctionCallExpression;
import org.sosy_lab.cpachecker.cfa.ast.c.CFunctionCallStatement;
import org.sosy_lab.cpachecker.cfa.ast.c.CFunctionDeclaration;
import org.sosy_lab.cpachecker.cfa.ast.c.CInitializer;
import org.sosy_lab.cpachecker.cfa.ast.c.CInitializerExpression;
import org.sosy_lab.cpachecker.cfa.ast.c.CInitializerList;
import org.sosy_lab.cpachecker.cfa.ast.c.CIntegerLiteralExpression;
import org.sosy_lab.cpachecker.cfa.ast.c.CParameterDeclaration;
import org.sosy_lab.cpachecker.cfa.ast.c.CRightHandSide;
import org.sosy_lab.cpachecker.cfa.ast.c.CStatement;
import org.sosy_lab.cpachecker.cfa.ast.c.CVariableDeclaration;
import org.sosy_lab.cpachecker.cfa.model.BlankEdge;
import org.sosy_lab.cpachecker.cfa.model.CFAEdge;
import org.sosy_lab.cpachecker.cfa.model.c.CAssumeEdge;
import org.sosy_lab.cpachecker.cfa.model.c.CDeclarationEdge;
import org.sosy_lab.cpachecker.cfa.model.c.CFunctionCallEdge;
import org.sosy_lab.cpachecker.cfa.model.c.CFunctionEntryNode;
import org.sosy_lab.cpachecker.cfa.model.c.CFunctionReturnEdge;
import org.sosy_lab.cpachecker.cfa.model.c.CFunctionSummaryEdge;
import org.sosy_lab.cpachecker.cfa.model.c.CReturnStatementEdge;
import org.sosy_lab.cpachecker.cfa.model.c.CStatementEdge;
import org.sosy_lab.cpachecker.cfa.types.MachineModel;
import org.sosy_lab.cpachecker.cfa.types.c.CArrayType;
import org.sosy_lab.cpachecker.cfa.types.c.CBitFieldType;
import org.sosy_lab.cpachecker.cfa.types.c.CComplexType.ComplexTypeKind;
import org.sosy_lab.cpachecker.cfa.types.c.CCompositeType;
import org.sosy_lab.cpachecker.cfa.types.c.CCompositeType.CCompositeTypeMemberDeclaration;
import org.sosy_lab.cpachecker.cfa.types.c.CElaboratedType;
import org.sosy_lab.cpachecker.cfa.types.c.CPointerType;
import org.sosy_lab.cpachecker.cfa.types.c.CType;
import org.sosy_lab.cpachecker.core.defaults.ForwardingTransferRelation;
import org.sosy_lab.cpachecker.core.interfaces.AbstractState;
import org.sosy_lab.cpachecker.core.interfaces.Precision;
import org.sosy_lab.cpachecker.cpa.automaton.AutomatonState;
import org.sosy_lab.cpachecker.cpa.smg.SMGOptions.SMGExportLevel;
import org.sosy_lab.cpachecker.cpa.smg.evaluator.AssumeVisitor;
import org.sosy_lab.cpachecker.cpa.smg.evaluator.LValueAssignmentVisitor;
import org.sosy_lab.cpachecker.cpa.smg.evaluator.SMGAbstractObjectAndState.SMGAddressAndState;
import org.sosy_lab.cpachecker.cpa.smg.evaluator.SMGAbstractObjectAndState.SMGAddressValueAndStateList;
import org.sosy_lab.cpachecker.cpa.smg.evaluator.SMGAbstractObjectAndState.SMGExplicitValueAndState;
import org.sosy_lab.cpachecker.cpa.smg.evaluator.SMGAbstractObjectAndState.SMGValueAndState;
import org.sosy_lab.cpachecker.cpa.smg.evaluator.SMGAbstractObjectAndState.SMGValueAndStateList;
import org.sosy_lab.cpachecker.cpa.smg.evaluator.SMGExpressionEvaluator;
import org.sosy_lab.cpachecker.cpa.smg.evaluator.SMGRightHandSideEvaluator;
import org.sosy_lab.cpachecker.cpa.smg.graphs.PredRelation;
import org.sosy_lab.cpachecker.cpa.smg.graphs.object.SMGNullObject;
import org.sosy_lab.cpachecker.cpa.smg.graphs.object.SMGObject;
import org.sosy_lab.cpachecker.cpa.smg.graphs.object.SMGRegion;
import org.sosy_lab.cpachecker.cpa.smg.graphs.value.SMGAddress;
import org.sosy_lab.cpachecker.cpa.smg.graphs.value.SMGAddressValue;
import org.sosy_lab.cpachecker.cpa.smg.graphs.value.SMGExplicitValue;
import org.sosy_lab.cpachecker.cpa.smg.graphs.value.SMGKnownAddVal;
import org.sosy_lab.cpachecker.cpa.smg.graphs.value.SMGKnownExpValue;
import org.sosy_lab.cpachecker.cpa.smg.graphs.value.SMGKnownSymValue;
import org.sosy_lab.cpachecker.cpa.smg.graphs.value.SMGSymbolicValue;
import org.sosy_lab.cpachecker.cpa.smg.graphs.value.SMGUnknownValue;
import org.sosy_lab.cpachecker.exceptions.CPATransferException;
import org.sosy_lab.cpachecker.exceptions.UnrecognizedCCodeException;
import org.sosy_lab.cpachecker.util.Pair;
import org.sosy_lab.cpachecker.util.predicates.BlockOperator;
import org.sosy_lab.java_smt.api.BooleanFormula;
import org.sosy_lab.java_smt.api.SolverException;

public class SMGTransferRelation
    extends ForwardingTransferRelation<Collection<SMGState>, SMGState, Precision> {

  private final static AtomicInteger ID_COUNTER = new AtomicInteger(0);

  private final LogManagerWithoutDuplicates logger;
  private final MachineModel machineModel;
  private final SMGOptions options;
  private final SMGExportDotOption exportSMGOptions;
  private final BlockOperator blockOperator;
  private final SMGPredicateManager smgPredicateManager;

  final SMGRightHandSideEvaluator expressionEvaluator;

  /**
   * Indicates whether the executed statement could result
   * in a failure of the malloc function.
   */
  public boolean possibleMallocFail;

  public SMGTransferRelationKind kind;

  public final SMGBuiltins builtins;

  private SMGTransferRelation(LogManager pLogger,
      MachineModel pMachineModel, SMGExportDotOption pExportOptions, SMGTransferRelationKind pKind,
      SMGPredicateManager pSMGPredicateManager, BlockOperator pBlockOperator, SMGOptions pOptions) {
    logger = new LogManagerWithoutDuplicates(pLogger);
    machineModel = pMachineModel;
    expressionEvaluator = new SMGRightHandSideEvaluator(this, logger, machineModel, pOptions);
    smgPredicateManager = pSMGPredicateManager;
    blockOperator = pBlockOperator;
    options = pOptions;
    exportSMGOptions = pExportOptions;
    kind = pKind;
    builtins = new SMGBuiltins(this, options, exportSMGOptions, machineModel, logger);
  }

  public static SMGTransferRelation createTransferRelationForCEX(
      LogManager pLogger, MachineModel pMachineModel, SMGPredicateManager pSMGPredicateManager,
      BlockOperator pBlockOperator, SMGOptions pOptions) {
    return new SMGTransferRelation( pLogger, pMachineModel,
            SMGExportDotOption.getNoExportInstance(), SMGTransferRelationKind.STATIC,
            pSMGPredicateManager, pBlockOperator, pOptions);
  }

  public static SMGTransferRelation createTransferRelation(LogManager pLogger,
      MachineModel pMachineModel, SMGExportDotOption pExportOptions,
      SMGPredicateManager pSMGPredicateManager,
      BlockOperator pBlockOperator, SMGOptions pOptions) {
    return new SMGTransferRelation( pLogger, pMachineModel, pExportOptions,
        SMGTransferRelationKind.STATIC, pSMGPredicateManager, pBlockOperator, pOptions);
  }

  public static SMGTransferRelation createTransferRelationForInterpolation(
      LogManager pLogger,
      MachineModel pMachineModel, SMGPredicateManager pSMGPredicateManager,
      BlockOperator pBlockOperator, SMGOptions pOptions) {
    return new SMGTransferRelation(pLogger, pMachineModel,
            SMGExportDotOption.getNoExportInstance(), SMGTransferRelationKind.REFINEMENT,
            pSMGPredicateManager, pBlockOperator, pOptions);
  }

  @Override
  protected Collection<SMGState> postProcessing(Collection<SMGState> successors, CFAEdge edge) {
    plotWhenConfigured(successors, edge.getDescription(), SMGExportLevel.INTERESTING);
    successors = Collections2.transform(successors,
        s -> new SMGState(s, blockOperator.isBlockEnd(edge.getSuccessor(), 0)));
    logger.log(Level.ALL, "state with id", state.getId(), "has successors with ids",
        Collections2.transform(successors, SMGState::getId));
    return successors;
  }

  private void plotWhenConfigured(
      Collection<SMGState> pStates, String pLocation, SMGExportLevel pLevel) {
    for (SMGState state : pStates) {
      SMGUtils.plotWhenConfigured(getDotExportFileName(state), state, pLocation, logger, pLevel,
          exportSMGOptions);
    }
  }

  private String getDotExportFileName(SMGState pState) {
    if (pState.getPredecessorId() == 0) {
      return String.format("initial-%03d", pState.getId());
    } else {
      return String.format("%03d-%03d-%03d", pState.getPredecessorId(), pState.getId(),
          ID_COUNTER.getAndIncrement());
    }
  }

  @Override
  protected Set<SMGState> handleBlankEdge(BlankEdge cfaEdge) {
    return Collections.singleton(state);
  }

  @Override
  protected Collection<SMGState> handleReturnStatementEdge(CReturnStatementEdge returnEdge)
      throws CPATransferException {
    SMGState smgState = checkAndSetErrorRelation(state);
    Collection<SMGState> successors;
    SMGObject tmpFieldMemory = smgState.getFunctionReturnObject();
    if (tmpFieldMemory != null) {
      CExpression returnExp =
          returnEdge.getExpression().or(CIntegerLiteralExpression.ZERO); // 0 is the default in C
      CType expType = expressionEvaluator.getRealExpressionType(returnExp);
      Optional<CAssignment> returnAssignment = returnEdge.asAssignment();
      if (returnAssignment.isPresent()) {
        expType = returnAssignment.get().getLeftHandSide().getExpressionType();
      }
      successors =
          handleAssignmentToField(smgState, returnEdge, tmpFieldMemory, 0, expType, returnExp);
    } else {
      successors = ImmutableList.of(smgState);
    }

    // if this is the entry function, there is no FunctionReturnEdge
    // so we have to check for memleaks here
    if (returnEdge.getSuccessor().getNumLeavingEdges() == 0) {
      // Ugly, but I do not know how to do better
      // TODO: Handle leaks at any program exit point (abort, etc.)
      for (SMGState successor : successors) {
        if (options.isHandleNonFreedMemoryInMainAsMemLeak()) {
          successor.dropStackFrame();
        }
        successor.pruneUnreachable();
      }
    }
    return successors;
  }

  @Override
  protected Collection<SMGState> handleFunctionReturnEdge(
      CFunctionReturnEdge functionReturnEdge,
      CFunctionSummaryEdge fnkCall,
      CFunctionCall summaryExpr,
      String callerFunctionName)
      throws CPATransferException {
    Collection<SMGState> successors = handleFunctionReturn(state, functionReturnEdge);
    if (options.isCheckForMemLeaksAtEveryFrameDrop()) {
      for (SMGState successor : successors) {
        String name =
            String.format(
                "%03d-%03d-%03d",
                successor.getPredecessorId(), successor.getId(), ID_COUNTER.getAndIncrement());
        SMGUtils.plotWhenConfigured(
            "beforePrune" + name,
            successor,
            functionReturnEdge.getDescription(),
            logger,
            SMGExportLevel.INTERESTING,
            exportSMGOptions);
        successor.pruneUnreachable();
      }
    }
    return successors;
  }

  private List<SMGState> handleFunctionReturn(SMGState smgState,
      CFunctionReturnEdge functionReturnEdge) throws CPATransferException {

    CFunctionSummaryEdge summaryEdge = functionReturnEdge.getSummaryEdge();
    CFunctionCall exprOnSummary = summaryEdge.getExpression();
    SMGState newState = checkAndSetErrorRelation(smgState);

    assert newState.getStackFrame().getFunctionDeclaration().equals(functionReturnEdge.getFunctionEntry().getFunctionDefinition());

<<<<<<< HEAD
    if (exprOnSummary instanceof CFunctionCallAssignmentStatement) {

      // Assign the return value to the lValue of the functionCallAssignment
      CExpression lValue = ((CFunctionCallAssignmentStatement) exprOnSummary).getLeftHandSide();
      CType rValueType = expressionEvaluator.getRealExpressionType(((CFunctionCallAssignmentStatement) exprOnSummary).getRightHandSide());
      SMGObject tmpMemory = newState.getFunctionReturnObject();
      SMGSymbolicValue rValue =
          expressionEvaluator
              .readValue(newState, tmpMemory, SMGKnownExpValue.ZERO, rValueType, functionReturnEdge)
              .getObject();
      SMGAddress address = null;
=======
      BigInteger offset =  bufferAddress.getOffset().getValue();

      if (ch.equals(SMGKnownSymValue.ZERO)) {
        // Create one large edge
        currentState = writeValue(currentState, bufferMemory, offset, count * machineModel.getSizeofCharInBits(), ch, cfaEdge);
      } else {
        // We need to create many edges, one for each character written
        // memset() copies ch into the first count characters of buffer
        for (int c = 0; c < count; c++) {
          currentState = writeValue(currentState, bufferMemory, offset.add(BigInteger.valueOf(c  *
                  machineModel.getSizeofCharInBits())), CNumericTypes.SIGNED_CHAR, ch, cfaEdge);
        }
>>>>>>> 631bcdef

      // Lvalue is one frame above
      newState.dropStackFrame();
      LValueAssignmentVisitor visitor = expressionEvaluator.getLValueAssignmentVisitor(functionReturnEdge, newState);
      List<SMGAddressAndState> addressAndValues = lValue.accept(visitor);
      List<SMGState> result = new ArrayList<>(addressAndValues.size());

      for (SMGAddressAndState addressAndValue : addressAndValues) {
        address = addressAndValue.getObject();
        newState = addressAndValue.getSmgState();

        if (!address.isUnknown()) {
          if (rValue.isUnknown()) {
            rValue = SMGKnownSymValue.valueOf(SMGValueFactory.getNewValue());
          }

          SMGObject object = address.getObject();
          int offset = address.getOffset().getAsInt();

          //TODO cast value
          rValueType = expressionEvaluator.getRealExpressionType(lValue);

          SMGState resultState = assignFieldToState(newState, functionReturnEdge, object, offset, rValue, rValueType);
          result.add(resultState);
        } else {
          //TODO missingInformation, exception
          result.add(newState);
        }
      }

      return result;
    } else {
      newState.dropStackFrame();
      return ImmutableList.of(newState);
    }
  }

  @Override
  protected Collection<SMGState> handleFunctionCallEdge(
      CFunctionCallEdge callEdge,
      List<CExpression> arguments,
      List<CParameterDeclaration> paramDecl,
      String calledFunctionName)
      throws CPATransferException, SMGInconsistentException {

    CFunctionEntryNode functionEntryNode = callEdge.getSuccessor();
    SMGState initialNewState = new SMGState(state);
    CFunctionDeclaration functionDeclaration = functionEntryNode.getFunctionDefinition();

    if (!callEdge.getSuccessor().getFunctionDefinition().getType().takesVarArgs()) {
      //TODO Parameter with varArgs
      assert (paramDecl.size() == arguments.size());
    }

    Map<SMGState, List<Pair<SMGRegion,SMGSymbolicValue>>> valuesMap = new HashMap<>();

    //TODO Refactor, ugly

    List<SMGState> newStates = new ArrayList<>(4);
    newStates.add(initialNewState);

    List<Pair<SMGRegion, SMGSymbolicValue>> initialValuesList = new ArrayList<>(paramDecl.size());
    valuesMap.put(initialNewState, initialValuesList);

    // get value of actual parameter in caller function context
    for (int i = 0; i < paramDecl.size(); i++) {

      CExpression exp = arguments.get(i);

      String varName = paramDecl.get(i).getName();
      CType cParamType = expressionEvaluator.getRealExpressionType(paramDecl.get(i));

      SMGRegion paramObj;
      // If parameter is a array, convert to pointer
      if (cParamType instanceof CArrayType) {
        int size = machineModel.getBitSizeofPtr();
        paramObj = new SMGRegion(size, varName);
      } else {
        int size = expressionEvaluator.getBitSizeof(callEdge, cParamType, initialNewState);
        paramObj = new SMGRegion(size, varName);
      }

      List<SMGState> result = new ArrayList<>(4);

      for(SMGState newState : newStates) {
        // We want to write a possible new Address in the new State, but
        // explore the old state for the parameters
        SMGValueAndStateList stateValues = readValueToBeAssiged(newState, callEdge, exp);

        for(SMGValueAndState stateValue : stateValues.getValueAndStateList()) {
          SMGState newStateWithReadSymbolicValue = stateValue.getSmgState();
          SMGSymbolicValue value = stateValue.getObject();

          List<Pair<SMGState, SMGKnownSymValue>> newStatesWithExpVal = assignExplicitValueToSymbolicValue(newStateWithReadSymbolicValue, callEdge, value, exp);

          for (Pair<SMGState, SMGKnownSymValue> newStateWithExpVal : newStatesWithExpVal) {

            SMGState curState = newStateWithExpVal.getFirst();
            if (!valuesMap.containsKey(curState)) {
              List<Pair<SMGRegion, SMGSymbolicValue>> newValues = new ArrayList<>(paramDecl.size());
              newValues.addAll(valuesMap.get(newState));
              valuesMap.put(curState, newValues);
            }

            Pair<SMGRegion, SMGSymbolicValue> lhsValuePair = Pair.of(paramObj, value);
            valuesMap.get(curState).add(i, lhsValuePair);
            result.add(curState);

            //Check that previous values are not merged with new one
            if (newStateWithExpVal.getSecond() != null) {
              for (int j = i - 1; j >= 0; j--) {
                Pair<SMGRegion, SMGSymbolicValue> lhsCheckValuePair = valuesMap.get(curState).get(j);
                SMGSymbolicValue symbolicValue = lhsCheckValuePair.getSecond();
                if (newStateWithExpVal.getSecond().equals(symbolicValue)) {
                  //Previous value was merged, replace with new value
                  Pair<SMGRegion, SMGSymbolicValue> newLhsValuePair = Pair.of(lhsCheckValuePair.getFirst(), value);
                  valuesMap.get(curState).remove(j);
                  valuesMap.get(curState).add(j, newLhsValuePair);
                }
              }
            }
          }
        }
      }

      newStates = result;
    }

    for(SMGState newState : newStates) {
      newState.addStackFrame(functionDeclaration);

      // get value of actual parameter in caller function context
      for (int i = 0; i < paramDecl.size(); i++) {

        CExpression exp = arguments.get(i);

        String varName = paramDecl.get(i).getName();
        CType cParamType = expressionEvaluator.getRealExpressionType(paramDecl.get(i));
        CType rValueType = expressionEvaluator.getRealExpressionType(exp.getExpressionType());
        // if function declaration is in form 'int foo(char b[32])' then omit array length
        if (rValueType instanceof CArrayType) {
          rValueType = new CPointerType(rValueType.isConst(), rValueType.isVolatile(), ((CArrayType)rValueType).getType());
        }

        if (cParamType instanceof CArrayType) {
          cParamType = new CPointerType(cParamType.isConst(), cParamType.isVolatile(), ((CArrayType) cParamType).getType());
        }

        List<Pair<SMGRegion, SMGSymbolicValue>> values = valuesMap.get(newState);
        SMGRegion newObject = values.get(i).getFirst();
        SMGSymbolicValue symbolicValue = values.get(i).getSecond();

        int typeSize = expressionEvaluator.getBitSizeof(callEdge, cParamType, newState);

        newState.addLocalVariable(typeSize, varName, newObject);

        //TODO (  cast expression)

        //6.5.16.1 right operand is converted to type of assignment expression
        // 6.5.26 The type of an assignment expression is the type the left operand would have after lvalue conversion.
        rValueType = cParamType;

        // We want to write a possible new Address in the new State, but
        // explore the old state for the parameters
        newState = assignFieldToState(newState, callEdge, newObject, 0, symbolicValue, rValueType);
      }
    }

    return newStates;
  }

  @Override
  protected Collection<SMGState> handleAssumption(
      CAssumeEdge cfaEdge, CExpression expression, boolean truthAssumption)
      throws CPATransferException {
    return handleAssumption(state, expression, cfaEdge, truthAssumption, true);
  }

  private List<SMGState> handleAssumption(SMGState smgState, CExpression expression, CFAEdge cfaEdge,
      boolean truthValue, boolean createNewStateIfNecessary) throws CPATransferException {

    smgState = checkAndSetErrorRelation(smgState);

    // FIXME Quickfix, simplify expressions for sv-comp, later assumption handling has to be refactored to be able to handle complex expressions
    expression = eliminateOuterEquals(expression);

    // get the value of the expression (either true[-1], false[0], or unknown[null])
    AssumeVisitor visitor = expressionEvaluator.getAssumeVisitor(cfaEdge, smgState);
    SMGValueAndStateList valueAndStates = expression.accept(visitor);

    List<SMGState> result = new ArrayList<>();

    for(SMGValueAndState valueAndState : valueAndStates.getValueAndStateList()) {

<<<<<<< HEAD
      SMGSymbolicValue value = valueAndState.getObject();
      smgState = valueAndState.getSmgState();
=======
            value = resultValueAndState.getObject();

            if(value.isUnknown()) {
              if (kind == SMGTransferRelationKind.REFINMENT) {
                resultValueAndState = SMGExplicitValueAndState.of(currentState ,SMGKnownExpValue.ZERO);
              } else {
                throw new UnrecognizedCCodeException(
                    "Not able to compute allocation size", cfaEdge);
              }
            }
          } else {
            if (kind == SMGTransferRelationKind.REFINMENT) {
              resultValueAndState = SMGExplicitValueAndState.of(currentState, SMGKnownExpValue.ZERO);
            } else {
              throw new UnrecognizedCCodeException(
                  "Not able to compute allocation size", cfaEdge);
            }
          }
        }
        result.add(resultValueAndState);
      }

      return result;
    }

    public SMGAddressValueAndStateList evaluateConfigurableAllocationFunction(
        CFunctionCallExpression functionCall,
        SMGState pState, CFAEdge cfaEdge) throws CPATransferException {
      SMGState currentState = pState;

      String functionName = functionCall.getFunctionNameExpression().toASTString();

      List<SMGExplicitValueAndState> sizeAndStates = getAllocateFunctionSize(currentState, cfaEdge, functionCall);
      List<SMGAddressValueAndState> result = new ArrayList<>(sizeAndStates.size());

      for (SMGExplicitValueAndState sizeAndState : sizeAndStates) {

        int size = sizeAndState.getObject().getAsInt();
        currentState = sizeAndState.getSmgState();

        // TODO line numbers are not unique when we have multiple input files!
        String allocation_label = functionName + "_ID" + SMGValueFactory.getNewValue() + "_Line:"
            + functionCall.getFileLocation().getStartingLineNumber();
        SMGAddressValue new_address = currentState.addNewHeapAllocation(size * machineModel.getSizeofCharInBits(),
            allocation_label);

        if (zeroingMemoryAllocation.contains(functionName)) {
          currentState = writeValue(currentState, new_address.getObject(), BigInteger.valueOf(0),
              AnonymousTypes.createTypeWithLength(size * machineModel.getSizeofCharInBits()),
              SMGKnownSymValue.ZERO, cfaEdge);
        }
        possibleMallocFail = true;
        result.add(SMGAddressValueAndState.of(currentState, new_address));
      }

      return SMGAddressValueAndStateList.copyOfAddressValueList(result);
    }

    public final List<SMGState> evaluateFree(CFunctionCallExpression pFunctionCall, SMGState pState,
        CFAEdge cfaEdge) throws CPATransferException {
      CExpression pointerExp;

      try {
        pointerExp = pFunctionCall.getParameterExpressions().get(0);
      } catch (IndexOutOfBoundsException e) {
        logger.logDebugException(e);
        throw new UnrecognizedCCodeException("Built-in free(): No parameter passed", cfaEdge, pFunctionCall);
      }

      SMGAddressValueAndStateList addressAndStates = expressionEvaluator.evaluateAddress(pState, cfaEdge, pointerExp);

      List<SMGState> resultStates = new ArrayList<>(addressAndStates.size());

      for (SMGAddressValueAndState addressAndState : addressAndStates.asAddressValueAndStateList()) {
        SMGAddressValue address = addressAndState.getObject();
        SMGState currentState = addressAndState.getSmgState();

        if (address.isUnknown()) {
          logger.log(Level.INFO, "Free on expression ", pointerExp.toASTString(),
              " is invalid, because the target of the address could not be calculated.");
          SMGState invalidFreeState = currentState.setInvalidFree();
          invalidFreeState.setErrorDescription("Free on expression " + pointerExp.toASTString() +
              " is invalid, because the target of the address could not be calculated.");
          resultStates.add(invalidFreeState);
          continue;
        }

        if (address.getAsInt() == 0) {
          logger.log(Level.INFO, pFunctionCall.getFileLocation(), ":",
              "The argument of a free invocation:", cfaEdge.getRawStatement(), "is 0");
>>>>>>> 631bcdef

      if (!value.isUnknown()) {
        if ((truthValue && value.equals(SMGKnownSymValue.TRUE)) ||
            (!truthValue && value.equals(SMGKnownSymValue.FALSE))) {
          result.add(smgState);
        } else {
          // This signals that there are no new States reachable from this State i. e. the
          // Assumption does not hold.
        }
      } else {
        result.addAll(
            deriveFurtherInformationFromAssumption(smgState, visitor, cfaEdge, truthValue, expression,
                createNewStateIfNecessary));
      }
    }

    return result;
  }

  private SMGState checkAndSetErrorRelation(SMGState smgState) {
    if (smgPredicateManager.isErrorPathFeasible(smgState)) {
      smgState = smgState.setInvalidRead();
      smgState.setErrorDescription("Predicate extension shows possibility of overflow on current "
          + "code block");
    }
    return smgState.resetErrorRelation();
  }

  private List<SMGState> deriveFurtherInformationFromAssumption(
      SMGState pSmgState,
      AssumeVisitor visitor,
      CFAEdge cfaEdge,
      boolean truthValue,
      CExpression expression,
      boolean createNewStateIfNecessary)
      throws CPATransferException {

    SMGState smgState = pSmgState;

    boolean impliesEqOn = visitor.impliesEqOn(truthValue, smgState);
    boolean impliesNeqOn = visitor.impliesNeqOn(truthValue, smgState);

    SMGSymbolicValue val1ImpliesOn;
    SMGSymbolicValue val2ImpliesOn;

    if(impliesEqOn || impliesNeqOn ) {
      val1ImpliesOn = visitor.impliesVal1(smgState);
      val2ImpliesOn = visitor.impliesVal2(smgState);
    } else {
      val1ImpliesOn = SMGUnknownValue.getInstance();
      val2ImpliesOn = SMGUnknownValue.getInstance();
    }

    List<SMGExplicitValueAndState> explicitValueAndStates = expressionEvaluator.evaluateExplicitValue(smgState, cfaEdge, expression);

    List<SMGState> result = new ArrayList<>(explicitValueAndStates.size());

    for (SMGExplicitValueAndState explicitValueAndState : explicitValueAndStates) {

      SMGExplicitValue explicitValue = explicitValueAndState.getObject();
      smgState = explicitValueAndState.getSmgState();

      if (explicitValue.isUnknown()) {

        // Don't continuously create new states when strengthening.
        SMGState newState = createNewStateIfNecessary ? new SMGState(smgState) : smgState;

        if (!val1ImpliesOn.isUnknown() && !val2ImpliesOn.isUnknown()) {
          if (impliesEqOn) {
            newState.identifyEqualValues((SMGKnownSymValue) val1ImpliesOn, (SMGKnownSymValue) val2ImpliesOn);
          } else if (impliesNeqOn) {
            newState.identifyNonEqualValues((SMGKnownSymValue) val1ImpliesOn, (SMGKnownSymValue) val2ImpliesOn);
          }
        }

        newState = expressionEvaluator.deriveFurtherInformation(newState, truthValue, cfaEdge, expression);
        PredRelation pathPredicateRelation = newState.getPathPredicateRelation();
        BooleanFormula predicateFormula = smgPredicateManager.getPredicateFormula(pathPredicateRelation);
        try {
          if (newState.hasMemoryErrors() || !smgPredicateManager.isUnsat(predicateFormula)) {
            result.add(newState);
          }
        } catch (SolverException pE) {
          result.add(newState);
          logger.log(Level.WARNING, "Solver Exception: ", pE, " on predicate ", predicateFormula);
        } catch (InterruptedException pE) {
          result.add(newState);
          logger.log(Level.WARNING, "Solver Interrupted Exception: ", pE, " on predicate ", predicateFormula);
        }
<<<<<<< HEAD
      } else if ((truthValue && explicitValue.equals(SMGKnownExpValue.ONE))
          || (!truthValue && explicitValue.equals(SMGKnownExpValue.ZERO))) {
        result.add(smgState);
=======
        if (targetStr1Address.isUnknown()) {
          currentState.unknownWrite();
          return SMGAddressValueAndState.of(currentState);
        } else {
          //TODO More precise clear of values
          currentState.writeUnknownValueInUnknownField(targetStr1Address.getAddress().getObject());
          return SMGAddressValueAndState.of(currentState);
        }
      }

      SMGObject source = sourceStr2Address.getObject();
      SMGObject target = targetStr1Address.getObject();

      BigInteger sourceRangeOffset = sourceStr2Address.getOffset().getValue();
      long sourceRangeSize = sizeValue.getAsInt() * machineModel.getSizeofCharInBits() +
          sourceRangeOffset.longValue();
      BigInteger targetRangeOffset = targetStr1Address.getOffset().getValue();

      if (sourceRangeSize > source.getSize() - sourceRangeOffset.longValue()) {
        currentState = currentState.setInvalidRead();
>>>>>>> 631bcdef
      } else {
        // This signals that there are no new States reachable from this State i. e. the
        // Assumption does not hold.
      }
    }

    return ImmutableList.copyOf(result);
  }

  /**
   * This method simplifies an expression, if possible, else returns it unchanged.
   * (a==b)==0 --> a!=b.
   * (a!=b)==0 --> a==b.
   * (a==b)!=0 --> a==b.
   * (a!=b)!=0 --> a!=b.
   */
  // TODO implement as CFA-preprocessing?
  private static CExpression eliminateOuterEquals(CExpression pExpression) {

    if (!(pExpression instanceof CBinaryExpression)) {
      return pExpression;
    }

    CBinaryExpression binExp = (CBinaryExpression) pExpression;
    CExpression op1 = binExp.getOperand1();
    CExpression op2 = binExp.getOperand2();
    BinaryOperator op = binExp.getOperator();

    if (!(op1 instanceof CBinaryExpression
        && op2 instanceof CIntegerLiteralExpression
        && ((CIntegerLiteralExpression) op2).getValue().equals(BigInteger.ZERO)
        && (op == BinaryOperator.EQUALS || op == BinaryOperator.NOT_EQUALS))) {
      return pExpression;
    }

<<<<<<< HEAD
    CBinaryExpression binExpOp1 = (CBinaryExpression) op1;
    switch (binExpOp1.getOperator()) {
    case EQUALS:
      return new CBinaryExpression(binExpOp1.getFileLocation(), binExpOp1.getExpressionType(),
          binExpOp1.getCalculationType(), binExpOp1.getOperand1(), binExpOp1.getOperand2(),
          op == BinaryOperator.EQUALS ? BinaryOperator.NOT_EQUALS : BinaryOperator.EQUALS);
    case NOT_EQUALS:
      return new CBinaryExpression(binExpOp1.getFileLocation(), binExpOp1.getExpressionType(),
          binExpOp1.getCalculationType(), binExpOp1.getOperand1(), binExpOp1.getOperand2(),
          op == BinaryOperator.EQUALS ? BinaryOperator.EQUALS : BinaryOperator.NOT_EQUALS);
    default:
      return pExpression;
=======
    if (tmpFieldMemory != null) {
      return handleAssignmentToField(smgState, returnEdge, tmpFieldMemory, BigInteger.valueOf(0),
          expType, returnExp);
>>>>>>> 631bcdef
    }
  }

  @Override
  protected Collection<SMGState> handleStatementEdge(CStatementEdge pCfaEdge, CStatement cStmt)
      throws CPATransferException {
    List<SMGState> newStates = null;

    if (cStmt instanceof CAssignment) {
      CAssignment cAssignment = (CAssignment) cStmt;
      CExpression lValue = cAssignment.getLeftHandSide();
      CRightHandSide rValue = cAssignment.getRightHandSide();

      newStates = handleAssignment(state, pCfaEdge, lValue, rValue);
    } else if (cStmt instanceof CFunctionCallStatement) {

      CFunctionCallStatement cFCall = (CFunctionCallStatement) cStmt;
      CFunctionCallExpression cFCExpression = cFCall.getFunctionCallExpression();
      CExpression fileNameExpression = cFCExpression.getFunctionNameExpression();
      String functionName = fileNameExpression.toASTString();

      if (builtins.isABuiltIn(functionName)) {
        SMGState newState = new SMGState(state);
        if (builtins.isConfigurableAllocationFunction(functionName)) {
          logger.log(Level.INFO, pCfaEdge.getFileLocation(), ":",
              "Calling ", functionName, " and not using the result, resulting in memory leak.");
          newStates = builtins.evaluateConfigurableAllocationFunction(cFCExpression, newState, pCfaEdge).asSMGStateList();

          for (SMGState state : newStates) {
            state.setErrorDescription("Calling '" + functionName + "' and not using the result, "
                + "resulting in memory leak.");
            state.setMemLeak();
          }
        }

        if (builtins.isDeallocationFunction(functionName)) {
          newStates = builtins.evaluateFree(cFCExpression, newState, pCfaEdge);
        }

        if (builtins.isExternalAllocationFunction(functionName)) {
          newStates = builtins.evaluateExternalAllocation(cFCExpression, newState).asSMGStateList();
        }

<<<<<<< HEAD
=======
      for (SMGAddressAndState addressAndValue : addressAndValues) {
        address = addressAndValue.getObject();
        newState = addressAndValue.getSmgState();

        if (!address.isUnknown()) {

          if (rValue.isUnknown()) {
            rValue = SMGKnownSymValue.valueOf(SMGValueFactory.getNewValue());
          }

          SMGObject object = address.getObject();

          BigInteger offset = address.getOffset().getValue();

          //TODO cast value
          rValueType = expressionEvaluator.getRealExpressionType(lValue);

          SMGState resultState = assignFieldToState(newState, functionReturnEdge, object, offset, rValue, rValueType);
          result.add(resultState);
        } else {
          //TODO missingInformation, exception
          result.add(newState);
        }
      }

      return result;
    } else {
      newState.dropStackFrame();
      return ImmutableList.of(newState);
    }
  }

  private SMGSymbolicValue getFunctionReturnValue(SMGState smgState, CType type, CFAEdge pCFAEdge) throws SMGInconsistentException, UnrecognizedCCodeException {

    SMGObject tmpMemory = smgState.getFunctionReturnObject();

    return expressionEvaluator.readValue(smgState, tmpMemory, SMGKnownExpValue.ZERO, type, pCFAEdge).getObject();
  }

  private List<SMGState> handleFunctionCall(SMGState pSmgState, CFunctionCallEdge callEdge)
      throws CPATransferException, SMGInconsistentException  {

    CFunctionEntryNode functionEntryNode = callEdge.getSuccessor();

    logger.log(Level.ALL, "Handling function call: ", functionEntryNode.getFunctionName());

    SMGState initialNewState = new SMGState(pSmgState, blockOperator, callEdge.getSuccessor());

    CFunctionDeclaration functionDeclaration = functionEntryNode.getFunctionDefinition();

    List<CParameterDeclaration> paramDecl = functionEntryNode.getFunctionParameters();
    List<? extends CExpression> arguments = callEdge.getArguments();

    if (!callEdge.getSuccessor().getFunctionDefinition().getType().takesVarArgs()) {
      //TODO Parameter with varArgs
      assert (paramDecl.size() == arguments.size());
    }

    Map<SMGState, List<Pair<SMGRegion,SMGSymbolicValue>>> valuesMap = new HashMap<>();

    //TODO Refactor, ugly

    List<SMGState> newStates = new ArrayList<>(4);

    newStates.add(initialNewState);

    List<Pair<SMGRegion, SMGSymbolicValue>> initialValuesList = new ArrayList<>(paramDecl.size());
    valuesMap.put(initialNewState, initialValuesList);

    // get value of actual parameter in caller function context
    for (int i = 0; i < paramDecl.size(); i++) {

      CExpression exp = arguments.get(i);

      String varName = paramDecl.get(i).getName();
      CType cParamType = expressionEvaluator.getRealExpressionType(paramDecl.get(i));


      SMGRegion paramObj;
      // If parameter is a array, convert to pointer
      if (cParamType instanceof CArrayType) {
        int size = machineModel.getBitSizeofPtr();
        paramObj = new SMGRegion(size, varName);
      } else {
        int size = expressionEvaluator.getBitSizeof(callEdge, cParamType, initialNewState);
        paramObj = new SMGRegion(size, varName);
      }

      List<SMGState> result = new ArrayList<>(4);

      for(SMGState newState : newStates) {
        // We want to write a possible new Address in the new State, but
        // explore the old state for the parameters
        SMGValueAndStateList stateValues = readValueToBeAssiged(newState, callEdge, exp);

        for(SMGValueAndState stateValue : stateValues.getValueAndStateList()) {
          SMGState newStateWithReadSymbolicValue = stateValue.getSmgState();
          SMGSymbolicValue value = stateValue.getObject();

          List<Pair<SMGState, SMGKnownSymValue>> newStatesWithExpVal = assignExplicitValueToSymbolicValue(newStateWithReadSymbolicValue, callEdge, value, exp);

          for (Pair<SMGState, SMGKnownSymValue> newStateWithExpVal : newStatesWithExpVal) {

            SMGState curState = newStateWithExpVal.getFirst();
            if (!valuesMap.containsKey(curState)) {
              List<Pair<SMGRegion, SMGSymbolicValue>> newValues = new ArrayList<>(paramDecl.size());
              newValues.addAll(valuesMap.get(newState));
              valuesMap.put(curState, newValues);
            }

            Pair<SMGRegion, SMGSymbolicValue> lhsValuePair = Pair.of(paramObj, value);
            valuesMap.get(curState).add(i, lhsValuePair);
            result.add(curState);

            //Check that previous values are not merged with new one
            if (newStateWithExpVal.getSecond() != null) {
              for (int j = i - 1; j >= 0; j--) {
                Pair<SMGRegion, SMGSymbolicValue> lhsCheckValuePair = valuesMap.get(curState).get(j);
                SMGSymbolicValue symbolicValue = lhsCheckValuePair.getSecond();
                if (newStateWithExpVal.getSecond().equals(symbolicValue)) {
                  //Previous value was merged, replace with new value
                  Pair<SMGRegion, SMGSymbolicValue> newLhsValuePair = Pair.of(lhsCheckValuePair.getFirst(), value);
                  valuesMap.get(curState).remove(j);
                  valuesMap.get(curState).add(j, newLhsValuePair);
                }
              }
            }
          }
        }
      }

      newStates = result;
    }

    for(SMGState newState : newStates) {
      newState.addStackFrame(functionDeclaration);

      // get value of actual parameter in caller function context
      for (int i = 0; i < paramDecl.size(); i++) {

        CExpression exp = arguments.get(i);

        String varName = paramDecl.get(i).getName();
        CType cParamType = expressionEvaluator.getRealExpressionType(paramDecl.get(i));
        CType rValueType = expressionEvaluator.getRealExpressionType(exp.getExpressionType());
        // if function declaration is in form 'int foo(char b[32])' then omit array length
        if (rValueType instanceof CArrayType) {
          rValueType = new CPointerType(rValueType.isConst(), rValueType.isVolatile(), ((CArrayType)rValueType).getType());
        }

        if (cParamType instanceof CArrayType) {
          cParamType = new CPointerType(cParamType.isConst(), cParamType.isVolatile(), ((CArrayType) cParamType).getType());
        }

        List<Pair<SMGRegion, SMGSymbolicValue>> values = valuesMap.get(newState);
        SMGRegion newObject = values.get(i).getFirst();
        SMGSymbolicValue symbolicValue = values.get(i).getSecond();

        int typeSize = expressionEvaluator.getBitSizeof(callEdge, cParamType, newState);

        newState.addLocalVariable(typeSize, varName, newObject);

        //TODO (  cast expression)

        //6.5.16.1 right operand is converted to type of assignment expression
        // 6.5.26 The type of an assignment expression is the type the left operand would have after lvalue conversion.
        rValueType = cParamType;

        // We want to write a possible new Address in the new State, but
        // explore the old state for the parameters
        newState = assignFieldToState(newState, callEdge, newObject, BigInteger.valueOf(0),
            symbolicValue, rValueType);
      }
    }

    return newStates;
  }

  private List<SMGState> handleAssumption(SMGState pSmgState, CExpression expression, CFAEdge cfaEdge,
      boolean truthValue, boolean createNewStateIfNecessary) throws CPATransferException {

    SMGState smgState = new SMGState(pSmgState, blockOperator, cfaEdge.getSuccessor());

    if (smgPredicateManager.isErrorPathFeasible(smgState)) {
      smgState = smgState.setInvalidRead();
      smgState.setErrorDescription("Predicate extension shows possibility of overflow on current "
          + "code block");
    }
    smgState.resetErrorRelation();

    // FIXME Quickfix, simplify expressions for sv-comp, later assumption handling has to be refactored to be able to handle complex expressions
    expression = eliminateOuterEquals(expression);

    // get the value of the expression (either true[-1], false[0], or unknown[null])
    AssumeVisitor visitor = expressionEvaluator.getAssumeVisitor(cfaEdge, smgState);
    SMGValueAndStateList valueAndStates = expression.accept(visitor);

    List<SMGState> result = new ArrayList<>();

    for(SMGValueAndState valueAndState : valueAndStates.getValueAndStateList()) {

      SMGSymbolicValue value = valueAndState.getObject();
      smgState = valueAndState.getSmgState();

      if (!value.isUnknown()) {
        if ((truthValue && value.equals(SMGKnownSymValue.TRUE)) ||
            (!truthValue && value.equals(SMGKnownSymValue.FALSE))) {
          result.add(smgState);
        } else {
          // This signals that there are no new States reachable from this State i. e. the
          // Assumption does not hold.
        }
      } else {
        result.addAll(
            deriveFurtherInformationFromAssumption(smgState, visitor, cfaEdge, truthValue, expression,
                createNewStateIfNecessary));
      }
    }

    return result;
  }

  private List<SMGState> deriveFurtherInformationFromAssumption(SMGState pSmgState, AssumeVisitor visitor,
      CFAEdge cfaEdge, boolean truthValue, CExpression expression, boolean createNewStateIfNecessary) throws CPATransferException {

    SMGState smgState = pSmgState;

    boolean impliesEqOn = visitor.impliesEqOn(truthValue, smgState);
    boolean impliesNeqOn = visitor.impliesNeqOn(truthValue, smgState);

    SMGSymbolicValue val1ImpliesOn;
    SMGSymbolicValue val2ImpliesOn;

    if(impliesEqOn || impliesNeqOn ) {
      val1ImpliesOn = visitor.impliesVal1(smgState);
      val2ImpliesOn = visitor.impliesVal2(smgState);
    } else {
      val1ImpliesOn = SMGUnknownValue.getInstance();
      val2ImpliesOn = SMGUnknownValue.getInstance();
    }

    List<SMGExplicitValueAndState> explicitValueAndStates = expressionEvaluator.evaluateExplicitValue(smgState, cfaEdge, expression);

    List<SMGState> result = new ArrayList<>(explicitValueAndStates.size());

    for (SMGExplicitValueAndState explicitValueAndState : explicitValueAndStates) {

      SMGExplicitValue explicitValue = explicitValueAndState.getObject();
      smgState = explicitValueAndState.getSmgState();

      if (explicitValue.isUnknown()) {

        SMGState newState;

        if (createNewStateIfNecessary) {
          newState = new SMGState(smgState, blockOperator, cfaEdge.getSuccessor());
        } else {
          // Don't continuously create new states when strengthening.
          newState = smgState;
        }

        if (!val1ImpliesOn.isUnknown() && !val2ImpliesOn.isUnknown()) {
          if (impliesEqOn) {
            newState.identifyEqualValues((SMGKnownSymValue) val1ImpliesOn, (SMGKnownSymValue) val2ImpliesOn);
          } else if (impliesNeqOn) {
            newState.identifyNonEqualValues((SMGKnownSymValue) val1ImpliesOn, (SMGKnownSymValue) val2ImpliesOn);
          }
        }

        newState = expressionEvaluator.deriveFurtherInformation(newState, truthValue, cfaEdge, expression);
        PredRelation pathPredicateRelation = newState.getPathPredicateRelation();
        BooleanFormula predicateFormula = smgPredicateManager.getPredicateFormula(pathPredicateRelation);
        try {
          if (newState.hasMemoryErrors() || !smgPredicateManager.isUnsat(predicateFormula)) {
            result.add(newState);
          }
        } catch (SolverException pE) {
          result.add(newState);
          logger.log(Level.WARNING, "Solver Exception: ", pE, " on predicate ", predicateFormula);
        } catch (InterruptedException pE) {
          result.add(newState);
          logger.log(Level.WARNING, "Solver Interrupted Exception: ", pE, " on predicate ", predicateFormula);
        }
      } else if ((truthValue && !explicitValue.equals(SMGKnownExpValue.ZERO))
          || (!truthValue && explicitValue.equals(SMGKnownExpValue.ZERO))) {
        result.add(smgState);
      } else {
        // This signals that there are no new States reachable from this State i. e. the
        // Assumption does not hold.
      }
    }

    return ImmutableList.copyOf(result);
  }

  private CExpression eliminateOuterEquals(CExpression pExpression) {

    if (!(pExpression instanceof CBinaryExpression)) {
      return pExpression;
    }

    CBinaryExpression binExp = (CBinaryExpression) pExpression;

    CExpression op1 = binExp.getOperand1();
    CExpression op2 = binExp.getOperand2();
    BinaryOperator op = binExp.getOperator();

    if (!(op1 instanceof CBinaryExpression && op2 instanceof CIntegerLiteralExpression && op == BinaryOperator.EQUALS)) {
      return pExpression;
    }

    CBinaryExpression binExpOp1 = (CBinaryExpression) op1;
    CIntegerLiteralExpression IntOp2 = (CIntegerLiteralExpression) op2;

    if(IntOp2.getValue().longValue() != 0) {
      return pExpression;
    }

    switch (binExpOp1.getOperator()) {
    case EQUALS:
      return new CBinaryExpression(binExpOp1.getFileLocation(), binExpOp1.getExpressionType(),
          binExpOp1.getCalculationType(), binExpOp1.getOperand1(), binExpOp1.getOperand2(), BinaryOperator.NOT_EQUALS);
    case NOT_EQUALS:
      return new CBinaryExpression(binExpOp1.getFileLocation(), binExpOp1.getExpressionType(),
          binExpOp1.getCalculationType(), binExpOp1.getOperand1(), binExpOp1.getOperand2(), BinaryOperator.EQUALS);
    default:
      return pExpression;
    }


  }

  private List<SMGState> handleStatement(SMGState pState, CStatementEdge pCfaEdge) throws CPATransferException {
    logger.log(Level.ALL, ">>> Handling statement");
    List<SMGState> newStates = null;

    CStatement cStmt = pCfaEdge.getStatement();

    if (cStmt instanceof CAssignment) {
      CAssignment cAssignment = (CAssignment) cStmt;
      CExpression lValue = cAssignment.getLeftHandSide();
      CRightHandSide rValue = cAssignment.getRightHandSide();

      newStates = handleAssignment(pState, pCfaEdge, lValue, rValue);
    } else if (cStmt instanceof CFunctionCallStatement) {

      CFunctionCallStatement cFCall = (CFunctionCallStatement) cStmt;
      CFunctionCallExpression cFCExpression = cFCall.getFunctionCallExpression();
      CExpression fileNameExpression = cFCExpression.getFunctionNameExpression();
      String functionName = fileNameExpression.toASTString();

      if (builtins.isABuiltIn(functionName)) {
        SMGState newState = new SMGState(pState, blockOperator, pCfaEdge.getSuccessor());
        if (builtins.isConfigurableAllocationFunction(functionName)) {
          logger.log(Level.INFO, pCfaEdge.getFileLocation(), ":",
              "Calling ", functionName, " and not using the result, resulting in memory leak.");
          newStates = builtins.evaluateConfigurableAllocationFunction(cFCExpression, newState, pCfaEdge).asSMGStateList();

          for (SMGState state : newStates) {
            state.setErrorDescription("Calling '" + functionName + "' and not using the result, "
                + "resulting in memory leak.");
            state.setMemLeak();
          }
        }

        if (builtins.isDeallocationFunction(functionName)) {
          newStates = builtins.evaluateFree(cFCExpression, newState, pCfaEdge);
        }

        if (builtins.isExternalAllocationFunction(functionName)) {
          newStates = builtins.evaluateExternalAllocation(cFCExpression, newState).asSMGStateList();
        }

>>>>>>> 631bcdef
        switch (functionName) {
        case "__VERIFIER_BUILTIN_PLOT":
          builtins.evaluateVBPlot(cFCExpression, newState);
          break;
        case "__builtin_alloca":
          logger.log(Level.INFO, pCfaEdge.getFileLocation(), ":",
              "Calling alloc and not using the result.");
          newStates = builtins.evaluateAlloca(cFCExpression, newState, pCfaEdge).asSMGStateList();
          break;
        case "memset":
          SMGAddressValueAndStateList result = builtins.evaluateMemset(cFCExpression, newState, pCfaEdge);
          newStates = result.asSMGStateList();
          break;
        case "memcpy":
          result = builtins.evaluateMemcpy(cFCExpression, newState, pCfaEdge);
          newStates = result.asSMGStateList();
          break;
<<<<<<< HEAD
=======
        case "printf":
          return ImmutableList.of(new SMGState(pState, blockOperator, pCfaEdge.getSuccessor()));
        default:
          // nothing to do here
        }

      } else {
        switch (handleUnknownFunctions) {
        case STRICT:
          throw new CPATransferException("Unknown function '" + functionName + "' may be unsafe. See the cpa.smg.handleUnknownFunction option.");
        case ASSUME_SAFE:
          return ImmutableList.of(pState);
        default:
          throw new AssertionError("Unhandled enum value in switch: " + handleUnknownFunctions);
        }
      }
    } else {
      newStates = ImmutableList.of(pState);
    }

    return newStates;
  }

  private List<SMGState> handleAssignment(SMGState pState, CFAEdge cfaEdge, CExpression lValue,
      CRightHandSide rValue) throws CPATransferException {

    SMGState state = pState;
    logger.log(Level.ALL, "Handling assignment:", lValue, "=", rValue);

    List<SMGState> result = new ArrayList<>(4);

    LValueAssignmentVisitor visitor = expressionEvaluator.getLValueAssignmentVisitor(cfaEdge, state);

    List<SMGAddressAndState> addressOfFieldAndStates = lValue.accept(visitor);

    for (SMGAddressAndState addressOfFieldAndState : addressOfFieldAndStates) {
      SMGAddress addressOfField = addressOfFieldAndState.getObject();
      state = addressOfFieldAndState.getSmgState();

      CType fieldType = expressionEvaluator.getRealExpressionType(lValue);

      if (addressOfField.isUnknown()) {
        SMGState resultState = new SMGState(state, blockOperator, cfaEdge.getSuccessor());
        /*Check for dereference errors in rValue*/
        List<SMGState> newStates =
            readValueToBeAssiged(resultState, cfaEdge, rValue).asSMGStateList();
        newStates.forEach((SMGState smgState) -> {
          smgState.unknownWrite();
        });

        result.addAll(newStates);
      } else {
        List<SMGState> newStates =
            handleAssignmentToField(state, cfaEdge, addressOfField.getObject(),
                addressOfField.getOffset().getValue(), fieldType, rValue);
        result.addAll(newStates);
      }
    }

    return result;
  }

  /*
   * Creates value to be assigned to given field, by either reading it from the state,
   * or creating it, if an unknown value is returned, and marking it in missing Information.
   * Note that this read may modify the state.
   *
   */
  private SMGValueAndStateList readValueToBeAssiged(SMGState pNewState, CFAEdge cfaEdge, CRightHandSide rValue) throws CPATransferException {

    SMGValueAndStateList valueAndStates = expressionEvaluator.evaluateExpressionValue(pNewState, cfaEdge, rValue);

    List<SMGValueAndState> resultValueAndStates = new ArrayList<>(valueAndStates.size());

    for (SMGValueAndState valueAndState : valueAndStates.getValueAndStateList()) {
      SMGSymbolicValue value = valueAndState.getObject();

      if (value.isUnknown()) {

        value = SMGKnownSymValue.valueOf(SMGValueFactory.getNewValue());
        valueAndState = SMGValueAndState.of(valueAndState.getSmgState(), value);
      }
      resultValueAndStates.add(valueAndState);
    }
    return SMGValueAndStateList.copyOf(resultValueAndStates);
  }

  // assign value of given expression to State at given location
  private List<SMGState> assignFieldToState(SMGState pNewState, CFAEdge cfaEdge,
      SMGObject memoryOfField, BigInteger fieldOffset, CType pLFieldType, CRightHandSide rValue)
          throws CPATransferException {

    List<SMGState> result = new ArrayList<>(4);

    CType rValueType = expressionEvaluator.getRealExpressionType(rValue);

    SMGValueAndStateList valueAndStates = readValueToBeAssiged(pNewState, cfaEdge, rValue);

    for (SMGValueAndState valueAndState : valueAndStates.getValueAndStateList()) {
      SMGSymbolicValue value = valueAndState.getObject();
      SMGState newState = valueAndState.getSmgState();


      //TODO (  cast expression)

      //6.5.16.1 right operand is converted to type of assignment expression
      // 6.5.26 The type of an assignment expression is the type the left operand would have after lvalue conversion.
      rValueType = pLFieldType;

      List<Pair<SMGState, SMGKnownSymValue>> newStatesWithMergedValues =
          assignExplicitValueToSymbolicValue(newState, cfaEdge, value, rValue);

      for (Pair<SMGState, SMGKnownSymValue> currentNewStateWithMergedValue : newStatesWithMergedValues) {
        SMGState currentNewState = currentNewStateWithMergedValue.getFirst();
        newState = assignFieldToState(currentNewState, cfaEdge, memoryOfField, fieldOffset, value, rValueType);
        result.add(newState);
      }
    }

    return result;
  }

  // Assign symbolic value to the explicit value calculated from pRvalue
  private List<Pair<SMGState, SMGKnownSymValue>> assignExplicitValueToSymbolicValue(SMGState pNewState,
      CFAEdge pCfaEdge, SMGSymbolicValue value, CRightHandSide pRValue)
          throws CPATransferException {

    SMGExpressionEvaluator expEvaluator = new SMGExpressionEvaluator(logger,
        machineModel);

    List<SMGExplicitValueAndState> expValueAndStates = expEvaluator.evaluateExplicitValue(pNewState, pCfaEdge, pRValue);
    List<Pair<SMGState, SMGKnownSymValue>> result = new ArrayList<>(expValueAndStates.size());

    for (SMGExplicitValueAndState expValueAndState : expValueAndStates) {
      SMGExplicitValue expValue = expValueAndState.getObject();
      SMGState newState = expValueAndState.getSmgState();

      if (!expValue.isUnknown()) {
        SMGKnownSymValue mergedSymValue = newState.putExplicit((SMGKnownSymValue) value, (SMGKnownExpValue) expValue);
        result.add(Pair.of(newState, mergedSymValue));
      } else {
        result.add(Pair.of(newState, null));
      }
    }

    return result;
  }

  private SMGState assignFieldToState(SMGState newState, CFAEdge cfaEdge,
      SMGObject memoryOfField, BigInteger fieldOffset, SMGSymbolicValue value, CType rValueType)
      throws UnrecognizedCCodeException, SMGInconsistentException {

    int sizeOfField = expressionEvaluator.getBitSizeof(cfaEdge, rValueType, newState);

    //FIXME Does not work with variable array length.
    if (memoryOfField.getSize() < sizeOfField) {

      logger.log(Level.INFO, () -> {
        String log =
            String.format("%s: Attempting to write %d bytes into a field with size %d bytes: %s",
                cfaEdge.getFileLocation(), sizeOfField, memoryOfField.getSize(),
                cfaEdge.getRawStatement());
        return log;
      });
    }

    if (expressionEvaluator.isStructOrUnionType(rValueType)) {
      return assignStruct(newState, memoryOfField, fieldOffset, rValueType, value, cfaEdge);
    } else {
      return writeValue(newState, memoryOfField, fieldOffset, rValueType, value, cfaEdge);
    }
  }

  private SMGState assignStruct(SMGState pNewState, SMGObject pMemoryOfField,
                                BigInteger pFieldOffset, CType pRValueType, SMGSymbolicValue pValue,
      CFAEdge pCfaEdge) throws SMGInconsistentException,
      UnrecognizedCCodeException {

    if (pValue instanceof SMGKnownAddVal) {
      SMGKnownAddVal structAddress = (SMGKnownAddVal) pValue;

      SMGObject source = structAddress.getObject();
      BigInteger structOffset = structAddress.getOffset().getValue();

      //FIXME Does not work with variable array length.
      long structSize = structOffset.longValue() + expressionEvaluator.getBitSizeof(pCfaEdge, pRValueType,
          pNewState);
      return pNewState.copy(source, pMemoryOfField,
          structOffset, structSize, pFieldOffset);
    }

    return pNewState;
  }

  private SMGState writeValue(SMGState pNewState, SMGObject pMemoryOfField, BigInteger pFieldOffset, int pSizeType,
      SMGSymbolicValue pValue, CFAEdge pEdge) throws UnrecognizedCCodeException, SMGInconsistentException {
    return writeValue(pNewState, pMemoryOfField, pFieldOffset, AnonymousTypes.createTypeWithLength(pSizeType), pValue, pEdge);
  }

  private SMGState writeValue(SMGState pNewState, SMGObject pMemoryOfField, BigInteger pFieldOffset, CType pRValueType,
      SMGSymbolicValue pValue, CFAEdge pEdge) throws SMGInconsistentException, UnrecognizedCCodeException {

  //FIXME Does not work with variable array length.
    //TODO: write value with bit precise size
    boolean doesNotFitIntoObject = pFieldOffset.compareTo(BigInteger.valueOf(0)) < 0
        || pFieldOffset.compareTo(BigInteger.valueOf(pMemoryOfField.getSize() -
        expressionEvaluator.getBitSizeof(pEdge, pRValueType, pNewState))) > 0;

    if (doesNotFitIntoObject) {
      // Field does not fit size of declared Memory
      logger.log(Level.INFO, () -> {
        String msg =
            String.format("%s: Field (%d, %s) does not fit object %s.", pEdge.getFileLocation(),
                pFieldOffset, pRValueType.toASTString(""), pMemoryOfField.toString());
        return msg;
      });
      SMGState newState = pNewState.setInvalidWrite();
      newState.setErrorDescription("Field (" + pFieldOffset + ", " + pRValueType.toASTString("")
          + ") does not fit object " + pMemoryOfField);
      newState.addInvalidObject(pMemoryOfField);
      return newState;
    }

    if (pValue.isUnknown()) {
      return pNewState;
    }

    if (pRValueType instanceof CPointerType && !(pValue instanceof SMGAddressValue)) {
      if (pValue instanceof SMGKnownSymValue) {
        SMGExplicitValue explicit = pNewState.getExplicit((SMGKnownSymValue) pValue);
        if (!explicit.isUnknown()) {
          pValue = SMGKnownAddVal.valueOf(SMGObject.getNullObject(), (SMGKnownExpValue)explicit, (SMGKnownSymValue)pValue);
        }
      }
    }
    return pNewState.writeValue(pMemoryOfField, pFieldOffset, pRValueType, pValue).getState();
  }

  private List<SMGState> handleAssignmentToField(SMGState state, CFAEdge cfaEdge,
      SMGObject memoryOfField, BigInteger fieldOffset, CType pLFieldType, CRightHandSide rValue)
      throws CPATransferException {

    SMGState newState = new SMGState(state, blockOperator, cfaEdge.getSuccessor());

    List<SMGState> newStates = assignFieldToState(newState, cfaEdge, memoryOfField, fieldOffset, pLFieldType, rValue);

    // If Assignment contained malloc, handle possible fail with
    // alternate State (don't create state if not enabled)
    if (possibleMallocFail && enableMallocFailure) {
      possibleMallocFail = false;
      SMGState otherState = new SMGState(state, blockOperator, cfaEdge.getSuccessor());
      CType rValueType = expressionEvaluator.getRealExpressionType(rValue);
      SMGState mallocFailState =
          writeValue(otherState, memoryOfField, fieldOffset, rValueType, SMGKnownSymValue.ZERO, cfaEdge);
      newStates.add(mallocFailState);
    }

    return newStates;
  }

  private List<SMGState> handleVariableDeclaration(SMGState pState, CVariableDeclaration pVarDecl, CDeclarationEdge pEdge) throws CPATransferException {
    logger.log(Level.ALL, "Handling variable declaration:", pVarDecl);

    String varName = pVarDecl.getName();
    CType cType = expressionEvaluator.getRealExpressionType(pVarDecl);

    SMGObject newObject;

    newObject = pState.getObjectForVisibleVariable(varName);
      /*
     *  The variable is not null if we seen the declaration already, for example in loops. Invalid
     *  occurrences (variable really declared twice) should be caught for us by the parser. If we
     *  already processed the declaration, we do nothing.
     */
    if (newObject == null) {
      int typeSize = expressionEvaluator.getBitSizeof(pEdge, cType, pState);

      if (pVarDecl.isGlobal()) {
        newObject = pState.addGlobalVariable(typeSize, varName);
      } else {
        newObject = pState.addLocalVariable(typeSize, varName);
      }
    }

    List<SMGState> newStates = handleInitializerForDeclaration(pState, newObject, pVarDecl, pEdge);
    return newStates;
  }

  private List<SMGState> handleDeclaration(SMGState smgState, CDeclarationEdge edge) throws CPATransferException {
    logger.log(Level.ALL, ">>> Handling declaration");

    CDeclaration cDecl = edge.getDeclaration();

    if (!(cDecl instanceof CVariableDeclaration)) {
      return ImmutableList.of(smgState);
    }

    SMGState newState = new SMGState(smgState, blockOperator, edge.getSuccessor());

    List<SMGState> newStates = handleVariableDeclaration(newState, (CVariableDeclaration)cDecl, edge);

    return newStates;
  }

  private List<SMGState> handleInitializerForDeclaration(SMGState pState, SMGObject pObject, CVariableDeclaration pVarDecl, CDeclarationEdge pEdge) throws CPATransferException {
    CInitializer newInitializer = pVarDecl.getInitializer();
    CType cType = expressionEvaluator.getRealExpressionType(pVarDecl);

    if (newInitializer != null) {
      logger.log(Level.ALL, "Handling variable declaration: handling initializer");

      return handleInitializer(pState, pVarDecl, pEdge, pObject, BigInteger.valueOf(0), cType,
          newInitializer);
    } else if (pVarDecl.isGlobal()) {

      // Global variables without initializer are nullified in C
      pState = writeValue(pState, pObject, BigInteger.valueOf(0), cType, SMGKnownSymValue.ZERO,
          pEdge);
    }

    return ImmutableList.of(pState);
  }

  private List<SMGState> handleInitializer(SMGState pNewState, CVariableDeclaration pVarDecl, CFAEdge pEdge,
      SMGObject pNewObject, BigInteger pOffset, CType pLValueType, CInitializer pInitializer)
      throws UnrecognizedCCodeException, CPATransferException {

    if (pInitializer instanceof CInitializerExpression) {
       return assignFieldToState(pNewState, pEdge, pNewObject,
          pOffset, pLValueType,
          ((CInitializerExpression) pInitializer).getExpression());

    } else if (pInitializer instanceof CInitializerList) {

      return handleInitializerList(pNewState, pVarDecl, pEdge,
          pNewObject, pOffset, pLValueType, ((CInitializerList) pInitializer));
    } else if (pInitializer instanceof CDesignatedInitializer) {
      throw new AssertionError("Error in handling initializer, designated Initializer " + pInitializer.toASTString()
          + " should not appear at this point.");

    } else {
      throw new UnrecognizedCCodeException("Did not recognize Initializer", pInitializer);
    }
  }

  private List<SMGState> handleInitializerList(SMGState pNewState, CVariableDeclaration pVarDecl, CFAEdge pEdge,
      SMGObject pNewObject, BigInteger pOffset, CType pLValueType, CInitializerList pNewInitializer)
      throws UnrecognizedCCodeException, CPATransferException {

    CType realCType = pLValueType.getCanonicalType();

    if (realCType instanceof CArrayType) {

      CArrayType arrayType = (CArrayType) realCType;
      return handleInitializerList(pNewState, pVarDecl, pEdge,
          pNewObject, pOffset, arrayType, pNewInitializer);
    } else if (realCType instanceof CCompositeType) {

      CCompositeType structType = (CCompositeType) realCType;
      return handleInitializerList(pNewState, pVarDecl, pEdge,
          pNewObject, pOffset, structType, pNewInitializer);
    }

    // Type cannot be resolved
    logger.log(Level.INFO,() -> {
          String msg =
              String.format("Type %s cannot be resolved sufficiently to handle initializer %s",
                  realCType.toASTString(""), pNewInitializer);
          return msg;
        });

    return ImmutableList.of(pNewState);
  }

  private Pair<BigInteger, Integer> calculateOffsetAndPositionOfFieldFromDesignator(
      BigInteger offsetAtStartOfStruct,
      List<CCompositeTypeMemberDeclaration> pMemberTypes,
      CDesignatedInitializer pInitializer,
      CCompositeType pLValueType) throws UnrecognizedCCodeException {

    // TODO More Designators?
    assert pInitializer.getDesignators().size() == 1;

    String fieldDesignator = ((CFieldDesignator) pInitializer.getDesignators().get(0)).getFieldName();

    BigInteger offset = offsetAtStartOfStruct;
    for (int listCounter = 0; listCounter < pMemberTypes.size(); listCounter++) {

      CCompositeTypeMemberDeclaration memberDcl = pMemberTypes.get(listCounter);

      if (memberDcl.getName().equals(fieldDesignator)) {
        return Pair.of(offset, listCounter);
      } else {
        if (pLValueType.getKind() == ComplexTypeKind.STRUCT) {
          offset = offset.add(BigInteger.valueOf(machineModel.getBitSizeof(memberDcl.getType())));
          if (!(memberDcl.getType().isBitField())) {
            int overByte = offset.intValue() % machineModel.getSizeofCharInBits();
            if (overByte > 0) {
              offset = offset.add(BigInteger.valueOf(machineModel.getSizeofCharInBits() -
                  overByte));
            }
            offset = offset.add(BigInteger.valueOf(machineModel.getPadding(offset.intValue() / machineModel
                    .getSizeofCharInBits(), memberDcl.getType()) * machineModel.getSizeofCharInBits()));
          }
        }
      }
    }
    throw new UnrecognizedCCodeException("CDesignator field name not in struct.", pInitializer);
  }

  private List<SMGState> handleInitializerList(
      SMGState pNewState, CVariableDeclaration pVarDecl, CFAEdge pEdge,
      SMGObject pNewObject, BigInteger pOffset, CCompositeType pLValueType,
      CInitializerList pNewInitializer)
      throws UnrecognizedCCodeException, CPATransferException {

    int listCounter = 0;

    List<CCompositeType.CCompositeTypeMemberDeclaration> memberTypes = pLValueType.getMembers();

    Pair<SMGState, BigInteger> startOffsetAndState = Pair.of(pNewState, pOffset);

    List<Pair<SMGState, BigInteger>> offsetAndStates = new ArrayList<>();
    offsetAndStates.add(startOffsetAndState);

    // Move preinitialization of global variable because of unpredictable fields' order within CDesignatedInitializer
    if (pVarDecl.isGlobal()) {

      List<Pair<SMGState, BigInteger>> result = new ArrayList<>(offsetAndStates.size());

      for (Pair<SMGState, BigInteger> offsetAndState : offsetAndStates) {

        BigInteger offset = offsetAndState.getSecond();
        SMGState newState = offsetAndState.getFirst();

        int sizeOfType = expressionEvaluator.getBitSizeof(pEdge, pLValueType, pNewState);

        if (offset.subtract(pOffset).longValue() < sizeOfType) {
          newState = writeValue(newState, pNewObject, offset,
              AnonymousTypes.createTypeWithLength(sizeOfType - (offset.subtract(pOffset).intValue())),
              SMGKnownSymValue.ZERO, pEdge);
        }

        result.add(Pair.of(newState, offset));
      }

      offsetAndStates = result;
    }


    for (CInitializer initializer : pNewInitializer.getInitializers()) {

      if (initializer instanceof CDesignatedInitializer) {
        Pair<BigInteger, Integer> offsetAndPosition =
            calculateOffsetAndPositionOfFieldFromDesignator(pOffset, memberTypes,
                (CDesignatedInitializer) initializer, pLValueType);
        BigInteger offset = offsetAndPosition.getFirst();
        listCounter = offsetAndPosition.getSecond();
        initializer = ((CDesignatedInitializer) initializer).getRightHandSide();

        List<Pair<SMGState, BigInteger>> resultOffsetAndStatesDesignated = new ArrayList<>();
        resultOffsetAndStatesDesignated.add(Pair.of(pNewState, offset));

        offsetAndStates = resultOffsetAndStatesDesignated;

      }

      if (listCounter >= memberTypes.size()) {
        throw new UnrecognizedCCodeException(
          "More Initializer in initializer list "
              + pNewInitializer.toASTString()
              + " than fit in type "
              + pLValueType.toASTString(""),
          pEdge); }

      CType memberType = memberTypes.get(listCounter).getType();

      List<Pair<SMGState, BigInteger>> resultOffsetAndStates = new ArrayList<>();

      for (Pair<SMGState, BigInteger> offsetAndState : offsetAndStates) {

        BigInteger offset = offsetAndState.getSecond();
        if (!(memberType.isBitField())) {
          int overByte = offset.intValue() % machineModel.getSizeofCharInBits();
          if (overByte > 0) {
            offset = offset.add(BigInteger.valueOf(machineModel.getSizeofCharInBits() - overByte));
          }
          offset = offset.add(BigInteger.valueOf(machineModel.getPadding(offset.intValue() / machineModel
                  .getSizeofCharInBits(), memberType) * machineModel.getSizeofCharInBits()));
        }
        SMGState newState = offsetAndState.getFirst();

        List<SMGState> pNewStates =
            handleInitializer(newState, pVarDecl, pEdge, pNewObject, offset, memberType, initializer);

        offset = offset.add(BigInteger.valueOf(machineModel.getBitSizeof(memberType)));

        List<? extends Pair<SMGState, BigInteger>> newStatesAndOffset =
            FluentIterable.from(pNewStates).transform(new ListToListOfPairFunction<SMGState, BigInteger>(offset))
                .toList();

        resultOffsetAndStates.addAll(newStatesAndOffset);
      }

      offsetAndStates = resultOffsetAndStates;
      listCounter++;
    }

    return FluentIterable.from(offsetAndStates).transform(new Function<Pair<SMGState, BigInteger>, SMGState>() {

      @Override
      public SMGState apply(Pair<SMGState, BigInteger> pInput) {
        return pInput.getFirst();
      }
    }).toList();
  }

  private static class ListToListOfPairFunction<F, T> implements Function<F, Pair<F, T>> {

    private final T constant;

    public ListToListOfPairFunction(T pConstant) {
      constant = pConstant;
    }

    @Override
    public Pair<F, T> apply(F listElements) {
      return Pair.of(listElements, constant);
    }
  }

  private List<SMGState> handleInitializerList(
      SMGState pNewState, CVariableDeclaration pVarDecl, CFAEdge pEdge,
      SMGObject pNewObject, BigInteger pOffset, CArrayType pLValueType,
      CInitializerList pNewInitializer)
      throws UnrecognizedCCodeException, CPATransferException {

    int listCounter = 0;

    CType elementType = pLValueType.getType();

    int sizeOfElementType = expressionEvaluator.getBitSizeof(pEdge, elementType, pNewState);

    List<SMGState> newStates = new ArrayList<>(4);
    newStates.add(pNewState);

    for (CInitializer initializer : pNewInitializer.getInitializers()) {

      BigInteger offset = pOffset.add(BigInteger.valueOf(listCounter * sizeOfElementType));

      List<SMGState> result = new ArrayList<>();

      for (SMGState newState : newStates) {
        result.addAll(handleInitializer(newState, pVarDecl, pEdge,
            pNewObject, offset, pLValueType.getType(), initializer));
      }

      newStates = result;
      listCounter++;
    }

    if (pVarDecl.isGlobal()) {

      List<SMGState> result = new ArrayList<>(newStates.size());

      for (SMGState newState : newStates) {
        if (!GCCZeroLengthArray || pLValueType.getLength() != null) {
          int sizeOfType = expressionEvaluator.getBitSizeof(pEdge, pLValueType, pNewState);

          BigInteger offset = pOffset.add(BigInteger.valueOf(listCounter * sizeOfElementType));
          if (offset.subtract(pOffset).longValue() < sizeOfType) {
            newState = writeValue(newState, pNewObject, offset,
                AnonymousTypes.createTypeWithLength(sizeOfType - (offset.subtract(pOffset)).intValue()),
                SMGKnownSymValue.ZERO, pEdge);
          }
        }
        result.add(newState);
      }
      newStates = result;
    }

    return ImmutableList.copyOf(newStates);
  }

  /**
   * The class {@link SMGExpressionEvaluator} is meant to evaluate
   * a expression using an arbitrary SMGState. Thats why it does not
   * permit semantic changes of the state it uses. This class implements
   * additionally the changes that occur while calculating the next smgState
   * in the Transfer Relation. These mainly include changes when evaluating
   * functions. They also contain code that should only be executed during
   * the calculation of the next SMG State, e.g. logging.
   */
  private class SMGRightHandSideEvaluator extends SMGExpressionEvaluator {

    public SMGRightHandSideEvaluator(LogManagerWithoutDuplicates pLogger, MachineModel pMachineModel) {
      super(pLogger, pMachineModel);
    }

    public SMGExplicitValueAndState forceExplicitValue(SMGState smgState,
        CFAEdge pCfaEdge, CRightHandSide rVal)
        throws UnrecognizedCCodeException {

      ForceExplicitValueVisitor v = new ForceExplicitValueVisitor(smgState,
          null, machineModel, logger, pCfaEdge);

      Value val = rVal.accept(v);

      if (val.isUnknown()) {
        return SMGExplicitValueAndState.of(v.getNewState());
      }

      return SMGExplicitValueAndState.of(v.getNewState(),
          SMGKnownExpValue.valueOf(val.asNumericValue().longValue()));
    }

    public SMGState deriveFurtherInformation(SMGState pNewState, boolean pTruthValue, CFAEdge pCfaEdge, CExpression rValue)
        throws CPATransferException {
      AssigningValueVisitor v = new AssigningValueVisitor(pNewState, pTruthValue, pCfaEdge);

      rValue.accept(v);
      return v.getAssignedState();
    }

    @Override
    public SMGValueAndState readValue(SMGState pSmgState, SMGObject pObject,
        SMGExplicitValue pOffset, CType pType, CFAEdge pEdge)
        throws SMGInconsistentException, UnrecognizedCCodeException {

      if (pOffset.isUnknown() || pObject == null) {
        SMGState newState = pSmgState.setInvalidRead();
        newState.setErrorDescription("Can't evaluate offset or object");
        return SMGValueAndState.of(newState);
      }

      BigInteger fieldOffset = pOffset.getValue();

      //FIXME Does not work with variable array length.
      boolean doesNotFitIntoObject = fieldOffset.compareTo(BigInteger.valueOf(0)) < 0
          || fieldOffset.compareTo(BigInteger.valueOf(pObject.getSize() - getBitSizeof(pEdge,
          pType, pSmgState))) > 0;

      if (doesNotFitIntoObject) {
        // Field does not fit size of declared Memory
        logger.log(Level.INFO, pEdge.getFileLocation(), ":", "Field ", "(",
             fieldOffset, ", ", pType.toASTString(""), ")",
            " does not fit object ", pObject, ".");

        SMGState newState = pSmgState.setInvalidRead();
        newState.setErrorDescription(pEdge.getRawStatement() + ": Field (" + fieldOffset.longValue()/8 + ","
            + " " + pType.toASTString("") + ") " + "does not fit object " + pObject + ".");
        newState.addInvalidObject(pObject);

        return SMGValueAndState.of(newState);
      }

      return pSmgState.forceReadValue(pObject, fieldOffset, pType);
    }

    /**
     * Visitor that derives further information from an assume edge
     */
    private class AssigningValueVisitor extends DefaultCExpressionVisitor<Void, CPATransferException> {

      private SMGState assignableState;
      private boolean truthValue = false;
      private CFAEdge edge;

      public AssigningValueVisitor(SMGState pSMGState, boolean pTruthvalue, CFAEdge pEdge) {
        assignableState = pSMGState;
        truthValue = pTruthvalue;
        edge = pEdge;
      }

      public SMGState getAssignedState() {
        return assignableState;
      }

      @Override
      protected Void visitDefault(CExpression pExp) throws CPATransferException {
        return null;
      }

      @Override
      public Void visit(CPointerExpression pointerExpression) throws CPATransferException {
        deriveFurtherInformation(pointerExpression);
        return null;
      }

      @Override
      public Void visit(CIdExpression pExp) throws CPATransferException {
        deriveFurtherInformation(pExp);
        return null;
      }

      @Override
      public Void visit(CArraySubscriptExpression pExp) throws CPATransferException {
        deriveFurtherInformation(pExp);
        return null;
      }

      @Override
      public Void visit(CFieldReference pExp) throws CPATransferException {
        deriveFurtherInformation(pExp);
        return null;
      }

      @Override
      public Void visit(CCastExpression pE) throws CPATransferException {
        // TODO cast reinterpretations
        return pE.getOperand().accept(this);
      }

      @Override
      public Void visit(CCharLiteralExpression pE) throws CPATransferException {
        throw new AssertionError();
      }

      @Override
      public Void visit(CFloatLiteralExpression pE) throws CPATransferException {
        throw new AssertionError();
      }

      @Override
      public Void visit(CIntegerLiteralExpression pE) throws CPATransferException {
        throw new AssertionError();
      }


      @Override
      public Void visit(CBinaryExpression binExp) throws CPATransferException {
        //TODO More precise

        CExpression operand1 = unwrap(binExp.getOperand1());
        CExpression operand2 = unwrap(binExp.getOperand2());
        BinaryOperator op = binExp.getOperator();

        if (operand1 instanceof CLeftHandSide) {
          deriveFurtherInformation((CLeftHandSide) operand1, operand2, op);
        }

        if (operand2 instanceof CLeftHandSide) {
          BinaryOperator resultOp = op;

          switch (resultOp) {
            case EQUALS:
            case NOT_EQUALS:
              break;
            default:
              resultOp = resultOp.getOppositLogicalOperator();
          }

          deriveFurtherInformation((CLeftHandSide) operand2, operand1, resultOp);
        }

        return null;
      }

      private void deriveFurtherInformation(CLeftHandSide lValue, CExpression exp, BinaryOperator op) throws CPATransferException {

        SMGExplicitValue rValue = evaluateExplicitValueV2(assignableState, edge, exp);

        if (rValue.isUnknown()) {
          // no further information can be inferred
          return;
        }

        SMGSymbolicValue rSymValue = evaluateExpressionValueV2(assignableState, edge, lValue);

        if(rSymValue.isUnknown()) {

          rSymValue = SMGKnownSymValue.valueOf(SMGValueFactory.getNewValue());

          SMGExpressionEvaluator.LValueAssignmentVisitor visitor = getLValueAssignmentVisitor(edge, assignableState);

          List<SMGAddressAndState> addressOfFields = lValue.accept(visitor);

          if (addressOfFields.size() != 1) {
            return;
          }

          SMGAddress addressOfField = addressOfFields.get(0).getObject();

          if (addressOfField.isUnknown()) {
            return;
          }

          assignableState = writeValue(assignableState, addressOfField.getObject(),
              addressOfField.getOffset().getValue(), getRealExpressionType(lValue), rSymValue, edge);
        }
        int size = getBitSizeof(edge, getRealExpressionType(lValue), assignableState);
        if (truthValue) {
          if (op == BinaryOperator.EQUALS) {
            assignableState.addPredicateRelation(rSymValue, size, rValue, size, BinaryOperator.EQUALS, edge);
            assignableState.putExplicit((SMGKnownSymValue) rSymValue, (SMGKnownExpValue) rValue);
          } else {
            assignableState.addPredicateRelation(rSymValue, size, rValue, size, op, edge);
          }
        } else {
          if (op == BinaryOperator.NOT_EQUALS) {
            assignableState.addPredicateRelation(rSymValue, size, rValue, size, BinaryOperator.EQUALS, edge);
            assignableState.putExplicit((SMGKnownSymValue) rSymValue, (SMGKnownExpValue) rValue);
            //TODO more precise
          } else {
            assignableState.addPredicateRelation(rSymValue, size, rValue, size, op, edge);
          }
        }
      }

      @Override
      public Void visit(CUnaryExpression pE) throws CPATransferException {

        UnaryOperator op = pE.getOperator();

        CExpression operand = pE.getOperand();

        switch (op) {
        case AMPER:
          throw new AssertionError("In this case, the assume should be able to be calculated");
        case MINUS:
        case TILDE:
          // don't change the truth value
          return operand.accept(this);
        case SIZEOF:
          throw new AssertionError("At the moment, this case should be able to be calculated");
        default:
          // TODO alignof is not handled
        }

        return null;
      }

      private void deriveFurtherInformation(CLeftHandSide lValue) throws CPATransferException {

        if (truthValue == true) {
          return; // no further explicit Information can be derived
        }

        SMGExpressionEvaluator.LValueAssignmentVisitor visitor = getLValueAssignmentVisitor(edge, assignableState);

        List<SMGAddressAndState> addressOfFields = lValue.accept(visitor);

        if(addressOfFields.size() != 1) {
          return;
        }

        SMGAddress addressOfField = addressOfFields.get(0).getObject();

        if (addressOfField.isUnknown()) {
          return;
        }

        // If this value is known, the assumption can be evaluated, therefore it should be unknown
        assert evaluateExplicitValueV2(assignableState, edge, lValue).isUnknown();

        SMGSymbolicValue value = evaluateExpressionValueV2(assignableState, edge, lValue);

        // This symbolic value should have been added when evaluating the assume
        assert !value.isUnknown();

        assignableState.putExplicit((SMGKnownSymValue)value, SMGKnownExpValue.ZERO);

      }

      private CExpression unwrap(CExpression expression) {
        // is this correct for e.g. [!a != !(void*)(int)(!b)] !?!?!

        if (expression instanceof CCastExpression) {
          CCastExpression exp = (CCastExpression) expression;
          expression = exp.getOperand();

          expression = unwrap(expression);
        }

        return expression;
      }
    }

    private class LValueAssignmentVisitor extends SMGExpressionEvaluator.LValueAssignmentVisitor {

      public LValueAssignmentVisitor(CFAEdge pEdge, SMGState pSmgState) {
        super(pEdge, pSmgState);
      }

      @Override
      public List<SMGAddressAndState> visit(CIdExpression variableName) throws CPATransferException {
        logger.log(Level.ALL, ">>> Handling statement: variable assignment");

        // a = ...
        return super.visit(variableName);
      }

      @Override
      public List<SMGAddressAndState> visit(CPointerExpression pLValue)
          throws CPATransferException {
        logger.log(Level.ALL, ">>> Handling statement: assignment to dereferenced pointer");

        List<SMGAddressAndState> addresses = super.visit(pLValue);

        List<SMGAddressAndState> results = new ArrayList<>(addresses.size());

        for (SMGAddressAndState address : addresses) {
          if (address.getObject().isUnknown()) {
            SMGState newState = address.getSmgState().setUnknownDereference();
            results.add(SMGAddressAndState.of(newState));
          } else {
            results.add(address);
          }
        }
        return results;
      }

      @Override
      public List<SMGAddressAndState> visit(CFieldReference lValue) throws CPATransferException {
        logger.log(Level.ALL, ">>> Handling statement: assignment to field reference");

        return super.visit(lValue);
      }

      @Override
      public List<SMGAddressAndState> visit(CArraySubscriptExpression lValue) throws CPATransferException {
        logger.log(Level.ALL, ">>> Handling statement: assignment to array Cell");

        return super.visit(lValue);
      }
    }

    private class ExpressionValueVisitor extends SMGExpressionEvaluator.ExpressionValueVisitor {

      public ExpressionValueVisitor(CFAEdge pEdge, SMGState pSmgState) {
        super(pEdge, pSmgState);
      }

      @Override
      public SMGValueAndStateList visit(CFunctionCallExpression pIastFunctionCallExpression)
          throws CPATransferException {

        CExpression fileNameExpression = pIastFunctionCallExpression.getFunctionNameExpression();
        String functionName = fileNameExpression.toASTString();

        //TODO extreme code sharing ...

        // If Calloc and Malloc have not been properly declared,
        // they may be shown to return void
        if (builtins.isABuiltIn(functionName)) {
          if (builtins.isConfigurableAllocationFunction(functionName)) {
            possibleMallocFail = true;
            SMGAddressValueAndStateList configAllocEdge = builtins.evaluateConfigurableAllocationFunction(
                pIastFunctionCallExpression, getInitialSmgState(), getCfaEdge());
            return configAllocEdge;
          }
          if (builtins.isExternalAllocationFunction(functionName)) {
            SMGAddressValueAndStateList extAllocEdge = builtins.evaluateExternalAllocation(
                pIastFunctionCallExpression, getInitialSmgState());
            return extAllocEdge;
          }
          switch (functionName) {
          case "__VERIFIER_BUILTIN_PLOT":
            builtins.evaluateVBPlot(pIastFunctionCallExpression, getInitialSmgState());
            break;
          case "__builtin_alloca":
            possibleMallocFail = true;
            SMGAddressValueAndStateList allocEdge = builtins.evaluateAlloca(pIastFunctionCallExpression, getInitialSmgState(), getCfaEdge());
            return allocEdge;
          case "printf":
            return SMGValueAndStateList.of(getInitialSmgState());
          default:
            if (builtins.isNondetBuiltin(functionName)) {
              return SMGValueAndStateList.of(getInitialSmgState());
            } else {
              throw new AssertionError("Unexpected function handled as a builtin: " + functionName);
            }
          }
        } else {
          switch (handleUnknownFunctions) {
          case STRICT:
            throw new CPATransferException("Unknown function '" + functionName + "' may be unsafe. See the cpa.smg.handleUnknownFunction option.");
          case ASSUME_SAFE:
            return SMGValueAndStateList.of(getInitialSmgState());
          default:
            throw new AssertionError("Unhandled enum value in switch: " + handleUnknownFunctions);
          }
        }

        return SMGValueAndStateList.of(getInitialSmgState());
      }
    }

    private class ForceExplicitValueVisitor extends
        SMGExpressionEvaluator.ExplicitValueVisitor {

      private final SMGKnownExpValue GUESS = SMGKnownExpValue.valueOf(2);

      public ForceExplicitValueVisitor(SMGState pSmgState, String pFunctionName, MachineModel pMachineModel,
          LogManagerWithoutDuplicates pLogger, CFAEdge pEdge) {
        super(pSmgState, pFunctionName, pMachineModel, pLogger, pEdge);
      }

      @Override
      protected Value evaluateCArraySubscriptExpression(CArraySubscriptExpression pLValue)
          throws UnrecognizedCCodeException {
        Value result = super.evaluateCArraySubscriptExpression(pLValue);

        if (result.isUnknown()) {
          return guessLHS(pLValue);
        } else {
          return result;
        }
      }

      @Override
      protected Value evaluateCIdExpression(CIdExpression pCIdExpression)
          throws UnrecognizedCCodeException {

        Value result = super.evaluateCIdExpression(pCIdExpression);

        if (result.isUnknown()) {
          return guessLHS(pCIdExpression);
        } else {
          return result;
        }
      }

      private Value guessLHS(CLeftHandSide exp)
          throws UnrecognizedCCodeException {

        SMGValueAndState symbolicValueAndState;

        try {
          SMGValueAndStateList symbolicValueAndStates = evaluateExpressionValue(getNewState(),
              getEdge(), exp);

          if(symbolicValueAndStates.size() != 1) {
            throw new SMGInconsistentException("Found abstraction where non should exist,due to the expression " + exp.toASTString() + "already being evaluated once in this transferrelation step.");
          } else {
            symbolicValueAndState = symbolicValueAndStates.getValueAndStateList().get(0);
          }

        } catch (CPATransferException e) {
          UnrecognizedCCodeException e2 = new UnrecognizedCCodeException(
              "SMG cannot get symbolic value of : " + exp.toASTString(), exp);
          e2.initCause(e);
          throw e2;
        }

        SMGSymbolicValue value = symbolicValueAndState.getObject();
        setSmgState(symbolicValueAndState.getSmgState());

        if (value.isUnknown()) {
          return UnknownValue.getInstance();
        }

        getNewState().putExplicit((SMGKnownSymValue) value, GUESS);

        return new NumericValue(GUESS.getValue());
      }

      @Override
      protected Value evaluateCFieldReference(CFieldReference pLValue) throws UnrecognizedCCodeException {
        Value result = super.evaluateCFieldReference(pLValue);

        if (result.isUnknown()) {
          return guessLHS(pLValue);
        } else {
          return result;
        }
      }

      @Override
      protected Value evaluateCPointerExpression(CPointerExpression pCPointerExpression)
          throws UnrecognizedCCodeException {
        Value result = super.evaluateCPointerExpression(pCPointerExpression);

        if (result.isUnknown()) {
          return guessLHS(pCPointerExpression);
        } else {
          return result;
        }
      }
    }

    private class PointerAddressVisitor extends SMGExpressionEvaluator.PointerVisitor {

      public PointerAddressVisitor(CFAEdge pEdge, SMGState pSmgState) {
        super(pEdge, pSmgState);
      }

      @Override
      protected SMGAddressValueAndStateList createAddressOfFunction(CIdExpression pIdFunctionExpression)
          throws SMGInconsistentException {
        SMGState state = getInitialSmgState();

        CFunctionDeclaration functionDcl = (CFunctionDeclaration) pIdFunctionExpression.getDeclaration();

        SMGObject functionObject =
            state.getObjectForFunction(functionDcl);

        if (functionObject == null) {
          functionObject = state.createObjectForFunction(functionDcl);
        }

        return createAddress(state, functionObject, SMGKnownExpValue.ZERO);
      }

      @Override
      public SMGAddressValueAndStateList visit(CFunctionCallExpression pIastFunctionCallExpression)
          throws CPATransferException {
        CExpression fileNameExpression = pIastFunctionCallExpression.getFunctionNameExpression();
        String functionName = fileNameExpression.toASTString();

        if (builtins.isABuiltIn(functionName)) {
          if (builtins.isConfigurableAllocationFunction(functionName)) {
            possibleMallocFail = true;
            SMGAddressValueAndStateList configAllocEdge = builtins.evaluateConfigurableAllocationFunction(pIastFunctionCallExpression, getInitialSmgState(), getCfaEdge());
            return configAllocEdge;
          }
          if (builtins.isExternalAllocationFunction(functionName)) {
            SMGAddressValueAndStateList extAllocEdge = builtins.evaluateExternalAllocation(pIastFunctionCallExpression, getInitialSmgState());
            return extAllocEdge;
          }
          switch (functionName) {
          case "__builtin_alloca":
            SMGAddressValueAndStateList allocEdge = builtins.evaluateAlloca(pIastFunctionCallExpression, getInitialSmgState(), getCfaEdge());
            return allocEdge;
          case "memset":
            SMGAddressValueAndStateList memsetTargetEdge = builtins.evaluateMemset(pIastFunctionCallExpression, getInitialSmgState(), getCfaEdge());
            return memsetTargetEdge;
          case "memcpy":
            SMGAddressValueAndStateList memcpyTargetEdge = builtins.evaluateMemcpy(pIastFunctionCallExpression, getInitialSmgState(), getCfaEdge());
            return memcpyTargetEdge;
>>>>>>> 631bcdef
          case "printf":
            return ImmutableList.of(new SMGState(state));
        default:
          // nothing to do here
        }

      } else {
        switch (options.getHandleUnknownFunctions()) {
        case STRICT:
          throw new CPATransferException("Unknown function '" + functionName + "' may be unsafe. See the cpa.smg.handleUnknownFunction option.");
          case ASSUME_SAFE:
            return ImmutableList.of(state);
        default:
          throw new AssertionError("Unhandled enum value in switch: " + options.getHandleUnknownFunctions());
        }
      }
    } else {
      newStates = ImmutableList.of(state);
    }

    return newStates;
  }

  private List<SMGState> handleAssignment(SMGState state, CFAEdge cfaEdge, CExpression lValue,
      CRightHandSide rValue) throws CPATransferException {

    List<SMGState> result = new ArrayList<>(4);
    LValueAssignmentVisitor visitor = expressionEvaluator.getLValueAssignmentVisitor(cfaEdge, state);
    List<SMGAddressAndState> addressOfFieldAndStates = lValue.accept(visitor);

    for (SMGAddressAndState addressOfFieldAndState : addressOfFieldAndStates) {
      SMGAddress addressOfField = addressOfFieldAndState.getObject();
      state = addressOfFieldAndState.getSmgState();

      CType fieldType = expressionEvaluator.getRealExpressionType(lValue);

      if (addressOfField.isUnknown()) {
        SMGState resultState = new SMGState(state);
        /*Check for dereference errors in rValue*/
        List<SMGState> newStates =
            readValueToBeAssiged(resultState, cfaEdge, rValue).asSMGStateList();
        newStates.forEach((SMGState smgState) -> {
          smgState.unknownWrite();
        });

        result.addAll(newStates);
      } else {
        List<SMGState> newStates =
            handleAssignmentToField(state, cfaEdge, addressOfField.getObject(),
                addressOfField.getOffset().getAsInt(), fieldType, rValue);
        result.addAll(newStates);
      }
    }

    return result;
  }

  /*
   * Creates value to be assigned to given field, by either reading it from the state,
   * or creating it, if an unknown value is returned, and marking it in missing Information.
   * Note that this read may modify the state.
   *
   */
  private SMGValueAndStateList readValueToBeAssiged(SMGState pNewState, CFAEdge cfaEdge, CRightHandSide rValue) throws CPATransferException {

    SMGValueAndStateList valueAndStates = expressionEvaluator.evaluateExpressionValue(pNewState, cfaEdge, rValue);
    List<SMGValueAndState> resultValueAndStates = new ArrayList<>(valueAndStates.size());

    for (SMGValueAndState valueAndState : valueAndStates.getValueAndStateList()) {
      SMGSymbolicValue value = valueAndState.getObject();

      if (value.isUnknown()) {
        value = SMGKnownSymValue.valueOf(SMGValueFactory.getNewValue());
        valueAndState = SMGValueAndState.of(valueAndState.getSmgState(), value);
      }
      resultValueAndStates.add(valueAndState);
    }
    return SMGValueAndStateList.copyOf(resultValueAndStates);
  }

  // assign value of given expression to State at given location
  private List<SMGState> assignFieldToState(SMGState pNewState, CFAEdge cfaEdge,
      SMGObject memoryOfField, int fieldOffset, CType pLFieldType, CRightHandSide rValue)
          throws CPATransferException {

    List<SMGState> result = new ArrayList<>(4);
    CType rValueType = expressionEvaluator.getRealExpressionType(rValue);
    SMGValueAndStateList valueAndStates = readValueToBeAssiged(pNewState, cfaEdge, rValue);

    for (SMGValueAndState valueAndState : valueAndStates.getValueAndStateList()) {
      SMGSymbolicValue value = valueAndState.getObject();
      SMGState newState = valueAndState.getSmgState();

      //TODO (  cast expression)

      //6.5.16.1 right operand is converted to type of assignment expression
      // 6.5.26 The type of an assignment expression is the type the left operand would have after lvalue conversion.
      rValueType = pLFieldType;

      List<Pair<SMGState, SMGKnownSymValue>> newStatesWithMergedValues =
          assignExplicitValueToSymbolicValue(newState, cfaEdge, value, rValue);

      for (Pair<SMGState, SMGKnownSymValue> currentNewStateWithMergedValue : newStatesWithMergedValues) {
        SMGState currentNewState = currentNewStateWithMergedValue.getFirst();
        newState = assignFieldToState(currentNewState, cfaEdge, memoryOfField, fieldOffset, value, rValueType);
        result.add(newState);
      }
    }

    return result;
  }

  // Assign symbolic value to the explicit value calculated from pRvalue
  private List<Pair<SMGState, SMGKnownSymValue>> assignExplicitValueToSymbolicValue(SMGState pNewState,
      CFAEdge pCfaEdge, SMGSymbolicValue value, CRightHandSide pRValue)
          throws CPATransferException {

    SMGExpressionEvaluator expEvaluator = new SMGExpressionEvaluator(logger, machineModel);

    List<SMGExplicitValueAndState> expValueAndStates = expEvaluator.evaluateExplicitValue(pNewState, pCfaEdge, pRValue);
    List<Pair<SMGState, SMGKnownSymValue>> result = new ArrayList<>(expValueAndStates.size());

    for (SMGExplicitValueAndState expValueAndState : expValueAndStates) {
      SMGExplicitValue expValue = expValueAndState.getObject();
      SMGState newState = expValueAndState.getSmgState();

      if (!expValue.isUnknown()) {
        SMGKnownSymValue mergedSymValue = newState.putExplicit((SMGKnownSymValue) value, (SMGKnownExpValue) expValue);
        result.add(Pair.of(newState, mergedSymValue));
      } else {
        result.add(Pair.of(newState, null));
      }
    }

    return result;
  }

  private SMGState assignFieldToState(SMGState newState, CFAEdge cfaEdge,
      SMGObject memoryOfField, int fieldOffset, SMGSymbolicValue value, CType rValueType)
      throws UnrecognizedCCodeException, SMGInconsistentException {

    int sizeOfField = expressionEvaluator.getBitSizeof(cfaEdge, rValueType, newState);

    //FIXME Does not work with variable array length.
    if (memoryOfField.getSize() < sizeOfField) {

      logger.log(Level.INFO, () -> {
        String log =
            String.format("%s: Attempting to write %d bytes into a field with size %d bytes: %s",
                cfaEdge.getFileLocation(), sizeOfField, memoryOfField.getSize(),
                cfaEdge.getRawStatement());
        return log;
      });
    }

    if (expressionEvaluator.isStructOrUnionType(rValueType)) {
      return assignStruct(newState, memoryOfField, fieldOffset, rValueType, value, cfaEdge);
    } else {
      return writeValue(newState, memoryOfField, fieldOffset, rValueType, value, cfaEdge);
    }
  }

  private SMGState assignStruct(SMGState pNewState, SMGObject pMemoryOfField,
      int pFieldOffset, CType pRValueType, SMGSymbolicValue pValue,
      CFAEdge pCfaEdge) throws SMGInconsistentException,
      UnrecognizedCCodeException {

    if (pValue instanceof SMGKnownAddVal) {
      SMGKnownAddVal structAddress = (SMGKnownAddVal) pValue;

      SMGObject source = structAddress.getObject();
      int structOffset = structAddress.getOffset().getAsInt();

      //FIXME Does not work with variable array length.
      int structSize = structOffset + expressionEvaluator.getBitSizeof(pCfaEdge, pRValueType, pNewState);
      return pNewState.copy(source, pMemoryOfField,
          structOffset, structSize, pFieldOffset);
    }

    return pNewState;
  }

  SMGState writeValue(SMGState pNewState, SMGObject pMemoryOfField, int pFieldOffset, int pSizeType,
      SMGSymbolicValue pValue, CFAEdge pEdge) throws UnrecognizedCCodeException, SMGInconsistentException {
    return writeValue(pNewState, pMemoryOfField, pFieldOffset, AnonymousTypes.createTypeWithLength(pSizeType), pValue, pEdge);
  }

  public SMGState writeValue(SMGState pNewState, SMGObject pMemoryOfField, int pFieldOffset, CType pRValueType,
      SMGSymbolicValue pValue, CFAEdge pEdge) throws SMGInconsistentException, UnrecognizedCCodeException {

    //FIXME Does not work with variable array length.
    //TODO: write value with bit precise size
    boolean doesNotFitIntoObject = pFieldOffset < 0
        || pFieldOffset + expressionEvaluator.getBitSizeof(pEdge, pRValueType, pNewState) >
        pMemoryOfField.getSize();

    if (doesNotFitIntoObject) {
      // Field does not fit size of declared Memory
      logger.log(Level.INFO, () -> {
        String msg =
            String.format("%s: Field (%d, %s) does not fit object %s.", pEdge.getFileLocation(),
                pFieldOffset, pRValueType.toASTString(""), pMemoryOfField.toString());
        return msg;
      });
      SMGState newState = pNewState.setInvalidWrite();
      newState.setErrorDescription("Field (" + pFieldOffset + ", " + pRValueType.toASTString("")
          + ") does not fit object " + pMemoryOfField);
      newState.addInvalidObject(pMemoryOfField);
      return newState;
    }

    if (pValue.isUnknown()) {
      return pNewState;
    }

    if (pRValueType instanceof CPointerType && !(pValue instanceof SMGAddressValue)) {
      if (pValue instanceof SMGKnownSymValue) {
        SMGExplicitValue explicit = pNewState.getExplicit((SMGKnownSymValue) pValue);
        if (!explicit.isUnknown()) {
          pValue = SMGKnownAddVal.valueOf(SMGNullObject.INSTANCE, (SMGKnownExpValue)explicit,
              (SMGKnownSymValue)pValue);
        }
      }
    }
    return pNewState.writeValue(pMemoryOfField, pFieldOffset, pRValueType, pValue).getState();
  }

  private List<SMGState> handleAssignmentToField(SMGState state, CFAEdge cfaEdge,
      SMGObject memoryOfField, int fieldOffset, CType pLFieldType, CRightHandSide rValue)
      throws CPATransferException {

    SMGState newState = new SMGState(state);
    List<SMGState> newStates = assignFieldToState(newState, cfaEdge, memoryOfField, fieldOffset, pLFieldType, rValue);

    // If Assignment contained malloc, handle possible fail with
    // alternate State (don't create state if not enabled)
    if (possibleMallocFail && options.isEnableMallocFailure()) {
      possibleMallocFail = false;
      SMGState otherState = new SMGState(state);
      CType rValueType = expressionEvaluator.getRealExpressionType(rValue);
      SMGState mallocFailState =
          writeValue(otherState, memoryOfField, fieldOffset, rValueType, SMGKnownSymValue.ZERO, cfaEdge);
      newStates.add(mallocFailState);
    }

    return newStates;
  }

  private List<SMGState> handleVariableDeclaration(SMGState pState, CVariableDeclaration pVarDecl, CDeclarationEdge pEdge) throws CPATransferException {
    String varName = pVarDecl.getName();
    CType cType = expressionEvaluator.getRealExpressionType(pVarDecl);

    if (cType.isIncomplete() && cType instanceof CElaboratedType) {
      // for incomplete types, we do not add variables.
      // we are not allowed to read or write them, dereferencing is possible.
      // example: "struct X; extern struct X var; void main() { }"
      // TODO currently we assume that only CElaboratedTypes are unimportant when incomplete.
      return ImmutableList.of(pState);
    }

    SMGObject newObject = pState.getObjectForVisibleVariable(varName);
      /*
     *  The variable is not null if we seen the declaration already, for example in loops. Invalid
     *  occurrences (variable really declared twice) should be caught for us by the parser. If we
     *  already processed the declaration, we do nothing.
     */
    if (newObject == null) {
      int typeSize = expressionEvaluator.getBitSizeof(pEdge, cType, pState);

      if (pVarDecl.isGlobal()) {
        newObject = pState.addGlobalVariable(typeSize, varName);
      } else {
        newObject = pState.addLocalVariable(typeSize, varName);
      }
    }

    return handleInitializerForDeclaration(pState, newObject, pVarDecl, pEdge);
  }

  @Override
  protected List<SMGState> handleDeclarationEdge(CDeclarationEdge edge, CDeclaration cDecl)
      throws CPATransferException {
    if (!(cDecl instanceof CVariableDeclaration)) {
      return ImmutableList.of(state);
    }

    SMGState newState = new SMGState(state);
    return handleVariableDeclaration(newState, (CVariableDeclaration)cDecl, edge);
  }

  private List<SMGState> handleInitializerForDeclaration(SMGState pState, SMGObject pObject, CVariableDeclaration pVarDecl, CDeclarationEdge pEdge) throws CPATransferException {
    CInitializer newInitializer = pVarDecl.getInitializer();
    CType cType = expressionEvaluator.getRealExpressionType(pVarDecl);

    if (newInitializer != null) {
      return handleInitializer(pState, pVarDecl, pEdge, pObject, 0, cType, newInitializer);
    } else if (pVarDecl.isGlobal()) {

      // Global variables without initializer are nullified in C
      pState = writeValue(pState, pObject, 0, cType, SMGKnownSymValue.ZERO, pEdge);
    }

    return ImmutableList.of(pState);
  }

  private List<SMGState> handleInitializer(SMGState pNewState, CVariableDeclaration pVarDecl, CFAEdge pEdge,
      SMGObject pNewObject, int pOffset, CType pLValueType, CInitializer pInitializer)
      throws UnrecognizedCCodeException, CPATransferException {

    if (pInitializer instanceof CInitializerExpression) {
       return assignFieldToState(pNewState, pEdge, pNewObject,
          pOffset, pLValueType,
          ((CInitializerExpression) pInitializer).getExpression());

    } else if (pInitializer instanceof CInitializerList) {

      return handleInitializerList(pNewState, pVarDecl, pEdge,
          pNewObject, pOffset, pLValueType, ((CInitializerList) pInitializer));
    } else if (pInitializer instanceof CDesignatedInitializer) {
      throw new AssertionError("Error in handling initializer, designated Initializer " + pInitializer.toASTString()
          + " should not appear at this point.");

    } else {
      throw new UnrecognizedCCodeException("Did not recognize Initializer", pInitializer);
    }
  }

  private List<SMGState> handleInitializerList(SMGState pNewState, CVariableDeclaration pVarDecl, CFAEdge pEdge,
      SMGObject pNewObject, int pOffset, CType pLValueType, CInitializerList pNewInitializer)
      throws UnrecognizedCCodeException, CPATransferException {

    CType realCType = pLValueType.getCanonicalType();

    if (realCType instanceof CArrayType) {
      CArrayType arrayType = (CArrayType) realCType;
      return handleInitializerList(pNewState, pVarDecl, pEdge,
          pNewObject, pOffset, arrayType, pNewInitializer);

    } else if (realCType instanceof CCompositeType) {
      CCompositeType structType = (CCompositeType) realCType;
      return handleInitializerList(pNewState, pVarDecl, pEdge,
          pNewObject, pOffset, structType, pNewInitializer);
    }

    // Type cannot be resolved
    logger.log(Level.INFO,() -> {
          String msg =
              String.format("Type %s cannot be resolved sufficiently to handle initializer %s",
                  realCType.toASTString(""), pNewInitializer);
          return msg;
        });

    return ImmutableList.of(pNewState);
  }

  private Pair<Integer, Integer> calculateOffsetAndPositionOfFieldFromDesignator(
      int offsetAtStartOfStruct,
      List<CCompositeTypeMemberDeclaration> pMemberTypes,
      CDesignatedInitializer pInitializer,
      CCompositeType pLValueType) throws UnrecognizedCCodeException {

    // TODO More Designators?
    assert pInitializer.getDesignators().size() == 1;

    String fieldDesignator = ((CFieldDesignator) pInitializer.getDesignators().get(0)).getFieldName();

    int offset = offsetAtStartOfStruct;
    int sizeOfByte = machineModel.getSizeofCharInBits();
    for (int listCounter = 0; listCounter < pMemberTypes.size(); listCounter++) {

      CCompositeTypeMemberDeclaration memberDcl = pMemberTypes.get(listCounter);

      if (memberDcl.getName().equals(fieldDesignator)) {
        return Pair.of(offset, listCounter);
      } else {
        if (pLValueType.getKind() == ComplexTypeKind.STRUCT) {
          int memberSize = machineModel.getBitSizeof(memberDcl.getType());
          if (!(memberDcl.getType() instanceof CBitFieldType)) {
            offset += memberSize;
            int overByte = offset % machineModel.getSizeofCharInBits();
            if (overByte > 0) {
              offset += machineModel.getSizeofCharInBits() - overByte;
            }
            offset +=
                machineModel.getPadding(offset / sizeOfByte, memberDcl.getType()) * sizeOfByte;
          } else {
            // Cf. implementation of {@link MachineModel#getFieldOffsetOrSizeOrFieldOffsetsMappedInBits(...)}
            CType innerType = ((CBitFieldType) memberDcl.getType()).getType();

            if (memberSize == 0) {
              offset = machineModel.calculatePaddedBitsize(0, offset, innerType, sizeOfByte);
            } else {
              offset =
                  machineModel.calculateNecessaryBitfieldOffset(
                      offset, innerType, sizeOfByte, memberSize);
              offset += memberSize;
            }
          }
        }
      }
    }
    throw new UnrecognizedCCodeException("CDesignator field name not in struct.", pInitializer);
  }

  private List<SMGState> handleInitializerList(
      SMGState pNewState, CVariableDeclaration pVarDecl, CFAEdge pEdge,
      SMGObject pNewObject, int pOffset, CCompositeType pLValueType,
      CInitializerList pNewInitializer)
      throws UnrecognizedCCodeException, CPATransferException {

    int listCounter = 0;

    List<CCompositeType.CCompositeTypeMemberDeclaration> memberTypes = pLValueType.getMembers();
    Pair<SMGState, Integer> startOffsetAndState = Pair.of(pNewState, pOffset);
    List<Pair<SMGState, Integer>> offsetAndStates = new ArrayList<>();
    offsetAndStates.add(startOffsetAndState);

    // Move preinitialization of global variable because of unpredictable fields' order within CDesignatedInitializer
    if (pVarDecl.isGlobal()) {
      List<Pair<SMGState, Integer>> result = new ArrayList<>(offsetAndStates.size());

      for (Pair<SMGState, Integer> offsetAndState : offsetAndStates) {
        int offset = offsetAndState.getSecond();
        SMGState newState = offsetAndState.getFirst();
        int sizeOfType = expressionEvaluator.getBitSizeof(pEdge, pLValueType, pNewState);

        if (offset - pOffset < sizeOfType) {
          newState = writeValue(newState, pNewObject, offset,
              AnonymousTypes.createTypeWithLength(sizeOfType - (offset - pOffset)), SMGKnownSymValue.ZERO, pEdge);
        }

        result.add(Pair.of(newState, offset));
      }

      offsetAndStates = result;
    }

    for (CInitializer initializer : pNewInitializer.getInitializers()) {
      if (initializer instanceof CDesignatedInitializer) {
        Pair<Integer, Integer> offsetAndPosition =
            calculateOffsetAndPositionOfFieldFromDesignator(pOffset, memberTypes,
                (CDesignatedInitializer) initializer, pLValueType);
        int offset = offsetAndPosition.getFirst();
        listCounter = offsetAndPosition.getSecond();
        initializer = ((CDesignatedInitializer) initializer).getRightHandSide();

        List<Pair<SMGState, Integer>> resultOffsetAndStatesDesignated = new ArrayList<>();
        resultOffsetAndStatesDesignated.add(Pair.of(pNewState, offset));

        offsetAndStates = resultOffsetAndStatesDesignated;
      }

      if (listCounter >= memberTypes.size()) {
        throw new UnrecognizedCCodeException(
          "More Initializer in initializer list "
              + pNewInitializer.toASTString()
              + " than fit in type "
              + pLValueType.toASTString(""),
          pEdge); }

      CType memberType = memberTypes.get(listCounter).getType();
      List<Pair<SMGState, Integer>> resultOffsetAndStates = new ArrayList<>();

      for (Pair<SMGState, Integer> offsetAndState : offsetAndStates) {
        int offset = offsetAndState.getSecond();
        if (!(memberType instanceof CBitFieldType)) {
          int overByte = offset % machineModel.getSizeofCharInBits();
          if (overByte > 0) {
            offset += machineModel.getSizeofCharInBits() - overByte;
          }
          offset += machineModel.getPadding(offset / machineModel.getSizeofCharInBits(), memberType) * machineModel.getSizeofCharInBits();
        }
        SMGState newState = offsetAndState.getFirst();

        List<SMGState> pNewStates =
            handleInitializer(newState, pVarDecl, pEdge, pNewObject, offset, memberType, initializer);

        offset = offset + machineModel.getBitSizeof(memberType);

        final int currentOffset = offset;
        List<Pair<SMGState, Integer>> newStatesAndOffset =
            Lists.transform(pNewStates, s -> Pair.of(s, currentOffset));

        resultOffsetAndStates.addAll(newStatesAndOffset);
      }

      offsetAndStates = resultOffsetAndStates;
      listCounter++;
    }

<<<<<<< HEAD
    return Lists.transform(offsetAndStates, Pair::getFirst);
  }
=======
    public static SMGKnownAddVal valueOf(int pValue, SMGObject object, BigInteger offset) {
      return new SMGKnownAddVal(BigInteger.valueOf(pValue), SMGKnownAddress.valueOf(object, offset));
    }
>>>>>>> 631bcdef

  private List<SMGState> handleInitializerList(
      SMGState pNewState, CVariableDeclaration pVarDecl, CFAEdge pEdge,
      SMGObject pNewObject, int pOffset, CArrayType pLValueType,
      CInitializerList pNewInitializer)
      throws UnrecognizedCCodeException, CPATransferException {

    int listCounter = 0;

    CType elementType = pLValueType.getType();

    int sizeOfElementType = expressionEvaluator.getBitSizeof(pEdge, elementType, pNewState);

    List<SMGState> newStates = new ArrayList<>(4);
    newStates.add(pNewState);

<<<<<<< HEAD
    for (CInitializer initializer : pNewInitializer.getInitializers()) {
=======
      public static SMGKnownAddress valueOf(SMGObject pObject, BigInteger pOffset) {
        return new SMGKnownAddress(pObject, SMGKnownExpValue.valueOf(pOffset));
      }
>>>>>>> 631bcdef

      int offset = pOffset + listCounter * sizeOfElementType;

      List<SMGState> result = new ArrayList<>();

      for (SMGState newState : newStates) {
        result.addAll(handleInitializer(newState, pVarDecl, pEdge,
            pNewObject, offset, pLValueType.getType(), initializer));
      }

      newStates = result;
      listCounter++;
    }

    if (pVarDecl.isGlobal()) {
      List<SMGState> result = new ArrayList<>(newStates.size());

      for (SMGState newState : newStates) {
        if (!options.isGCCZeroLengthArray() || pLValueType.getLength() != null) {
          int sizeOfType = expressionEvaluator.getBitSizeof(pEdge, pLValueType, pNewState);

          int offset = pOffset + listCounter * sizeOfElementType;
          if (offset - pOffset < sizeOfType) {
            newState = writeValue(newState, pNewObject, offset,
                AnonymousTypes.createTypeWithLength(sizeOfType - (offset - pOffset)),
                SMGKnownSymValue.ZERO, pEdge);
          }
        }
        result.add(newState);
      }
      newStates = result;
    }

    return ImmutableList.copyOf(newStates);
  }

  @Override
  public Collection<? extends AbstractState> strengthen(AbstractState element, List<AbstractState> elements,
      CFAEdge cfaEdge, Precision pPrecision) throws CPATransferException, InterruptedException {

    ArrayList<SMGState> toStrengthen = new ArrayList<>();
    ArrayList<SMGState> result = new ArrayList<>();
    toStrengthen.add((SMGState) element);
    result.add((SMGState) element);

    for (AbstractState ae : elements) {
      if (ae instanceof AutomatonState) {
        // New result
        result.clear();
        for (SMGState state : toStrengthen) {
          Collection<SMGState> ret = strengthen((AutomatonState) ae, state, cfaEdge);
          if (ret == null) {
            result.add(state);
          } else {
            result.addAll(ret);
          }
        }
        toStrengthen.clear();
        toStrengthen.addAll(result);
      }
    }

    possibleMallocFail = false;
    return result;
  }

  private Collection<SMGState> strengthen(AutomatonState pAutomatonState, SMGState pElement,
      CFAEdge pCfaEdge) throws CPATransferException {

    FluentIterable<CExpression> assumptions =
        from(pAutomatonState.getAssumptions()).filter(CExpression.class);

    if(assumptions.isEmpty()) {
      return Collections.singleton(pElement);
    }

    StringBuilder assumeDesc = new StringBuilder();
    SMGState newElement = pElement;

    for (CExpression assume : assumptions) {
      assumeDesc.append(assume.toASTString());

      // only create new SMGState if necessary
      List<SMGState> newElements =
          handleAssumption(newElement, assume, pCfaEdge, true, pElement == newElement);

      assert newElements.size() < 2;

      if (newElements.isEmpty()) {
        newElement = null;
        break;
      } else {
        newElement = newElements.get(0);
      }
    }

    if (newElement == null) {
      return Collections.emptyList();
    } else {
      SMGUtils.plotWhenConfigured(getDotExportFileName(newElement), newElement, assumeDesc.toString(), logger, SMGExportLevel.EVERY, exportSMGOptions);
      return Collections.singleton(newElement);
    }
  }

  public void changeKindToRefinment() {
    kind = SMGTransferRelationKind.REFINEMENT;
  }
}<|MERGE_RESOLUTION|>--- conflicted
+++ resolved
@@ -280,7 +280,6 @@
 
     assert newState.getStackFrame().getFunctionDeclaration().equals(functionReturnEdge.getFunctionEntry().getFunctionDefinition());
 
-<<<<<<< HEAD
     if (exprOnSummary instanceof CFunctionCallAssignmentStatement) {
 
       // Assign the return value to the lValue of the functionCallAssignment
@@ -292,20 +291,6 @@
               .readValue(newState, tmpMemory, SMGKnownExpValue.ZERO, rValueType, functionReturnEdge)
               .getObject();
       SMGAddress address = null;
-=======
-      BigInteger offset =  bufferAddress.getOffset().getValue();
-
-      if (ch.equals(SMGKnownSymValue.ZERO)) {
-        // Create one large edge
-        currentState = writeValue(currentState, bufferMemory, offset, count * machineModel.getSizeofCharInBits(), ch, cfaEdge);
-      } else {
-        // We need to create many edges, one for each character written
-        // memset() copies ch into the first count characters of buffer
-        for (int c = 0; c < count; c++) {
-          currentState = writeValue(currentState, bufferMemory, offset.add(BigInteger.valueOf(c  *
-                  machineModel.getSizeofCharInBits())), CNumericTypes.SIGNED_CHAR, ch, cfaEdge);
-        }
->>>>>>> 631bcdef
 
       // Lvalue is one frame above
       newState.dropStackFrame();
@@ -323,7 +308,7 @@
           }
 
           SMGObject object = address.getObject();
-          int offset = address.getOffset().getAsInt();
+          long offset = address.getOffset().getAsLong();
 
           //TODO cast value
           rValueType = expressionEvaluator.getRealExpressionType(lValue);
@@ -500,101 +485,8 @@
 
     for(SMGValueAndState valueAndState : valueAndStates.getValueAndStateList()) {
 
-<<<<<<< HEAD
       SMGSymbolicValue value = valueAndState.getObject();
       smgState = valueAndState.getSmgState();
-=======
-            value = resultValueAndState.getObject();
-
-            if(value.isUnknown()) {
-              if (kind == SMGTransferRelationKind.REFINMENT) {
-                resultValueAndState = SMGExplicitValueAndState.of(currentState ,SMGKnownExpValue.ZERO);
-              } else {
-                throw new UnrecognizedCCodeException(
-                    "Not able to compute allocation size", cfaEdge);
-              }
-            }
-          } else {
-            if (kind == SMGTransferRelationKind.REFINMENT) {
-              resultValueAndState = SMGExplicitValueAndState.of(currentState, SMGKnownExpValue.ZERO);
-            } else {
-              throw new UnrecognizedCCodeException(
-                  "Not able to compute allocation size", cfaEdge);
-            }
-          }
-        }
-        result.add(resultValueAndState);
-      }
-
-      return result;
-    }
-
-    public SMGAddressValueAndStateList evaluateConfigurableAllocationFunction(
-        CFunctionCallExpression functionCall,
-        SMGState pState, CFAEdge cfaEdge) throws CPATransferException {
-      SMGState currentState = pState;
-
-      String functionName = functionCall.getFunctionNameExpression().toASTString();
-
-      List<SMGExplicitValueAndState> sizeAndStates = getAllocateFunctionSize(currentState, cfaEdge, functionCall);
-      List<SMGAddressValueAndState> result = new ArrayList<>(sizeAndStates.size());
-
-      for (SMGExplicitValueAndState sizeAndState : sizeAndStates) {
-
-        int size = sizeAndState.getObject().getAsInt();
-        currentState = sizeAndState.getSmgState();
-
-        // TODO line numbers are not unique when we have multiple input files!
-        String allocation_label = functionName + "_ID" + SMGValueFactory.getNewValue() + "_Line:"
-            + functionCall.getFileLocation().getStartingLineNumber();
-        SMGAddressValue new_address = currentState.addNewHeapAllocation(size * machineModel.getSizeofCharInBits(),
-            allocation_label);
-
-        if (zeroingMemoryAllocation.contains(functionName)) {
-          currentState = writeValue(currentState, new_address.getObject(), BigInteger.valueOf(0),
-              AnonymousTypes.createTypeWithLength(size * machineModel.getSizeofCharInBits()),
-              SMGKnownSymValue.ZERO, cfaEdge);
-        }
-        possibleMallocFail = true;
-        result.add(SMGAddressValueAndState.of(currentState, new_address));
-      }
-
-      return SMGAddressValueAndStateList.copyOfAddressValueList(result);
-    }
-
-    public final List<SMGState> evaluateFree(CFunctionCallExpression pFunctionCall, SMGState pState,
-        CFAEdge cfaEdge) throws CPATransferException {
-      CExpression pointerExp;
-
-      try {
-        pointerExp = pFunctionCall.getParameterExpressions().get(0);
-      } catch (IndexOutOfBoundsException e) {
-        logger.logDebugException(e);
-        throw new UnrecognizedCCodeException("Built-in free(): No parameter passed", cfaEdge, pFunctionCall);
-      }
-
-      SMGAddressValueAndStateList addressAndStates = expressionEvaluator.evaluateAddress(pState, cfaEdge, pointerExp);
-
-      List<SMGState> resultStates = new ArrayList<>(addressAndStates.size());
-
-      for (SMGAddressValueAndState addressAndState : addressAndStates.asAddressValueAndStateList()) {
-        SMGAddressValue address = addressAndState.getObject();
-        SMGState currentState = addressAndState.getSmgState();
-
-        if (address.isUnknown()) {
-          logger.log(Level.INFO, "Free on expression ", pointerExp.toASTString(),
-              " is invalid, because the target of the address could not be calculated.");
-          SMGState invalidFreeState = currentState.setInvalidFree();
-          invalidFreeState.setErrorDescription("Free on expression " + pointerExp.toASTString() +
-              " is invalid, because the target of the address could not be calculated.");
-          resultStates.add(invalidFreeState);
-          continue;
-        }
-
-        if (address.getAsInt() == 0) {
-          logger.log(Level.INFO, pFunctionCall.getFileLocation(), ":",
-              "The argument of a free invocation:", cfaEdge.getRawStatement(), "is 0");
->>>>>>> 631bcdef
 
       if (!value.isUnknown()) {
         if ((truthValue && value.equals(SMGKnownSymValue.TRUE)) ||
@@ -684,32 +576,9 @@
           result.add(newState);
           logger.log(Level.WARNING, "Solver Interrupted Exception: ", pE, " on predicate ", predicateFormula);
         }
-<<<<<<< HEAD
-      } else if ((truthValue && explicitValue.equals(SMGKnownExpValue.ONE))
+      } else if ((truthValue && !explicitValue.equals(SMGKnownExpValue.ZERO))
           || (!truthValue && explicitValue.equals(SMGKnownExpValue.ZERO))) {
         result.add(smgState);
-=======
-        if (targetStr1Address.isUnknown()) {
-          currentState.unknownWrite();
-          return SMGAddressValueAndState.of(currentState);
-        } else {
-          //TODO More precise clear of values
-          currentState.writeUnknownValueInUnknownField(targetStr1Address.getAddress().getObject());
-          return SMGAddressValueAndState.of(currentState);
-        }
-      }
-
-      SMGObject source = sourceStr2Address.getObject();
-      SMGObject target = targetStr1Address.getObject();
-
-      BigInteger sourceRangeOffset = sourceStr2Address.getOffset().getValue();
-      long sourceRangeSize = sizeValue.getAsInt() * machineModel.getSizeofCharInBits() +
-          sourceRangeOffset.longValue();
-      BigInteger targetRangeOffset = targetStr1Address.getOffset().getValue();
-
-      if (sourceRangeSize > source.getSize() - sourceRangeOffset.longValue()) {
-        currentState = currentState.setInvalidRead();
->>>>>>> 631bcdef
       } else {
         // This signals that there are no new States reachable from this State i. e. the
         // Assumption does not hold.
@@ -745,7 +614,6 @@
       return pExpression;
     }
 
-<<<<<<< HEAD
     CBinaryExpression binExpOp1 = (CBinaryExpression) op1;
     switch (binExpOp1.getOperator()) {
     case EQUALS:
@@ -758,11 +626,6 @@
           op == BinaryOperator.EQUALS ? BinaryOperator.EQUALS : BinaryOperator.NOT_EQUALS);
     default:
       return pExpression;
-=======
-    if (tmpFieldMemory != null) {
-      return handleAssignmentToField(smgState, returnEdge, tmpFieldMemory, BigInteger.valueOf(0),
-          expType, returnExp);
->>>>>>> 631bcdef
     }
   }
 
@@ -806,382 +669,6 @@
           newStates = builtins.evaluateExternalAllocation(cFCExpression, newState).asSMGStateList();
         }
 
-<<<<<<< HEAD
-=======
-      for (SMGAddressAndState addressAndValue : addressAndValues) {
-        address = addressAndValue.getObject();
-        newState = addressAndValue.getSmgState();
-
-        if (!address.isUnknown()) {
-
-          if (rValue.isUnknown()) {
-            rValue = SMGKnownSymValue.valueOf(SMGValueFactory.getNewValue());
-          }
-
-          SMGObject object = address.getObject();
-
-          BigInteger offset = address.getOffset().getValue();
-
-          //TODO cast value
-          rValueType = expressionEvaluator.getRealExpressionType(lValue);
-
-          SMGState resultState = assignFieldToState(newState, functionReturnEdge, object, offset, rValue, rValueType);
-          result.add(resultState);
-        } else {
-          //TODO missingInformation, exception
-          result.add(newState);
-        }
-      }
-
-      return result;
-    } else {
-      newState.dropStackFrame();
-      return ImmutableList.of(newState);
-    }
-  }
-
-  private SMGSymbolicValue getFunctionReturnValue(SMGState smgState, CType type, CFAEdge pCFAEdge) throws SMGInconsistentException, UnrecognizedCCodeException {
-
-    SMGObject tmpMemory = smgState.getFunctionReturnObject();
-
-    return expressionEvaluator.readValue(smgState, tmpMemory, SMGKnownExpValue.ZERO, type, pCFAEdge).getObject();
-  }
-
-  private List<SMGState> handleFunctionCall(SMGState pSmgState, CFunctionCallEdge callEdge)
-      throws CPATransferException, SMGInconsistentException  {
-
-    CFunctionEntryNode functionEntryNode = callEdge.getSuccessor();
-
-    logger.log(Level.ALL, "Handling function call: ", functionEntryNode.getFunctionName());
-
-    SMGState initialNewState = new SMGState(pSmgState, blockOperator, callEdge.getSuccessor());
-
-    CFunctionDeclaration functionDeclaration = functionEntryNode.getFunctionDefinition();
-
-    List<CParameterDeclaration> paramDecl = functionEntryNode.getFunctionParameters();
-    List<? extends CExpression> arguments = callEdge.getArguments();
-
-    if (!callEdge.getSuccessor().getFunctionDefinition().getType().takesVarArgs()) {
-      //TODO Parameter with varArgs
-      assert (paramDecl.size() == arguments.size());
-    }
-
-    Map<SMGState, List<Pair<SMGRegion,SMGSymbolicValue>>> valuesMap = new HashMap<>();
-
-    //TODO Refactor, ugly
-
-    List<SMGState> newStates = new ArrayList<>(4);
-
-    newStates.add(initialNewState);
-
-    List<Pair<SMGRegion, SMGSymbolicValue>> initialValuesList = new ArrayList<>(paramDecl.size());
-    valuesMap.put(initialNewState, initialValuesList);
-
-    // get value of actual parameter in caller function context
-    for (int i = 0; i < paramDecl.size(); i++) {
-
-      CExpression exp = arguments.get(i);
-
-      String varName = paramDecl.get(i).getName();
-      CType cParamType = expressionEvaluator.getRealExpressionType(paramDecl.get(i));
-
-
-      SMGRegion paramObj;
-      // If parameter is a array, convert to pointer
-      if (cParamType instanceof CArrayType) {
-        int size = machineModel.getBitSizeofPtr();
-        paramObj = new SMGRegion(size, varName);
-      } else {
-        int size = expressionEvaluator.getBitSizeof(callEdge, cParamType, initialNewState);
-        paramObj = new SMGRegion(size, varName);
-      }
-
-      List<SMGState> result = new ArrayList<>(4);
-
-      for(SMGState newState : newStates) {
-        // We want to write a possible new Address in the new State, but
-        // explore the old state for the parameters
-        SMGValueAndStateList stateValues = readValueToBeAssiged(newState, callEdge, exp);
-
-        for(SMGValueAndState stateValue : stateValues.getValueAndStateList()) {
-          SMGState newStateWithReadSymbolicValue = stateValue.getSmgState();
-          SMGSymbolicValue value = stateValue.getObject();
-
-          List<Pair<SMGState, SMGKnownSymValue>> newStatesWithExpVal = assignExplicitValueToSymbolicValue(newStateWithReadSymbolicValue, callEdge, value, exp);
-
-          for (Pair<SMGState, SMGKnownSymValue> newStateWithExpVal : newStatesWithExpVal) {
-
-            SMGState curState = newStateWithExpVal.getFirst();
-            if (!valuesMap.containsKey(curState)) {
-              List<Pair<SMGRegion, SMGSymbolicValue>> newValues = new ArrayList<>(paramDecl.size());
-              newValues.addAll(valuesMap.get(newState));
-              valuesMap.put(curState, newValues);
-            }
-
-            Pair<SMGRegion, SMGSymbolicValue> lhsValuePair = Pair.of(paramObj, value);
-            valuesMap.get(curState).add(i, lhsValuePair);
-            result.add(curState);
-
-            //Check that previous values are not merged with new one
-            if (newStateWithExpVal.getSecond() != null) {
-              for (int j = i - 1; j >= 0; j--) {
-                Pair<SMGRegion, SMGSymbolicValue> lhsCheckValuePair = valuesMap.get(curState).get(j);
-                SMGSymbolicValue symbolicValue = lhsCheckValuePair.getSecond();
-                if (newStateWithExpVal.getSecond().equals(symbolicValue)) {
-                  //Previous value was merged, replace with new value
-                  Pair<SMGRegion, SMGSymbolicValue> newLhsValuePair = Pair.of(lhsCheckValuePair.getFirst(), value);
-                  valuesMap.get(curState).remove(j);
-                  valuesMap.get(curState).add(j, newLhsValuePair);
-                }
-              }
-            }
-          }
-        }
-      }
-
-      newStates = result;
-    }
-
-    for(SMGState newState : newStates) {
-      newState.addStackFrame(functionDeclaration);
-
-      // get value of actual parameter in caller function context
-      for (int i = 0; i < paramDecl.size(); i++) {
-
-        CExpression exp = arguments.get(i);
-
-        String varName = paramDecl.get(i).getName();
-        CType cParamType = expressionEvaluator.getRealExpressionType(paramDecl.get(i));
-        CType rValueType = expressionEvaluator.getRealExpressionType(exp.getExpressionType());
-        // if function declaration is in form 'int foo(char b[32])' then omit array length
-        if (rValueType instanceof CArrayType) {
-          rValueType = new CPointerType(rValueType.isConst(), rValueType.isVolatile(), ((CArrayType)rValueType).getType());
-        }
-
-        if (cParamType instanceof CArrayType) {
-          cParamType = new CPointerType(cParamType.isConst(), cParamType.isVolatile(), ((CArrayType) cParamType).getType());
-        }
-
-        List<Pair<SMGRegion, SMGSymbolicValue>> values = valuesMap.get(newState);
-        SMGRegion newObject = values.get(i).getFirst();
-        SMGSymbolicValue symbolicValue = values.get(i).getSecond();
-
-        int typeSize = expressionEvaluator.getBitSizeof(callEdge, cParamType, newState);
-
-        newState.addLocalVariable(typeSize, varName, newObject);
-
-        //TODO (  cast expression)
-
-        //6.5.16.1 right operand is converted to type of assignment expression
-        // 6.5.26 The type of an assignment expression is the type the left operand would have after lvalue conversion.
-        rValueType = cParamType;
-
-        // We want to write a possible new Address in the new State, but
-        // explore the old state for the parameters
-        newState = assignFieldToState(newState, callEdge, newObject, BigInteger.valueOf(0),
-            symbolicValue, rValueType);
-      }
-    }
-
-    return newStates;
-  }
-
-  private List<SMGState> handleAssumption(SMGState pSmgState, CExpression expression, CFAEdge cfaEdge,
-      boolean truthValue, boolean createNewStateIfNecessary) throws CPATransferException {
-
-    SMGState smgState = new SMGState(pSmgState, blockOperator, cfaEdge.getSuccessor());
-
-    if (smgPredicateManager.isErrorPathFeasible(smgState)) {
-      smgState = smgState.setInvalidRead();
-      smgState.setErrorDescription("Predicate extension shows possibility of overflow on current "
-          + "code block");
-    }
-    smgState.resetErrorRelation();
-
-    // FIXME Quickfix, simplify expressions for sv-comp, later assumption handling has to be refactored to be able to handle complex expressions
-    expression = eliminateOuterEquals(expression);
-
-    // get the value of the expression (either true[-1], false[0], or unknown[null])
-    AssumeVisitor visitor = expressionEvaluator.getAssumeVisitor(cfaEdge, smgState);
-    SMGValueAndStateList valueAndStates = expression.accept(visitor);
-
-    List<SMGState> result = new ArrayList<>();
-
-    for(SMGValueAndState valueAndState : valueAndStates.getValueAndStateList()) {
-
-      SMGSymbolicValue value = valueAndState.getObject();
-      smgState = valueAndState.getSmgState();
-
-      if (!value.isUnknown()) {
-        if ((truthValue && value.equals(SMGKnownSymValue.TRUE)) ||
-            (!truthValue && value.equals(SMGKnownSymValue.FALSE))) {
-          result.add(smgState);
-        } else {
-          // This signals that there are no new States reachable from this State i. e. the
-          // Assumption does not hold.
-        }
-      } else {
-        result.addAll(
-            deriveFurtherInformationFromAssumption(smgState, visitor, cfaEdge, truthValue, expression,
-                createNewStateIfNecessary));
-      }
-    }
-
-    return result;
-  }
-
-  private List<SMGState> deriveFurtherInformationFromAssumption(SMGState pSmgState, AssumeVisitor visitor,
-      CFAEdge cfaEdge, boolean truthValue, CExpression expression, boolean createNewStateIfNecessary) throws CPATransferException {
-
-    SMGState smgState = pSmgState;
-
-    boolean impliesEqOn = visitor.impliesEqOn(truthValue, smgState);
-    boolean impliesNeqOn = visitor.impliesNeqOn(truthValue, smgState);
-
-    SMGSymbolicValue val1ImpliesOn;
-    SMGSymbolicValue val2ImpliesOn;
-
-    if(impliesEqOn || impliesNeqOn ) {
-      val1ImpliesOn = visitor.impliesVal1(smgState);
-      val2ImpliesOn = visitor.impliesVal2(smgState);
-    } else {
-      val1ImpliesOn = SMGUnknownValue.getInstance();
-      val2ImpliesOn = SMGUnknownValue.getInstance();
-    }
-
-    List<SMGExplicitValueAndState> explicitValueAndStates = expressionEvaluator.evaluateExplicitValue(smgState, cfaEdge, expression);
-
-    List<SMGState> result = new ArrayList<>(explicitValueAndStates.size());
-
-    for (SMGExplicitValueAndState explicitValueAndState : explicitValueAndStates) {
-
-      SMGExplicitValue explicitValue = explicitValueAndState.getObject();
-      smgState = explicitValueAndState.getSmgState();
-
-      if (explicitValue.isUnknown()) {
-
-        SMGState newState;
-
-        if (createNewStateIfNecessary) {
-          newState = new SMGState(smgState, blockOperator, cfaEdge.getSuccessor());
-        } else {
-          // Don't continuously create new states when strengthening.
-          newState = smgState;
-        }
-
-        if (!val1ImpliesOn.isUnknown() && !val2ImpliesOn.isUnknown()) {
-          if (impliesEqOn) {
-            newState.identifyEqualValues((SMGKnownSymValue) val1ImpliesOn, (SMGKnownSymValue) val2ImpliesOn);
-          } else if (impliesNeqOn) {
-            newState.identifyNonEqualValues((SMGKnownSymValue) val1ImpliesOn, (SMGKnownSymValue) val2ImpliesOn);
-          }
-        }
-
-        newState = expressionEvaluator.deriveFurtherInformation(newState, truthValue, cfaEdge, expression);
-        PredRelation pathPredicateRelation = newState.getPathPredicateRelation();
-        BooleanFormula predicateFormula = smgPredicateManager.getPredicateFormula(pathPredicateRelation);
-        try {
-          if (newState.hasMemoryErrors() || !smgPredicateManager.isUnsat(predicateFormula)) {
-            result.add(newState);
-          }
-        } catch (SolverException pE) {
-          result.add(newState);
-          logger.log(Level.WARNING, "Solver Exception: ", pE, " on predicate ", predicateFormula);
-        } catch (InterruptedException pE) {
-          result.add(newState);
-          logger.log(Level.WARNING, "Solver Interrupted Exception: ", pE, " on predicate ", predicateFormula);
-        }
-      } else if ((truthValue && !explicitValue.equals(SMGKnownExpValue.ZERO))
-          || (!truthValue && explicitValue.equals(SMGKnownExpValue.ZERO))) {
-        result.add(smgState);
-      } else {
-        // This signals that there are no new States reachable from this State i. e. the
-        // Assumption does not hold.
-      }
-    }
-
-    return ImmutableList.copyOf(result);
-  }
-
-  private CExpression eliminateOuterEquals(CExpression pExpression) {
-
-    if (!(pExpression instanceof CBinaryExpression)) {
-      return pExpression;
-    }
-
-    CBinaryExpression binExp = (CBinaryExpression) pExpression;
-
-    CExpression op1 = binExp.getOperand1();
-    CExpression op2 = binExp.getOperand2();
-    BinaryOperator op = binExp.getOperator();
-
-    if (!(op1 instanceof CBinaryExpression && op2 instanceof CIntegerLiteralExpression && op == BinaryOperator.EQUALS)) {
-      return pExpression;
-    }
-
-    CBinaryExpression binExpOp1 = (CBinaryExpression) op1;
-    CIntegerLiteralExpression IntOp2 = (CIntegerLiteralExpression) op2;
-
-    if(IntOp2.getValue().longValue() != 0) {
-      return pExpression;
-    }
-
-    switch (binExpOp1.getOperator()) {
-    case EQUALS:
-      return new CBinaryExpression(binExpOp1.getFileLocation(), binExpOp1.getExpressionType(),
-          binExpOp1.getCalculationType(), binExpOp1.getOperand1(), binExpOp1.getOperand2(), BinaryOperator.NOT_EQUALS);
-    case NOT_EQUALS:
-      return new CBinaryExpression(binExpOp1.getFileLocation(), binExpOp1.getExpressionType(),
-          binExpOp1.getCalculationType(), binExpOp1.getOperand1(), binExpOp1.getOperand2(), BinaryOperator.EQUALS);
-    default:
-      return pExpression;
-    }
-
-
-  }
-
-  private List<SMGState> handleStatement(SMGState pState, CStatementEdge pCfaEdge) throws CPATransferException {
-    logger.log(Level.ALL, ">>> Handling statement");
-    List<SMGState> newStates = null;
-
-    CStatement cStmt = pCfaEdge.getStatement();
-
-    if (cStmt instanceof CAssignment) {
-      CAssignment cAssignment = (CAssignment) cStmt;
-      CExpression lValue = cAssignment.getLeftHandSide();
-      CRightHandSide rValue = cAssignment.getRightHandSide();
-
-      newStates = handleAssignment(pState, pCfaEdge, lValue, rValue);
-    } else if (cStmt instanceof CFunctionCallStatement) {
-
-      CFunctionCallStatement cFCall = (CFunctionCallStatement) cStmt;
-      CFunctionCallExpression cFCExpression = cFCall.getFunctionCallExpression();
-      CExpression fileNameExpression = cFCExpression.getFunctionNameExpression();
-      String functionName = fileNameExpression.toASTString();
-
-      if (builtins.isABuiltIn(functionName)) {
-        SMGState newState = new SMGState(pState, blockOperator, pCfaEdge.getSuccessor());
-        if (builtins.isConfigurableAllocationFunction(functionName)) {
-          logger.log(Level.INFO, pCfaEdge.getFileLocation(), ":",
-              "Calling ", functionName, " and not using the result, resulting in memory leak.");
-          newStates = builtins.evaluateConfigurableAllocationFunction(cFCExpression, newState, pCfaEdge).asSMGStateList();
-
-          for (SMGState state : newStates) {
-            state.setErrorDescription("Calling '" + functionName + "' and not using the result, "
-                + "resulting in memory leak.");
-            state.setMemLeak();
-          }
-        }
-
-        if (builtins.isDeallocationFunction(functionName)) {
-          newStates = builtins.evaluateFree(cFCExpression, newState, pCfaEdge);
-        }
-
-        if (builtins.isExternalAllocationFunction(functionName)) {
-          newStates = builtins.evaluateExternalAllocation(cFCExpression, newState).asSMGStateList();
-        }
-
->>>>>>> 631bcdef
         switch (functionName) {
         case "__VERIFIER_BUILTIN_PLOT":
           builtins.evaluateVBPlot(cFCExpression, newState);
@@ -1199,41 +686,34 @@
           result = builtins.evaluateMemcpy(cFCExpression, newState, pCfaEdge);
           newStates = result.asSMGStateList();
           break;
-<<<<<<< HEAD
-=======
-        case "printf":
-          return ImmutableList.of(new SMGState(pState, blockOperator, pCfaEdge.getSuccessor()));
+          case "printf":
+            return ImmutableList.of(new SMGState(state));
         default:
           // nothing to do here
         }
 
       } else {
-        switch (handleUnknownFunctions) {
+        switch (options.getHandleUnknownFunctions()) {
         case STRICT:
           throw new CPATransferException("Unknown function '" + functionName + "' may be unsafe. See the cpa.smg.handleUnknownFunction option.");
-        case ASSUME_SAFE:
-          return ImmutableList.of(pState);
+          case ASSUME_SAFE:
+            return ImmutableList.of(state);
         default:
-          throw new AssertionError("Unhandled enum value in switch: " + handleUnknownFunctions);
+          throw new AssertionError("Unhandled enum value in switch: " + options.getHandleUnknownFunctions());
         }
       }
     } else {
-      newStates = ImmutableList.of(pState);
+      newStates = ImmutableList.of(state);
     }
 
     return newStates;
   }
 
-  private List<SMGState> handleAssignment(SMGState pState, CFAEdge cfaEdge, CExpression lValue,
+  private List<SMGState> handleAssignment(SMGState state, CFAEdge cfaEdge, CExpression lValue,
       CRightHandSide rValue) throws CPATransferException {
 
-    SMGState state = pState;
-    logger.log(Level.ALL, "Handling assignment:", lValue, "=", rValue);
-
     List<SMGState> result = new ArrayList<>(4);
-
     LValueAssignmentVisitor visitor = expressionEvaluator.getLValueAssignmentVisitor(cfaEdge, state);
-
     List<SMGAddressAndState> addressOfFieldAndStates = lValue.accept(visitor);
 
     for (SMGAddressAndState addressOfFieldAndState : addressOfFieldAndStates) {
@@ -1243,7 +723,7 @@
       CType fieldType = expressionEvaluator.getRealExpressionType(lValue);
 
       if (addressOfField.isUnknown()) {
-        SMGState resultState = new SMGState(state, blockOperator, cfaEdge.getSuccessor());
+        SMGState resultState = new SMGState(state);
         /*Check for dereference errors in rValue*/
         List<SMGState> newStates =
             readValueToBeAssiged(resultState, cfaEdge, rValue).asSMGStateList();
@@ -1255,7 +735,7 @@
       } else {
         List<SMGState> newStates =
             handleAssignmentToField(state, cfaEdge, addressOfField.getObject(),
-                addressOfField.getOffset().getValue(), fieldType, rValue);
+                addressOfField.getOffset().getAsLong(), fieldType, rValue);
         result.addAll(newStates);
       }
     }
@@ -1272,14 +752,12 @@
   private SMGValueAndStateList readValueToBeAssiged(SMGState pNewState, CFAEdge cfaEdge, CRightHandSide rValue) throws CPATransferException {
 
     SMGValueAndStateList valueAndStates = expressionEvaluator.evaluateExpressionValue(pNewState, cfaEdge, rValue);
-
     List<SMGValueAndState> resultValueAndStates = new ArrayList<>(valueAndStates.size());
 
     for (SMGValueAndState valueAndState : valueAndStates.getValueAndStateList()) {
       SMGSymbolicValue value = valueAndState.getObject();
 
       if (value.isUnknown()) {
-
         value = SMGKnownSymValue.valueOf(SMGValueFactory.getNewValue());
         valueAndState = SMGValueAndState.of(valueAndState.getSmgState(), value);
       }
@@ -1290,19 +768,16 @@
 
   // assign value of given expression to State at given location
   private List<SMGState> assignFieldToState(SMGState pNewState, CFAEdge cfaEdge,
-      SMGObject memoryOfField, BigInteger fieldOffset, CType pLFieldType, CRightHandSide rValue)
+      SMGObject memoryOfField, long fieldOffset, CType pLFieldType, CRightHandSide rValue)
           throws CPATransferException {
 
     List<SMGState> result = new ArrayList<>(4);
-
     CType rValueType = expressionEvaluator.getRealExpressionType(rValue);
-
     SMGValueAndStateList valueAndStates = readValueToBeAssiged(pNewState, cfaEdge, rValue);
 
     for (SMGValueAndState valueAndState : valueAndStates.getValueAndStateList()) {
       SMGSymbolicValue value = valueAndState.getObject();
       SMGState newState = valueAndState.getSmgState();
-
 
       //TODO (  cast expression)
 
@@ -1328,8 +803,7 @@
       CFAEdge pCfaEdge, SMGSymbolicValue value, CRightHandSide pRValue)
           throws CPATransferException {
 
-    SMGExpressionEvaluator expEvaluator = new SMGExpressionEvaluator(logger,
-        machineModel);
+    SMGExpressionEvaluator expEvaluator = new SMGExpressionEvaluator(logger, machineModel);
 
     List<SMGExplicitValueAndState> expValueAndStates = expEvaluator.evaluateExplicitValue(pNewState, pCfaEdge, pRValue);
     List<Pair<SMGState, SMGKnownSymValue>> result = new ArrayList<>(expValueAndStates.size());
@@ -1350,7 +824,7 @@
   }
 
   private SMGState assignFieldToState(SMGState newState, CFAEdge cfaEdge,
-      SMGObject memoryOfField, BigInteger fieldOffset, SMGSymbolicValue value, CType rValueType)
+      SMGObject memoryOfField, long fieldOffset, SMGSymbolicValue value, CType rValueType)
       throws UnrecognizedCCodeException, SMGInconsistentException {
 
     int sizeOfField = expressionEvaluator.getBitSizeof(cfaEdge, rValueType, newState);
@@ -1375,7 +849,7 @@
   }
 
   private SMGState assignStruct(SMGState pNewState, SMGObject pMemoryOfField,
-                                BigInteger pFieldOffset, CType pRValueType, SMGSymbolicValue pValue,
+      long pFieldOffset, CType pRValueType, SMGSymbolicValue pValue,
       CFAEdge pCfaEdge) throws SMGInconsistentException,
       UnrecognizedCCodeException {
 
@@ -1383,10 +857,10 @@
       SMGKnownAddVal structAddress = (SMGKnownAddVal) pValue;
 
       SMGObject source = structAddress.getObject();
-      BigInteger structOffset = structAddress.getOffset().getValue();
+      long structOffset = structAddress.getOffset().getAsInt();
 
       //FIXME Does not work with variable array length.
-      long structSize = structOffset.longValue() + expressionEvaluator.getBitSizeof(pCfaEdge, pRValueType,
+      long structSize = structOffset + expressionEvaluator.getBitSizeof(pCfaEdge, pRValueType,
           pNewState);
       return pNewState.copy(source, pMemoryOfField,
           structOffset, structSize, pFieldOffset);
@@ -1395,19 +869,21 @@
     return pNewState;
   }
 
-  private SMGState writeValue(SMGState pNewState, SMGObject pMemoryOfField, BigInteger pFieldOffset, int pSizeType,
-      SMGSymbolicValue pValue, CFAEdge pEdge) throws UnrecognizedCCodeException, SMGInconsistentException {
+  SMGState writeValue(SMGState pNewState, SMGObject pMemoryOfField, long pFieldOffset,
+                      int pSizeType, SMGSymbolicValue pValue, CFAEdge pEdge)
+      throws UnrecognizedCCodeException, SMGInconsistentException {
     return writeValue(pNewState, pMemoryOfField, pFieldOffset, AnonymousTypes.createTypeWithLength(pSizeType), pValue, pEdge);
   }
 
-  private SMGState writeValue(SMGState pNewState, SMGObject pMemoryOfField, BigInteger pFieldOffset, CType pRValueType,
-      SMGSymbolicValue pValue, CFAEdge pEdge) throws SMGInconsistentException, UnrecognizedCCodeException {
-
-  //FIXME Does not work with variable array length.
+  public SMGState writeValue(SMGState pNewState, SMGObject pMemoryOfField, long pFieldOffset,
+                             CType pRValueType, SMGSymbolicValue pValue, CFAEdge pEdge)
+      throws SMGInconsistentException, UnrecognizedCCodeException {
+
+    //FIXME Does not work with variable array length.
     //TODO: write value with bit precise size
-    boolean doesNotFitIntoObject = pFieldOffset.compareTo(BigInteger.valueOf(0)) < 0
-        || pFieldOffset.compareTo(BigInteger.valueOf(pMemoryOfField.getSize() -
-        expressionEvaluator.getBitSizeof(pEdge, pRValueType, pNewState))) > 0;
+    boolean doesNotFitIntoObject = pFieldOffset < 0
+        || pFieldOffset + expressionEvaluator.getBitSizeof(pEdge, pRValueType, pNewState) >
+        pMemoryOfField.getSize();
 
     if (doesNotFitIntoObject) {
       // Field does not fit size of declared Memory
@@ -1432,1125 +908,6 @@
       if (pValue instanceof SMGKnownSymValue) {
         SMGExplicitValue explicit = pNewState.getExplicit((SMGKnownSymValue) pValue);
         if (!explicit.isUnknown()) {
-          pValue = SMGKnownAddVal.valueOf(SMGObject.getNullObject(), (SMGKnownExpValue)explicit, (SMGKnownSymValue)pValue);
-        }
-      }
-    }
-    return pNewState.writeValue(pMemoryOfField, pFieldOffset, pRValueType, pValue).getState();
-  }
-
-  private List<SMGState> handleAssignmentToField(SMGState state, CFAEdge cfaEdge,
-      SMGObject memoryOfField, BigInteger fieldOffset, CType pLFieldType, CRightHandSide rValue)
-      throws CPATransferException {
-
-    SMGState newState = new SMGState(state, blockOperator, cfaEdge.getSuccessor());
-
-    List<SMGState> newStates = assignFieldToState(newState, cfaEdge, memoryOfField, fieldOffset, pLFieldType, rValue);
-
-    // If Assignment contained malloc, handle possible fail with
-    // alternate State (don't create state if not enabled)
-    if (possibleMallocFail && enableMallocFailure) {
-      possibleMallocFail = false;
-      SMGState otherState = new SMGState(state, blockOperator, cfaEdge.getSuccessor());
-      CType rValueType = expressionEvaluator.getRealExpressionType(rValue);
-      SMGState mallocFailState =
-          writeValue(otherState, memoryOfField, fieldOffset, rValueType, SMGKnownSymValue.ZERO, cfaEdge);
-      newStates.add(mallocFailState);
-    }
-
-    return newStates;
-  }
-
-  private List<SMGState> handleVariableDeclaration(SMGState pState, CVariableDeclaration pVarDecl, CDeclarationEdge pEdge) throws CPATransferException {
-    logger.log(Level.ALL, "Handling variable declaration:", pVarDecl);
-
-    String varName = pVarDecl.getName();
-    CType cType = expressionEvaluator.getRealExpressionType(pVarDecl);
-
-    SMGObject newObject;
-
-    newObject = pState.getObjectForVisibleVariable(varName);
-      /*
-     *  The variable is not null if we seen the declaration already, for example in loops. Invalid
-     *  occurrences (variable really declared twice) should be caught for us by the parser. If we
-     *  already processed the declaration, we do nothing.
-     */
-    if (newObject == null) {
-      int typeSize = expressionEvaluator.getBitSizeof(pEdge, cType, pState);
-
-      if (pVarDecl.isGlobal()) {
-        newObject = pState.addGlobalVariable(typeSize, varName);
-      } else {
-        newObject = pState.addLocalVariable(typeSize, varName);
-      }
-    }
-
-    List<SMGState> newStates = handleInitializerForDeclaration(pState, newObject, pVarDecl, pEdge);
-    return newStates;
-  }
-
-  private List<SMGState> handleDeclaration(SMGState smgState, CDeclarationEdge edge) throws CPATransferException {
-    logger.log(Level.ALL, ">>> Handling declaration");
-
-    CDeclaration cDecl = edge.getDeclaration();
-
-    if (!(cDecl instanceof CVariableDeclaration)) {
-      return ImmutableList.of(smgState);
-    }
-
-    SMGState newState = new SMGState(smgState, blockOperator, edge.getSuccessor());
-
-    List<SMGState> newStates = handleVariableDeclaration(newState, (CVariableDeclaration)cDecl, edge);
-
-    return newStates;
-  }
-
-  private List<SMGState> handleInitializerForDeclaration(SMGState pState, SMGObject pObject, CVariableDeclaration pVarDecl, CDeclarationEdge pEdge) throws CPATransferException {
-    CInitializer newInitializer = pVarDecl.getInitializer();
-    CType cType = expressionEvaluator.getRealExpressionType(pVarDecl);
-
-    if (newInitializer != null) {
-      logger.log(Level.ALL, "Handling variable declaration: handling initializer");
-
-      return handleInitializer(pState, pVarDecl, pEdge, pObject, BigInteger.valueOf(0), cType,
-          newInitializer);
-    } else if (pVarDecl.isGlobal()) {
-
-      // Global variables without initializer are nullified in C
-      pState = writeValue(pState, pObject, BigInteger.valueOf(0), cType, SMGKnownSymValue.ZERO,
-          pEdge);
-    }
-
-    return ImmutableList.of(pState);
-  }
-
-  private List<SMGState> handleInitializer(SMGState pNewState, CVariableDeclaration pVarDecl, CFAEdge pEdge,
-      SMGObject pNewObject, BigInteger pOffset, CType pLValueType, CInitializer pInitializer)
-      throws UnrecognizedCCodeException, CPATransferException {
-
-    if (pInitializer instanceof CInitializerExpression) {
-       return assignFieldToState(pNewState, pEdge, pNewObject,
-          pOffset, pLValueType,
-          ((CInitializerExpression) pInitializer).getExpression());
-
-    } else if (pInitializer instanceof CInitializerList) {
-
-      return handleInitializerList(pNewState, pVarDecl, pEdge,
-          pNewObject, pOffset, pLValueType, ((CInitializerList) pInitializer));
-    } else if (pInitializer instanceof CDesignatedInitializer) {
-      throw new AssertionError("Error in handling initializer, designated Initializer " + pInitializer.toASTString()
-          + " should not appear at this point.");
-
-    } else {
-      throw new UnrecognizedCCodeException("Did not recognize Initializer", pInitializer);
-    }
-  }
-
-  private List<SMGState> handleInitializerList(SMGState pNewState, CVariableDeclaration pVarDecl, CFAEdge pEdge,
-      SMGObject pNewObject, BigInteger pOffset, CType pLValueType, CInitializerList pNewInitializer)
-      throws UnrecognizedCCodeException, CPATransferException {
-
-    CType realCType = pLValueType.getCanonicalType();
-
-    if (realCType instanceof CArrayType) {
-
-      CArrayType arrayType = (CArrayType) realCType;
-      return handleInitializerList(pNewState, pVarDecl, pEdge,
-          pNewObject, pOffset, arrayType, pNewInitializer);
-    } else if (realCType instanceof CCompositeType) {
-
-      CCompositeType structType = (CCompositeType) realCType;
-      return handleInitializerList(pNewState, pVarDecl, pEdge,
-          pNewObject, pOffset, structType, pNewInitializer);
-    }
-
-    // Type cannot be resolved
-    logger.log(Level.INFO,() -> {
-          String msg =
-              String.format("Type %s cannot be resolved sufficiently to handle initializer %s",
-                  realCType.toASTString(""), pNewInitializer);
-          return msg;
-        });
-
-    return ImmutableList.of(pNewState);
-  }
-
-  private Pair<BigInteger, Integer> calculateOffsetAndPositionOfFieldFromDesignator(
-      BigInteger offsetAtStartOfStruct,
-      List<CCompositeTypeMemberDeclaration> pMemberTypes,
-      CDesignatedInitializer pInitializer,
-      CCompositeType pLValueType) throws UnrecognizedCCodeException {
-
-    // TODO More Designators?
-    assert pInitializer.getDesignators().size() == 1;
-
-    String fieldDesignator = ((CFieldDesignator) pInitializer.getDesignators().get(0)).getFieldName();
-
-    BigInteger offset = offsetAtStartOfStruct;
-    for (int listCounter = 0; listCounter < pMemberTypes.size(); listCounter++) {
-
-      CCompositeTypeMemberDeclaration memberDcl = pMemberTypes.get(listCounter);
-
-      if (memberDcl.getName().equals(fieldDesignator)) {
-        return Pair.of(offset, listCounter);
-      } else {
-        if (pLValueType.getKind() == ComplexTypeKind.STRUCT) {
-          offset = offset.add(BigInteger.valueOf(machineModel.getBitSizeof(memberDcl.getType())));
-          if (!(memberDcl.getType().isBitField())) {
-            int overByte = offset.intValue() % machineModel.getSizeofCharInBits();
-            if (overByte > 0) {
-              offset = offset.add(BigInteger.valueOf(machineModel.getSizeofCharInBits() -
-                  overByte));
-            }
-            offset = offset.add(BigInteger.valueOf(machineModel.getPadding(offset.intValue() / machineModel
-                    .getSizeofCharInBits(), memberDcl.getType()) * machineModel.getSizeofCharInBits()));
-          }
-        }
-      }
-    }
-    throw new UnrecognizedCCodeException("CDesignator field name not in struct.", pInitializer);
-  }
-
-  private List<SMGState> handleInitializerList(
-      SMGState pNewState, CVariableDeclaration pVarDecl, CFAEdge pEdge,
-      SMGObject pNewObject, BigInteger pOffset, CCompositeType pLValueType,
-      CInitializerList pNewInitializer)
-      throws UnrecognizedCCodeException, CPATransferException {
-
-    int listCounter = 0;
-
-    List<CCompositeType.CCompositeTypeMemberDeclaration> memberTypes = pLValueType.getMembers();
-
-    Pair<SMGState, BigInteger> startOffsetAndState = Pair.of(pNewState, pOffset);
-
-    List<Pair<SMGState, BigInteger>> offsetAndStates = new ArrayList<>();
-    offsetAndStates.add(startOffsetAndState);
-
-    // Move preinitialization of global variable because of unpredictable fields' order within CDesignatedInitializer
-    if (pVarDecl.isGlobal()) {
-
-      List<Pair<SMGState, BigInteger>> result = new ArrayList<>(offsetAndStates.size());
-
-      for (Pair<SMGState, BigInteger> offsetAndState : offsetAndStates) {
-
-        BigInteger offset = offsetAndState.getSecond();
-        SMGState newState = offsetAndState.getFirst();
-
-        int sizeOfType = expressionEvaluator.getBitSizeof(pEdge, pLValueType, pNewState);
-
-        if (offset.subtract(pOffset).longValue() < sizeOfType) {
-          newState = writeValue(newState, pNewObject, offset,
-              AnonymousTypes.createTypeWithLength(sizeOfType - (offset.subtract(pOffset).intValue())),
-              SMGKnownSymValue.ZERO, pEdge);
-        }
-
-        result.add(Pair.of(newState, offset));
-      }
-
-      offsetAndStates = result;
-    }
-
-
-    for (CInitializer initializer : pNewInitializer.getInitializers()) {
-
-      if (initializer instanceof CDesignatedInitializer) {
-        Pair<BigInteger, Integer> offsetAndPosition =
-            calculateOffsetAndPositionOfFieldFromDesignator(pOffset, memberTypes,
-                (CDesignatedInitializer) initializer, pLValueType);
-        BigInteger offset = offsetAndPosition.getFirst();
-        listCounter = offsetAndPosition.getSecond();
-        initializer = ((CDesignatedInitializer) initializer).getRightHandSide();
-
-        List<Pair<SMGState, BigInteger>> resultOffsetAndStatesDesignated = new ArrayList<>();
-        resultOffsetAndStatesDesignated.add(Pair.of(pNewState, offset));
-
-        offsetAndStates = resultOffsetAndStatesDesignated;
-
-      }
-
-      if (listCounter >= memberTypes.size()) {
-        throw new UnrecognizedCCodeException(
-          "More Initializer in initializer list "
-              + pNewInitializer.toASTString()
-              + " than fit in type "
-              + pLValueType.toASTString(""),
-          pEdge); }
-
-      CType memberType = memberTypes.get(listCounter).getType();
-
-      List<Pair<SMGState, BigInteger>> resultOffsetAndStates = new ArrayList<>();
-
-      for (Pair<SMGState, BigInteger> offsetAndState : offsetAndStates) {
-
-        BigInteger offset = offsetAndState.getSecond();
-        if (!(memberType.isBitField())) {
-          int overByte = offset.intValue() % machineModel.getSizeofCharInBits();
-          if (overByte > 0) {
-            offset = offset.add(BigInteger.valueOf(machineModel.getSizeofCharInBits() - overByte));
-          }
-          offset = offset.add(BigInteger.valueOf(machineModel.getPadding(offset.intValue() / machineModel
-                  .getSizeofCharInBits(), memberType) * machineModel.getSizeofCharInBits()));
-        }
-        SMGState newState = offsetAndState.getFirst();
-
-        List<SMGState> pNewStates =
-            handleInitializer(newState, pVarDecl, pEdge, pNewObject, offset, memberType, initializer);
-
-        offset = offset.add(BigInteger.valueOf(machineModel.getBitSizeof(memberType)));
-
-        List<? extends Pair<SMGState, BigInteger>> newStatesAndOffset =
-            FluentIterable.from(pNewStates).transform(new ListToListOfPairFunction<SMGState, BigInteger>(offset))
-                .toList();
-
-        resultOffsetAndStates.addAll(newStatesAndOffset);
-      }
-
-      offsetAndStates = resultOffsetAndStates;
-      listCounter++;
-    }
-
-    return FluentIterable.from(offsetAndStates).transform(new Function<Pair<SMGState, BigInteger>, SMGState>() {
-
-      @Override
-      public SMGState apply(Pair<SMGState, BigInteger> pInput) {
-        return pInput.getFirst();
-      }
-    }).toList();
-  }
-
-  private static class ListToListOfPairFunction<F, T> implements Function<F, Pair<F, T>> {
-
-    private final T constant;
-
-    public ListToListOfPairFunction(T pConstant) {
-      constant = pConstant;
-    }
-
-    @Override
-    public Pair<F, T> apply(F listElements) {
-      return Pair.of(listElements, constant);
-    }
-  }
-
-  private List<SMGState> handleInitializerList(
-      SMGState pNewState, CVariableDeclaration pVarDecl, CFAEdge pEdge,
-      SMGObject pNewObject, BigInteger pOffset, CArrayType pLValueType,
-      CInitializerList pNewInitializer)
-      throws UnrecognizedCCodeException, CPATransferException {
-
-    int listCounter = 0;
-
-    CType elementType = pLValueType.getType();
-
-    int sizeOfElementType = expressionEvaluator.getBitSizeof(pEdge, elementType, pNewState);
-
-    List<SMGState> newStates = new ArrayList<>(4);
-    newStates.add(pNewState);
-
-    for (CInitializer initializer : pNewInitializer.getInitializers()) {
-
-      BigInteger offset = pOffset.add(BigInteger.valueOf(listCounter * sizeOfElementType));
-
-      List<SMGState> result = new ArrayList<>();
-
-      for (SMGState newState : newStates) {
-        result.addAll(handleInitializer(newState, pVarDecl, pEdge,
-            pNewObject, offset, pLValueType.getType(), initializer));
-      }
-
-      newStates = result;
-      listCounter++;
-    }
-
-    if (pVarDecl.isGlobal()) {
-
-      List<SMGState> result = new ArrayList<>(newStates.size());
-
-      for (SMGState newState : newStates) {
-        if (!GCCZeroLengthArray || pLValueType.getLength() != null) {
-          int sizeOfType = expressionEvaluator.getBitSizeof(pEdge, pLValueType, pNewState);
-
-          BigInteger offset = pOffset.add(BigInteger.valueOf(listCounter * sizeOfElementType));
-          if (offset.subtract(pOffset).longValue() < sizeOfType) {
-            newState = writeValue(newState, pNewObject, offset,
-                AnonymousTypes.createTypeWithLength(sizeOfType - (offset.subtract(pOffset)).intValue()),
-                SMGKnownSymValue.ZERO, pEdge);
-          }
-        }
-        result.add(newState);
-      }
-      newStates = result;
-    }
-
-    return ImmutableList.copyOf(newStates);
-  }
-
-  /**
-   * The class {@link SMGExpressionEvaluator} is meant to evaluate
-   * a expression using an arbitrary SMGState. Thats why it does not
-   * permit semantic changes of the state it uses. This class implements
-   * additionally the changes that occur while calculating the next smgState
-   * in the Transfer Relation. These mainly include changes when evaluating
-   * functions. They also contain code that should only be executed during
-   * the calculation of the next SMG State, e.g. logging.
-   */
-  private class SMGRightHandSideEvaluator extends SMGExpressionEvaluator {
-
-    public SMGRightHandSideEvaluator(LogManagerWithoutDuplicates pLogger, MachineModel pMachineModel) {
-      super(pLogger, pMachineModel);
-    }
-
-    public SMGExplicitValueAndState forceExplicitValue(SMGState smgState,
-        CFAEdge pCfaEdge, CRightHandSide rVal)
-        throws UnrecognizedCCodeException {
-
-      ForceExplicitValueVisitor v = new ForceExplicitValueVisitor(smgState,
-          null, machineModel, logger, pCfaEdge);
-
-      Value val = rVal.accept(v);
-
-      if (val.isUnknown()) {
-        return SMGExplicitValueAndState.of(v.getNewState());
-      }
-
-      return SMGExplicitValueAndState.of(v.getNewState(),
-          SMGKnownExpValue.valueOf(val.asNumericValue().longValue()));
-    }
-
-    public SMGState deriveFurtherInformation(SMGState pNewState, boolean pTruthValue, CFAEdge pCfaEdge, CExpression rValue)
-        throws CPATransferException {
-      AssigningValueVisitor v = new AssigningValueVisitor(pNewState, pTruthValue, pCfaEdge);
-
-      rValue.accept(v);
-      return v.getAssignedState();
-    }
-
-    @Override
-    public SMGValueAndState readValue(SMGState pSmgState, SMGObject pObject,
-        SMGExplicitValue pOffset, CType pType, CFAEdge pEdge)
-        throws SMGInconsistentException, UnrecognizedCCodeException {
-
-      if (pOffset.isUnknown() || pObject == null) {
-        SMGState newState = pSmgState.setInvalidRead();
-        newState.setErrorDescription("Can't evaluate offset or object");
-        return SMGValueAndState.of(newState);
-      }
-
-      BigInteger fieldOffset = pOffset.getValue();
-
-      //FIXME Does not work with variable array length.
-      boolean doesNotFitIntoObject = fieldOffset.compareTo(BigInteger.valueOf(0)) < 0
-          || fieldOffset.compareTo(BigInteger.valueOf(pObject.getSize() - getBitSizeof(pEdge,
-          pType, pSmgState))) > 0;
-
-      if (doesNotFitIntoObject) {
-        // Field does not fit size of declared Memory
-        logger.log(Level.INFO, pEdge.getFileLocation(), ":", "Field ", "(",
-             fieldOffset, ", ", pType.toASTString(""), ")",
-            " does not fit object ", pObject, ".");
-
-        SMGState newState = pSmgState.setInvalidRead();
-        newState.setErrorDescription(pEdge.getRawStatement() + ": Field (" + fieldOffset.longValue()/8 + ","
-            + " " + pType.toASTString("") + ") " + "does not fit object " + pObject + ".");
-        newState.addInvalidObject(pObject);
-
-        return SMGValueAndState.of(newState);
-      }
-
-      return pSmgState.forceReadValue(pObject, fieldOffset, pType);
-    }
-
-    /**
-     * Visitor that derives further information from an assume edge
-     */
-    private class AssigningValueVisitor extends DefaultCExpressionVisitor<Void, CPATransferException> {
-
-      private SMGState assignableState;
-      private boolean truthValue = false;
-      private CFAEdge edge;
-
-      public AssigningValueVisitor(SMGState pSMGState, boolean pTruthvalue, CFAEdge pEdge) {
-        assignableState = pSMGState;
-        truthValue = pTruthvalue;
-        edge = pEdge;
-      }
-
-      public SMGState getAssignedState() {
-        return assignableState;
-      }
-
-      @Override
-      protected Void visitDefault(CExpression pExp) throws CPATransferException {
-        return null;
-      }
-
-      @Override
-      public Void visit(CPointerExpression pointerExpression) throws CPATransferException {
-        deriveFurtherInformation(pointerExpression);
-        return null;
-      }
-
-      @Override
-      public Void visit(CIdExpression pExp) throws CPATransferException {
-        deriveFurtherInformation(pExp);
-        return null;
-      }
-
-      @Override
-      public Void visit(CArraySubscriptExpression pExp) throws CPATransferException {
-        deriveFurtherInformation(pExp);
-        return null;
-      }
-
-      @Override
-      public Void visit(CFieldReference pExp) throws CPATransferException {
-        deriveFurtherInformation(pExp);
-        return null;
-      }
-
-      @Override
-      public Void visit(CCastExpression pE) throws CPATransferException {
-        // TODO cast reinterpretations
-        return pE.getOperand().accept(this);
-      }
-
-      @Override
-      public Void visit(CCharLiteralExpression pE) throws CPATransferException {
-        throw new AssertionError();
-      }
-
-      @Override
-      public Void visit(CFloatLiteralExpression pE) throws CPATransferException {
-        throw new AssertionError();
-      }
-
-      @Override
-      public Void visit(CIntegerLiteralExpression pE) throws CPATransferException {
-        throw new AssertionError();
-      }
-
-
-      @Override
-      public Void visit(CBinaryExpression binExp) throws CPATransferException {
-        //TODO More precise
-
-        CExpression operand1 = unwrap(binExp.getOperand1());
-        CExpression operand2 = unwrap(binExp.getOperand2());
-        BinaryOperator op = binExp.getOperator();
-
-        if (operand1 instanceof CLeftHandSide) {
-          deriveFurtherInformation((CLeftHandSide) operand1, operand2, op);
-        }
-
-        if (operand2 instanceof CLeftHandSide) {
-          BinaryOperator resultOp = op;
-
-          switch (resultOp) {
-            case EQUALS:
-            case NOT_EQUALS:
-              break;
-            default:
-              resultOp = resultOp.getOppositLogicalOperator();
-          }
-
-          deriveFurtherInformation((CLeftHandSide) operand2, operand1, resultOp);
-        }
-
-        return null;
-      }
-
-      private void deriveFurtherInformation(CLeftHandSide lValue, CExpression exp, BinaryOperator op) throws CPATransferException {
-
-        SMGExplicitValue rValue = evaluateExplicitValueV2(assignableState, edge, exp);
-
-        if (rValue.isUnknown()) {
-          // no further information can be inferred
-          return;
-        }
-
-        SMGSymbolicValue rSymValue = evaluateExpressionValueV2(assignableState, edge, lValue);
-
-        if(rSymValue.isUnknown()) {
-
-          rSymValue = SMGKnownSymValue.valueOf(SMGValueFactory.getNewValue());
-
-          SMGExpressionEvaluator.LValueAssignmentVisitor visitor = getLValueAssignmentVisitor(edge, assignableState);
-
-          List<SMGAddressAndState> addressOfFields = lValue.accept(visitor);
-
-          if (addressOfFields.size() != 1) {
-            return;
-          }
-
-          SMGAddress addressOfField = addressOfFields.get(0).getObject();
-
-          if (addressOfField.isUnknown()) {
-            return;
-          }
-
-          assignableState = writeValue(assignableState, addressOfField.getObject(),
-              addressOfField.getOffset().getValue(), getRealExpressionType(lValue), rSymValue, edge);
-        }
-        int size = getBitSizeof(edge, getRealExpressionType(lValue), assignableState);
-        if (truthValue) {
-          if (op == BinaryOperator.EQUALS) {
-            assignableState.addPredicateRelation(rSymValue, size, rValue, size, BinaryOperator.EQUALS, edge);
-            assignableState.putExplicit((SMGKnownSymValue) rSymValue, (SMGKnownExpValue) rValue);
-          } else {
-            assignableState.addPredicateRelation(rSymValue, size, rValue, size, op, edge);
-          }
-        } else {
-          if (op == BinaryOperator.NOT_EQUALS) {
-            assignableState.addPredicateRelation(rSymValue, size, rValue, size, BinaryOperator.EQUALS, edge);
-            assignableState.putExplicit((SMGKnownSymValue) rSymValue, (SMGKnownExpValue) rValue);
-            //TODO more precise
-          } else {
-            assignableState.addPredicateRelation(rSymValue, size, rValue, size, op, edge);
-          }
-        }
-      }
-
-      @Override
-      public Void visit(CUnaryExpression pE) throws CPATransferException {
-
-        UnaryOperator op = pE.getOperator();
-
-        CExpression operand = pE.getOperand();
-
-        switch (op) {
-        case AMPER:
-          throw new AssertionError("In this case, the assume should be able to be calculated");
-        case MINUS:
-        case TILDE:
-          // don't change the truth value
-          return operand.accept(this);
-        case SIZEOF:
-          throw new AssertionError("At the moment, this case should be able to be calculated");
-        default:
-          // TODO alignof is not handled
-        }
-
-        return null;
-      }
-
-      private void deriveFurtherInformation(CLeftHandSide lValue) throws CPATransferException {
-
-        if (truthValue == true) {
-          return; // no further explicit Information can be derived
-        }
-
-        SMGExpressionEvaluator.LValueAssignmentVisitor visitor = getLValueAssignmentVisitor(edge, assignableState);
-
-        List<SMGAddressAndState> addressOfFields = lValue.accept(visitor);
-
-        if(addressOfFields.size() != 1) {
-          return;
-        }
-
-        SMGAddress addressOfField = addressOfFields.get(0).getObject();
-
-        if (addressOfField.isUnknown()) {
-          return;
-        }
-
-        // If this value is known, the assumption can be evaluated, therefore it should be unknown
-        assert evaluateExplicitValueV2(assignableState, edge, lValue).isUnknown();
-
-        SMGSymbolicValue value = evaluateExpressionValueV2(assignableState, edge, lValue);
-
-        // This symbolic value should have been added when evaluating the assume
-        assert !value.isUnknown();
-
-        assignableState.putExplicit((SMGKnownSymValue)value, SMGKnownExpValue.ZERO);
-
-      }
-
-      private CExpression unwrap(CExpression expression) {
-        // is this correct for e.g. [!a != !(void*)(int)(!b)] !?!?!
-
-        if (expression instanceof CCastExpression) {
-          CCastExpression exp = (CCastExpression) expression;
-          expression = exp.getOperand();
-
-          expression = unwrap(expression);
-        }
-
-        return expression;
-      }
-    }
-
-    private class LValueAssignmentVisitor extends SMGExpressionEvaluator.LValueAssignmentVisitor {
-
-      public LValueAssignmentVisitor(CFAEdge pEdge, SMGState pSmgState) {
-        super(pEdge, pSmgState);
-      }
-
-      @Override
-      public List<SMGAddressAndState> visit(CIdExpression variableName) throws CPATransferException {
-        logger.log(Level.ALL, ">>> Handling statement: variable assignment");
-
-        // a = ...
-        return super.visit(variableName);
-      }
-
-      @Override
-      public List<SMGAddressAndState> visit(CPointerExpression pLValue)
-          throws CPATransferException {
-        logger.log(Level.ALL, ">>> Handling statement: assignment to dereferenced pointer");
-
-        List<SMGAddressAndState> addresses = super.visit(pLValue);
-
-        List<SMGAddressAndState> results = new ArrayList<>(addresses.size());
-
-        for (SMGAddressAndState address : addresses) {
-          if (address.getObject().isUnknown()) {
-            SMGState newState = address.getSmgState().setUnknownDereference();
-            results.add(SMGAddressAndState.of(newState));
-          } else {
-            results.add(address);
-          }
-        }
-        return results;
-      }
-
-      @Override
-      public List<SMGAddressAndState> visit(CFieldReference lValue) throws CPATransferException {
-        logger.log(Level.ALL, ">>> Handling statement: assignment to field reference");
-
-        return super.visit(lValue);
-      }
-
-      @Override
-      public List<SMGAddressAndState> visit(CArraySubscriptExpression lValue) throws CPATransferException {
-        logger.log(Level.ALL, ">>> Handling statement: assignment to array Cell");
-
-        return super.visit(lValue);
-      }
-    }
-
-    private class ExpressionValueVisitor extends SMGExpressionEvaluator.ExpressionValueVisitor {
-
-      public ExpressionValueVisitor(CFAEdge pEdge, SMGState pSmgState) {
-        super(pEdge, pSmgState);
-      }
-
-      @Override
-      public SMGValueAndStateList visit(CFunctionCallExpression pIastFunctionCallExpression)
-          throws CPATransferException {
-
-        CExpression fileNameExpression = pIastFunctionCallExpression.getFunctionNameExpression();
-        String functionName = fileNameExpression.toASTString();
-
-        //TODO extreme code sharing ...
-
-        // If Calloc and Malloc have not been properly declared,
-        // they may be shown to return void
-        if (builtins.isABuiltIn(functionName)) {
-          if (builtins.isConfigurableAllocationFunction(functionName)) {
-            possibleMallocFail = true;
-            SMGAddressValueAndStateList configAllocEdge = builtins.evaluateConfigurableAllocationFunction(
-                pIastFunctionCallExpression, getInitialSmgState(), getCfaEdge());
-            return configAllocEdge;
-          }
-          if (builtins.isExternalAllocationFunction(functionName)) {
-            SMGAddressValueAndStateList extAllocEdge = builtins.evaluateExternalAllocation(
-                pIastFunctionCallExpression, getInitialSmgState());
-            return extAllocEdge;
-          }
-          switch (functionName) {
-          case "__VERIFIER_BUILTIN_PLOT":
-            builtins.evaluateVBPlot(pIastFunctionCallExpression, getInitialSmgState());
-            break;
-          case "__builtin_alloca":
-            possibleMallocFail = true;
-            SMGAddressValueAndStateList allocEdge = builtins.evaluateAlloca(pIastFunctionCallExpression, getInitialSmgState(), getCfaEdge());
-            return allocEdge;
-          case "printf":
-            return SMGValueAndStateList.of(getInitialSmgState());
-          default:
-            if (builtins.isNondetBuiltin(functionName)) {
-              return SMGValueAndStateList.of(getInitialSmgState());
-            } else {
-              throw new AssertionError("Unexpected function handled as a builtin: " + functionName);
-            }
-          }
-        } else {
-          switch (handleUnknownFunctions) {
-          case STRICT:
-            throw new CPATransferException("Unknown function '" + functionName + "' may be unsafe. See the cpa.smg.handleUnknownFunction option.");
-          case ASSUME_SAFE:
-            return SMGValueAndStateList.of(getInitialSmgState());
-          default:
-            throw new AssertionError("Unhandled enum value in switch: " + handleUnknownFunctions);
-          }
-        }
-
-        return SMGValueAndStateList.of(getInitialSmgState());
-      }
-    }
-
-    private class ForceExplicitValueVisitor extends
-        SMGExpressionEvaluator.ExplicitValueVisitor {
-
-      private final SMGKnownExpValue GUESS = SMGKnownExpValue.valueOf(2);
-
-      public ForceExplicitValueVisitor(SMGState pSmgState, String pFunctionName, MachineModel pMachineModel,
-          LogManagerWithoutDuplicates pLogger, CFAEdge pEdge) {
-        super(pSmgState, pFunctionName, pMachineModel, pLogger, pEdge);
-      }
-
-      @Override
-      protected Value evaluateCArraySubscriptExpression(CArraySubscriptExpression pLValue)
-          throws UnrecognizedCCodeException {
-        Value result = super.evaluateCArraySubscriptExpression(pLValue);
-
-        if (result.isUnknown()) {
-          return guessLHS(pLValue);
-        } else {
-          return result;
-        }
-      }
-
-      @Override
-      protected Value evaluateCIdExpression(CIdExpression pCIdExpression)
-          throws UnrecognizedCCodeException {
-
-        Value result = super.evaluateCIdExpression(pCIdExpression);
-
-        if (result.isUnknown()) {
-          return guessLHS(pCIdExpression);
-        } else {
-          return result;
-        }
-      }
-
-      private Value guessLHS(CLeftHandSide exp)
-          throws UnrecognizedCCodeException {
-
-        SMGValueAndState symbolicValueAndState;
-
-        try {
-          SMGValueAndStateList symbolicValueAndStates = evaluateExpressionValue(getNewState(),
-              getEdge(), exp);
-
-          if(symbolicValueAndStates.size() != 1) {
-            throw new SMGInconsistentException("Found abstraction where non should exist,due to the expression " + exp.toASTString() + "already being evaluated once in this transferrelation step.");
-          } else {
-            symbolicValueAndState = symbolicValueAndStates.getValueAndStateList().get(0);
-          }
-
-        } catch (CPATransferException e) {
-          UnrecognizedCCodeException e2 = new UnrecognizedCCodeException(
-              "SMG cannot get symbolic value of : " + exp.toASTString(), exp);
-          e2.initCause(e);
-          throw e2;
-        }
-
-        SMGSymbolicValue value = symbolicValueAndState.getObject();
-        setSmgState(symbolicValueAndState.getSmgState());
-
-        if (value.isUnknown()) {
-          return UnknownValue.getInstance();
-        }
-
-        getNewState().putExplicit((SMGKnownSymValue) value, GUESS);
-
-        return new NumericValue(GUESS.getValue());
-      }
-
-      @Override
-      protected Value evaluateCFieldReference(CFieldReference pLValue) throws UnrecognizedCCodeException {
-        Value result = super.evaluateCFieldReference(pLValue);
-
-        if (result.isUnknown()) {
-          return guessLHS(pLValue);
-        } else {
-          return result;
-        }
-      }
-
-      @Override
-      protected Value evaluateCPointerExpression(CPointerExpression pCPointerExpression)
-          throws UnrecognizedCCodeException {
-        Value result = super.evaluateCPointerExpression(pCPointerExpression);
-
-        if (result.isUnknown()) {
-          return guessLHS(pCPointerExpression);
-        } else {
-          return result;
-        }
-      }
-    }
-
-    private class PointerAddressVisitor extends SMGExpressionEvaluator.PointerVisitor {
-
-      public PointerAddressVisitor(CFAEdge pEdge, SMGState pSmgState) {
-        super(pEdge, pSmgState);
-      }
-
-      @Override
-      protected SMGAddressValueAndStateList createAddressOfFunction(CIdExpression pIdFunctionExpression)
-          throws SMGInconsistentException {
-        SMGState state = getInitialSmgState();
-
-        CFunctionDeclaration functionDcl = (CFunctionDeclaration) pIdFunctionExpression.getDeclaration();
-
-        SMGObject functionObject =
-            state.getObjectForFunction(functionDcl);
-
-        if (functionObject == null) {
-          functionObject = state.createObjectForFunction(functionDcl);
-        }
-
-        return createAddress(state, functionObject, SMGKnownExpValue.ZERO);
-      }
-
-      @Override
-      public SMGAddressValueAndStateList visit(CFunctionCallExpression pIastFunctionCallExpression)
-          throws CPATransferException {
-        CExpression fileNameExpression = pIastFunctionCallExpression.getFunctionNameExpression();
-        String functionName = fileNameExpression.toASTString();
-
-        if (builtins.isABuiltIn(functionName)) {
-          if (builtins.isConfigurableAllocationFunction(functionName)) {
-            possibleMallocFail = true;
-            SMGAddressValueAndStateList configAllocEdge = builtins.evaluateConfigurableAllocationFunction(pIastFunctionCallExpression, getInitialSmgState(), getCfaEdge());
-            return configAllocEdge;
-          }
-          if (builtins.isExternalAllocationFunction(functionName)) {
-            SMGAddressValueAndStateList extAllocEdge = builtins.evaluateExternalAllocation(pIastFunctionCallExpression, getInitialSmgState());
-            return extAllocEdge;
-          }
-          switch (functionName) {
-          case "__builtin_alloca":
-            SMGAddressValueAndStateList allocEdge = builtins.evaluateAlloca(pIastFunctionCallExpression, getInitialSmgState(), getCfaEdge());
-            return allocEdge;
-          case "memset":
-            SMGAddressValueAndStateList memsetTargetEdge = builtins.evaluateMemset(pIastFunctionCallExpression, getInitialSmgState(), getCfaEdge());
-            return memsetTargetEdge;
-          case "memcpy":
-            SMGAddressValueAndStateList memcpyTargetEdge = builtins.evaluateMemcpy(pIastFunctionCallExpression, getInitialSmgState(), getCfaEdge());
-            return memcpyTargetEdge;
->>>>>>> 631bcdef
-          case "printf":
-            return ImmutableList.of(new SMGState(state));
-        default:
-          // nothing to do here
-        }
-
-      } else {
-        switch (options.getHandleUnknownFunctions()) {
-        case STRICT:
-          throw new CPATransferException("Unknown function '" + functionName + "' may be unsafe. See the cpa.smg.handleUnknownFunction option.");
-          case ASSUME_SAFE:
-            return ImmutableList.of(state);
-        default:
-          throw new AssertionError("Unhandled enum value in switch: " + options.getHandleUnknownFunctions());
-        }
-      }
-    } else {
-      newStates = ImmutableList.of(state);
-    }
-
-    return newStates;
-  }
-
-  private List<SMGState> handleAssignment(SMGState state, CFAEdge cfaEdge, CExpression lValue,
-      CRightHandSide rValue) throws CPATransferException {
-
-    List<SMGState> result = new ArrayList<>(4);
-    LValueAssignmentVisitor visitor = expressionEvaluator.getLValueAssignmentVisitor(cfaEdge, state);
-    List<SMGAddressAndState> addressOfFieldAndStates = lValue.accept(visitor);
-
-    for (SMGAddressAndState addressOfFieldAndState : addressOfFieldAndStates) {
-      SMGAddress addressOfField = addressOfFieldAndState.getObject();
-      state = addressOfFieldAndState.getSmgState();
-
-      CType fieldType = expressionEvaluator.getRealExpressionType(lValue);
-
-      if (addressOfField.isUnknown()) {
-        SMGState resultState = new SMGState(state);
-        /*Check for dereference errors in rValue*/
-        List<SMGState> newStates =
-            readValueToBeAssiged(resultState, cfaEdge, rValue).asSMGStateList();
-        newStates.forEach((SMGState smgState) -> {
-          smgState.unknownWrite();
-        });
-
-        result.addAll(newStates);
-      } else {
-        List<SMGState> newStates =
-            handleAssignmentToField(state, cfaEdge, addressOfField.getObject(),
-                addressOfField.getOffset().getAsInt(), fieldType, rValue);
-        result.addAll(newStates);
-      }
-    }
-
-    return result;
-  }
-
-  /*
-   * Creates value to be assigned to given field, by either reading it from the state,
-   * or creating it, if an unknown value is returned, and marking it in missing Information.
-   * Note that this read may modify the state.
-   *
-   */
-  private SMGValueAndStateList readValueToBeAssiged(SMGState pNewState, CFAEdge cfaEdge, CRightHandSide rValue) throws CPATransferException {
-
-    SMGValueAndStateList valueAndStates = expressionEvaluator.evaluateExpressionValue(pNewState, cfaEdge, rValue);
-    List<SMGValueAndState> resultValueAndStates = new ArrayList<>(valueAndStates.size());
-
-    for (SMGValueAndState valueAndState : valueAndStates.getValueAndStateList()) {
-      SMGSymbolicValue value = valueAndState.getObject();
-
-      if (value.isUnknown()) {
-        value = SMGKnownSymValue.valueOf(SMGValueFactory.getNewValue());
-        valueAndState = SMGValueAndState.of(valueAndState.getSmgState(), value);
-      }
-      resultValueAndStates.add(valueAndState);
-    }
-    return SMGValueAndStateList.copyOf(resultValueAndStates);
-  }
-
-  // assign value of given expression to State at given location
-  private List<SMGState> assignFieldToState(SMGState pNewState, CFAEdge cfaEdge,
-      SMGObject memoryOfField, int fieldOffset, CType pLFieldType, CRightHandSide rValue)
-          throws CPATransferException {
-
-    List<SMGState> result = new ArrayList<>(4);
-    CType rValueType = expressionEvaluator.getRealExpressionType(rValue);
-    SMGValueAndStateList valueAndStates = readValueToBeAssiged(pNewState, cfaEdge, rValue);
-
-    for (SMGValueAndState valueAndState : valueAndStates.getValueAndStateList()) {
-      SMGSymbolicValue value = valueAndState.getObject();
-      SMGState newState = valueAndState.getSmgState();
-
-      //TODO (  cast expression)
-
-      //6.5.16.1 right operand is converted to type of assignment expression
-      // 6.5.26 The type of an assignment expression is the type the left operand would have after lvalue conversion.
-      rValueType = pLFieldType;
-
-      List<Pair<SMGState, SMGKnownSymValue>> newStatesWithMergedValues =
-          assignExplicitValueToSymbolicValue(newState, cfaEdge, value, rValue);
-
-      for (Pair<SMGState, SMGKnownSymValue> currentNewStateWithMergedValue : newStatesWithMergedValues) {
-        SMGState currentNewState = currentNewStateWithMergedValue.getFirst();
-        newState = assignFieldToState(currentNewState, cfaEdge, memoryOfField, fieldOffset, value, rValueType);
-        result.add(newState);
-      }
-    }
-
-    return result;
-  }
-
-  // Assign symbolic value to the explicit value calculated from pRvalue
-  private List<Pair<SMGState, SMGKnownSymValue>> assignExplicitValueToSymbolicValue(SMGState pNewState,
-      CFAEdge pCfaEdge, SMGSymbolicValue value, CRightHandSide pRValue)
-          throws CPATransferException {
-
-    SMGExpressionEvaluator expEvaluator = new SMGExpressionEvaluator(logger, machineModel);
-
-    List<SMGExplicitValueAndState> expValueAndStates = expEvaluator.evaluateExplicitValue(pNewState, pCfaEdge, pRValue);
-    List<Pair<SMGState, SMGKnownSymValue>> result = new ArrayList<>(expValueAndStates.size());
-
-    for (SMGExplicitValueAndState expValueAndState : expValueAndStates) {
-      SMGExplicitValue expValue = expValueAndState.getObject();
-      SMGState newState = expValueAndState.getSmgState();
-
-      if (!expValue.isUnknown()) {
-        SMGKnownSymValue mergedSymValue = newState.putExplicit((SMGKnownSymValue) value, (SMGKnownExpValue) expValue);
-        result.add(Pair.of(newState, mergedSymValue));
-      } else {
-        result.add(Pair.of(newState, null));
-      }
-    }
-
-    return result;
-  }
-
-  private SMGState assignFieldToState(SMGState newState, CFAEdge cfaEdge,
-      SMGObject memoryOfField, int fieldOffset, SMGSymbolicValue value, CType rValueType)
-      throws UnrecognizedCCodeException, SMGInconsistentException {
-
-    int sizeOfField = expressionEvaluator.getBitSizeof(cfaEdge, rValueType, newState);
-
-    //FIXME Does not work with variable array length.
-    if (memoryOfField.getSize() < sizeOfField) {
-
-      logger.log(Level.INFO, () -> {
-        String log =
-            String.format("%s: Attempting to write %d bytes into a field with size %d bytes: %s",
-                cfaEdge.getFileLocation(), sizeOfField, memoryOfField.getSize(),
-                cfaEdge.getRawStatement());
-        return log;
-      });
-    }
-
-    if (expressionEvaluator.isStructOrUnionType(rValueType)) {
-      return assignStruct(newState, memoryOfField, fieldOffset, rValueType, value, cfaEdge);
-    } else {
-      return writeValue(newState, memoryOfField, fieldOffset, rValueType, value, cfaEdge);
-    }
-  }
-
-  private SMGState assignStruct(SMGState pNewState, SMGObject pMemoryOfField,
-      int pFieldOffset, CType pRValueType, SMGSymbolicValue pValue,
-      CFAEdge pCfaEdge) throws SMGInconsistentException,
-      UnrecognizedCCodeException {
-
-    if (pValue instanceof SMGKnownAddVal) {
-      SMGKnownAddVal structAddress = (SMGKnownAddVal) pValue;
-
-      SMGObject source = structAddress.getObject();
-      int structOffset = structAddress.getOffset().getAsInt();
-
-      //FIXME Does not work with variable array length.
-      int structSize = structOffset + expressionEvaluator.getBitSizeof(pCfaEdge, pRValueType, pNewState);
-      return pNewState.copy(source, pMemoryOfField,
-          structOffset, structSize, pFieldOffset);
-    }
-
-    return pNewState;
-  }
-
-  SMGState writeValue(SMGState pNewState, SMGObject pMemoryOfField, int pFieldOffset, int pSizeType,
-      SMGSymbolicValue pValue, CFAEdge pEdge) throws UnrecognizedCCodeException, SMGInconsistentException {
-    return writeValue(pNewState, pMemoryOfField, pFieldOffset, AnonymousTypes.createTypeWithLength(pSizeType), pValue, pEdge);
-  }
-
-  public SMGState writeValue(SMGState pNewState, SMGObject pMemoryOfField, int pFieldOffset, CType pRValueType,
-      SMGSymbolicValue pValue, CFAEdge pEdge) throws SMGInconsistentException, UnrecognizedCCodeException {
-
-    //FIXME Does not work with variable array length.
-    //TODO: write value with bit precise size
-    boolean doesNotFitIntoObject = pFieldOffset < 0
-        || pFieldOffset + expressionEvaluator.getBitSizeof(pEdge, pRValueType, pNewState) >
-        pMemoryOfField.getSize();
-
-    if (doesNotFitIntoObject) {
-      // Field does not fit size of declared Memory
-      logger.log(Level.INFO, () -> {
-        String msg =
-            String.format("%s: Field (%d, %s) does not fit object %s.", pEdge.getFileLocation(),
-                pFieldOffset, pRValueType.toASTString(""), pMemoryOfField.toString());
-        return msg;
-      });
-      SMGState newState = pNewState.setInvalidWrite();
-      newState.setErrorDescription("Field (" + pFieldOffset + ", " + pRValueType.toASTString("")
-          + ") does not fit object " + pMemoryOfField);
-      newState.addInvalidObject(pMemoryOfField);
-      return newState;
-    }
-
-    if (pValue.isUnknown()) {
-      return pNewState;
-    }
-
-    if (pRValueType instanceof CPointerType && !(pValue instanceof SMGAddressValue)) {
-      if (pValue instanceof SMGKnownSymValue) {
-        SMGExplicitValue explicit = pNewState.getExplicit((SMGKnownSymValue) pValue);
-        if (!explicit.isUnknown()) {
           pValue = SMGKnownAddVal.valueOf(SMGNullObject.INSTANCE, (SMGKnownExpValue)explicit,
               (SMGKnownSymValue)pValue);
         }
@@ -2560,7 +917,7 @@
   }
 
   private List<SMGState> handleAssignmentToField(SMGState state, CFAEdge cfaEdge,
-      SMGObject memoryOfField, int fieldOffset, CType pLFieldType, CRightHandSide rValue)
+      SMGObject memoryOfField, long fieldOffset, CType pLFieldType, CRightHandSide rValue)
       throws CPATransferException {
 
     SMGState newState = new SMGState(state);
@@ -2638,7 +995,7 @@
   }
 
   private List<SMGState> handleInitializer(SMGState pNewState, CVariableDeclaration pVarDecl, CFAEdge pEdge,
-      SMGObject pNewObject, int pOffset, CType pLValueType, CInitializer pInitializer)
+      SMGObject pNewObject, long pOffset, CType pLValueType, CInitializer pInitializer)
       throws UnrecognizedCCodeException, CPATransferException {
 
     if (pInitializer instanceof CInitializerExpression) {
@@ -2660,7 +1017,7 @@
   }
 
   private List<SMGState> handleInitializerList(SMGState pNewState, CVariableDeclaration pVarDecl, CFAEdge pEdge,
-      SMGObject pNewObject, int pOffset, CType pLValueType, CInitializerList pNewInitializer)
+      SMGObject pNewObject, long pOffset, CType pLValueType, CInitializerList pNewInitializer)
       throws UnrecognizedCCodeException, CPATransferException {
 
     CType realCType = pLValueType.getCanonicalType();
@@ -2687,8 +1044,8 @@
     return ImmutableList.of(pNewState);
   }
 
-  private Pair<Integer, Integer> calculateOffsetAndPositionOfFieldFromDesignator(
-      int offsetAtStartOfStruct,
+  private Pair<Long, Integer> calculateOffsetAndPositionOfFieldFromDesignator(
+      long offsetAtStartOfStruct,
       List<CCompositeTypeMemberDeclaration> pMemberTypes,
       CDesignatedInitializer pInitializer,
       CCompositeType pLValueType) throws UnrecognizedCCodeException {
@@ -2698,7 +1055,7 @@
 
     String fieldDesignator = ((CFieldDesignator) pInitializer.getDesignators().get(0)).getFieldName();
 
-    int offset = offsetAtStartOfStruct;
+    long offset = offsetAtStartOfStruct;
     int sizeOfByte = machineModel.getSizeofCharInBits();
     for (int listCounter = 0; listCounter < pMemberTypes.size(); listCounter++) {
 
@@ -2711,7 +1068,7 @@
           int memberSize = machineModel.getBitSizeof(memberDcl.getType());
           if (!(memberDcl.getType() instanceof CBitFieldType)) {
             offset += memberSize;
-            int overByte = offset % machineModel.getSizeofCharInBits();
+            long overByte = offset % machineModel.getSizeofCharInBits();
             if (overByte > 0) {
               offset += machineModel.getSizeofCharInBits() - overByte;
             }
@@ -2722,7 +1079,7 @@
             CType innerType = ((CBitFieldType) memberDcl.getType()).getType();
 
             if (memberSize == 0) {
-              offset = machineModel.calculatePaddedBitsize(0, offset, innerType, sizeOfByte);
+              offset = machineModel.calculatePaddedBitsize((long) 0, offset, innerType, sizeOfByte);
             } else {
               offset =
                   machineModel.calculateNecessaryBitfieldOffset(
@@ -2738,29 +1095,29 @@
 
   private List<SMGState> handleInitializerList(
       SMGState pNewState, CVariableDeclaration pVarDecl, CFAEdge pEdge,
-      SMGObject pNewObject, int pOffset, CCompositeType pLValueType,
+      SMGObject pNewObject, long pOffset, CCompositeType pLValueType,
       CInitializerList pNewInitializer)
       throws UnrecognizedCCodeException, CPATransferException {
 
     int listCounter = 0;
 
     List<CCompositeType.CCompositeTypeMemberDeclaration> memberTypes = pLValueType.getMembers();
-    Pair<SMGState, Integer> startOffsetAndState = Pair.of(pNewState, pOffset);
-    List<Pair<SMGState, Integer>> offsetAndStates = new ArrayList<>();
+    Pair<SMGState, Long> startOffsetAndState = Pair.of(pNewState, pOffset);
+    List<Pair<SMGState, Long>> offsetAndStates = new ArrayList<>();
     offsetAndStates.add(startOffsetAndState);
 
     // Move preinitialization of global variable because of unpredictable fields' order within CDesignatedInitializer
     if (pVarDecl.isGlobal()) {
-      List<Pair<SMGState, Integer>> result = new ArrayList<>(offsetAndStates.size());
-
-      for (Pair<SMGState, Integer> offsetAndState : offsetAndStates) {
-        int offset = offsetAndState.getSecond();
+      List<Pair<SMGState, Long>> result = new ArrayList<>(offsetAndStates.size());
+
+      for (Pair<SMGState, Long> offsetAndState : offsetAndStates) {
+        long offset = offsetAndState.getSecond();
         SMGState newState = offsetAndState.getFirst();
         int sizeOfType = expressionEvaluator.getBitSizeof(pEdge, pLValueType, pNewState);
 
         if (offset - pOffset < sizeOfType) {
           newState = writeValue(newState, pNewObject, offset,
-              AnonymousTypes.createTypeWithLength(sizeOfType - (offset - pOffset)), SMGKnownSymValue.ZERO, pEdge);
+              AnonymousTypes.createTypeWithLength(Math.toIntExact((sizeOfType - (offset - pOffset)))), SMGKnownSymValue.ZERO, pEdge);
         }
 
         result.add(Pair.of(newState, offset));
@@ -2771,14 +1128,14 @@
 
     for (CInitializer initializer : pNewInitializer.getInitializers()) {
       if (initializer instanceof CDesignatedInitializer) {
-        Pair<Integer, Integer> offsetAndPosition =
+        Pair<Long, Integer> offsetAndPosition =
             calculateOffsetAndPositionOfFieldFromDesignator(pOffset, memberTypes,
                 (CDesignatedInitializer) initializer, pLValueType);
-        int offset = offsetAndPosition.getFirst();
+        long offset = offsetAndPosition.getFirst();
         listCounter = offsetAndPosition.getSecond();
         initializer = ((CDesignatedInitializer) initializer).getRightHandSide();
 
-        List<Pair<SMGState, Integer>> resultOffsetAndStatesDesignated = new ArrayList<>();
+        List<Pair<SMGState, Long>> resultOffsetAndStatesDesignated = new ArrayList<>();
         resultOffsetAndStatesDesignated.add(Pair.of(pNewState, offset));
 
         offsetAndStates = resultOffsetAndStatesDesignated;
@@ -2793,12 +1150,12 @@
           pEdge); }
 
       CType memberType = memberTypes.get(listCounter).getType();
-      List<Pair<SMGState, Integer>> resultOffsetAndStates = new ArrayList<>();
-
-      for (Pair<SMGState, Integer> offsetAndState : offsetAndStates) {
-        int offset = offsetAndState.getSecond();
+      List<Pair<SMGState, Long>> resultOffsetAndStates = new ArrayList<>();
+
+      for (Pair<SMGState, Long> offsetAndState : offsetAndStates) {
+        long offset = offsetAndState.getSecond();
         if (!(memberType instanceof CBitFieldType)) {
-          int overByte = offset % machineModel.getSizeofCharInBits();
+          int overByte = Math.toIntExact(offset % machineModel.getSizeofCharInBits());
           if (overByte > 0) {
             offset += machineModel.getSizeofCharInBits() - overByte;
           }
@@ -2811,8 +1168,8 @@
 
         offset = offset + machineModel.getBitSizeof(memberType);
 
-        final int currentOffset = offset;
-        List<Pair<SMGState, Integer>> newStatesAndOffset =
+        final long currentOffset = offset;
+        List<Pair<SMGState, Long>> newStatesAndOffset =
             Lists.transform(pNewStates, s -> Pair.of(s, currentOffset));
 
         resultOffsetAndStates.addAll(newStatesAndOffset);
@@ -2822,18 +1179,12 @@
       listCounter++;
     }
 
-<<<<<<< HEAD
     return Lists.transform(offsetAndStates, Pair::getFirst);
   }
-=======
-    public static SMGKnownAddVal valueOf(int pValue, SMGObject object, BigInteger offset) {
-      return new SMGKnownAddVal(BigInteger.valueOf(pValue), SMGKnownAddress.valueOf(object, offset));
-    }
->>>>>>> 631bcdef
 
   private List<SMGState> handleInitializerList(
       SMGState pNewState, CVariableDeclaration pVarDecl, CFAEdge pEdge,
-      SMGObject pNewObject, int pOffset, CArrayType pLValueType,
+      SMGObject pNewObject, long pOffset, CArrayType pLValueType,
       CInitializerList pNewInitializer)
       throws UnrecognizedCCodeException, CPATransferException {
 
@@ -2846,15 +1197,9 @@
     List<SMGState> newStates = new ArrayList<>(4);
     newStates.add(pNewState);
 
-<<<<<<< HEAD
     for (CInitializer initializer : pNewInitializer.getInitializers()) {
-=======
-      public static SMGKnownAddress valueOf(SMGObject pObject, BigInteger pOffset) {
-        return new SMGKnownAddress(pObject, SMGKnownExpValue.valueOf(pOffset));
-      }
->>>>>>> 631bcdef
-
-      int offset = pOffset + listCounter * sizeOfElementType;
+
+      long offset = pOffset + listCounter * sizeOfElementType;
 
       List<SMGState> result = new ArrayList<>();
 
@@ -2874,10 +1219,11 @@
         if (!options.isGCCZeroLengthArray() || pLValueType.getLength() != null) {
           int sizeOfType = expressionEvaluator.getBitSizeof(pEdge, pLValueType, pNewState);
 
-          int offset = pOffset + listCounter * sizeOfElementType;
+          long offset = pOffset + listCounter * sizeOfElementType;
           if (offset - pOffset < sizeOfType) {
             newState = writeValue(newState, pNewObject, offset,
-                AnonymousTypes.createTypeWithLength(sizeOfType - (offset - pOffset)),
+                AnonymousTypes.createTypeWithLength(
+                    Math.toIntExact(sizeOfType - (offset - pOffset))),
                 SMGKnownSymValue.ZERO, pEdge);
           }
         }
