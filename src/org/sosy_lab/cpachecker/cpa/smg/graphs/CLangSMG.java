--- conflicted
+++ resolved
@@ -548,22 +548,6 @@
   /**
    * Constant.
    *
-<<<<<<< HEAD
-   * @return True if the SMG is a successor over the edge causing some memory to be leaked. Returns
-   *     false otherwise.
-   */
-  public boolean hasMemoryLeaks() {
-    // TODO: [MEMLEAK DETECTION] There needs to be a proper graph algorithm
-    //       in the future. Right now, we can discover memory leaks only
-    //       after unassigned malloc call result, so we know that immediately.
-    return has_leaks;
-  }
-
-  /**
-   * Constant.
-   *
-=======
->>>>>>> 901e65cb
    * @return a {@link SMGObject} for current function return value
    */
   @Override
@@ -838,13 +822,8 @@
     Map<Long, SMGObject> offsetToRegion = new HashMap<>();
     Map<Long, SMGMemoryPath> offsetToParent = new HashMap<>();
 
-<<<<<<< HEAD
-    for (SMGEdgeHasValue objectHve : objectHves) {
-      Integer value = objectHve.getValue();
-=======
     for (SMGEdgeHasValue objectHve : getHVEdges(SMGEdgeHasValueFilter.objectFilter(pSmgObject))) {
       SMGValue value = objectHve.getValue();
->>>>>>> 901e65cb
       long offset = objectHve.getOffset();
 
       SMGMemoryPath path =
@@ -995,14 +974,9 @@
     Map<Long, SMGObject> offsetToRegion = new HashMap<>();
     Map<Long, SMGMemoryPath> offsetToParent = new HashMap<>();
 
-<<<<<<< HEAD
-    for (SMGEdgeHasValue objectHve : objectHves) {
-      Integer value = objectHve.getValue();
-=======
 
     for (SMGEdgeHasValue objectHve : getHVEdges(SMGEdgeHasValueFilter.objectFilter(pSmgObject))) {
       SMGValue value = objectHve.getValue();
->>>>>>> 901e65cb
 
       if (!isPointer(value)) {
         continue;
