--- conflicted
+++ resolved
@@ -438,12 +438,6 @@
    * Obtains a TreeMap offset to size signifying where the object bytes are nullified.
    *
    * <p>Constant.
-<<<<<<< HEAD
-   *
-   * @param pObj SMGObject for which the information is to be obtained
-   * @return A TreeMap offsets to size which are covered by a HasValue edge leading from an object
-   *     to null value
-=======
    *
    * <p>Example: an entry "{0:32,48:16}" represents a region of at least 64b with two ZERO values
    * located at offset 0 (length 32) and 48 (length 16). We assure that the returned intervals do
@@ -453,7 +447,6 @@
    * @param pObj SMGObject for which the information is to be obtained
    * @return A mapping of offsets to sizes which are covered by a HasValue edge leading from the
    *     object to NULL value
->>>>>>> 5ad922ee
    */
   @Override
   public TreeMap<Long, Integer> getNullEdgesMapOffsetToSizeForObject(SMGObject pObj) {
@@ -484,14 +477,7 @@
         long nextOffset = entry.getKey();
         int nextSize = entry.getValue();
         if (nextOffset <= resultOffset + resultSize) {
-<<<<<<< HEAD
-          resultSize =
-              Math.toIntExact(
-                  Long.max(
-                      offsetToSize.get(nextOffset).last() + nextOffset - resultOffset, resultSize));
-=======
           resultSize = Math.toIntExact(Long.max(nextSize + nextOffset - resultOffset, resultSize));
->>>>>>> 5ad922ee
         } else {
           resultOffsetToSize.put(resultOffset, resultSize);
           resultOffset = nextOffset;
