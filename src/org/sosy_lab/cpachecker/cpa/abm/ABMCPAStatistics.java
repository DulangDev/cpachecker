--- conflicted
+++ resolved
@@ -2,7 +2,7 @@
  *  CPAchecker is a tool for configurable software verification.
  *  This file is part of CPAchecker.
  *
- *  Copyright (C) 2007-2012  Dirk Beyer
+ *  Copyright (C) 2007-2013  Dirk Beyer
  *  All rights reserved.
  *
  *  Licensed under the Apache License, Version 2.0 (the "License");
@@ -24,10 +24,7 @@
 package org.sosy_lab.cpachecker.cpa.abm;
 
 import static com.google.common.base.Preconditions.checkState;
-<<<<<<< HEAD
-=======
 import static org.sosy_lab.cpachecker.util.statistics.StatisticsUtils.toPercent;
->>>>>>> 30d65383
 
 import java.io.PrintStream;
 import java.util.Collection;
@@ -42,66 +39,63 @@
  */
 class ABMCPAStatistics implements Statistics {
 
-    private final ABMCPA cpa;
-    private AbstractABMBasedRefiner refiner = null;
+  private final ABMCPA cpa;
+  private AbstractABMBasedRefiner refiner = null;
 
-    public ABMCPAStatistics(ABMCPA cpa) {
-      this.cpa = cpa;
+  public ABMCPAStatistics(ABMCPA cpa) {
+    this.cpa = cpa;
+  }
+
+  @Override
+  public String getName() {
+    return "ABMCPA";
+  }
+
+  public void addRefiner(AbstractABMBasedRefiner pRefiner) {
+    checkState(refiner == null);
+    refiner = pRefiner;
+  }
+
+  @Override
+  public void printStatistics(PrintStream out, Result result, ReachedSet reached) {
+
+    ABMTransferRelation transferRelation = cpa.getTransferRelation();
+    TimedReducer reducer = cpa.getReducer();
+
+    int sumCalls = transferRelation.cacheMisses + transferRelation.partialCacheHits + transferRelation.fullCacheHits;
+
+    int sumARTElemets = 0;
+    for (ReachedSet subreached : ABMARGUtils.gatherReachedSets(cpa, reached).values()) {
+      sumARTElemets += subreached.size();
     }
 
-    @Override
-    public String getName() {
-      return "ABMCPA";
+    out.println("Total size of all ARGs:                                         " + sumARTElemets);
+    out.println("Maximum block depth:                                            " + transferRelation.maxRecursiveDepth);
+    out.println("Total number of recursive CPA calls:                            " + sumCalls);
+    out.println("  Number of cache misses:                                       " + transferRelation.cacheMisses + " (" + toPercent(transferRelation.cacheMisses, sumCalls) + " of all calls)");
+    out.println("  Number of partial cache hits:                                 " + transferRelation.partialCacheHits + " (" + toPercent(transferRelation.partialCacheHits, sumCalls) + " of all calls)");
+    out.println("  Number of full cache hits:                                    " + transferRelation.fullCacheHits + " (" + toPercent(transferRelation.fullCacheHits, sumCalls) + " of all calls)");
+    if (transferRelation.gatherCacheMissStatistics) {
+      out.println("Cause for cache misses:                                         ");
+      out.println("  Number of abstraction caused misses:                          " + transferRelation.abstractionCausedMisses + " (" + toPercent(transferRelation.abstractionCausedMisses, transferRelation.cacheMisses) + " of all misses)");
+      out.println("  Number of precision caused misses:                            " + transferRelation.precisionCausedMisses + " (" + toPercent(transferRelation.precisionCausedMisses, transferRelation.cacheMisses) + " of all misses)");
+      out.println("  Number of misses with no similar elements:                    " + transferRelation.noSimilarCausedMisses + " (" + toPercent(transferRelation.noSimilarCausedMisses, transferRelation.cacheMisses) + " of all misses)");
     }
+    out.println("Time for reducing abstract states:                            " + reducer.reduceTime + " (Calls: " + reducer.reduceTime.getNumberOfIntervals() + ")");
+    out.println("Time for expanding abstract states:                           " + reducer.expandTime + " (Calls: " + reducer.expandTime.getNumberOfIntervals() + ")");
+    out.println("Time for checking equality of abstract states:                " + transferRelation.equalsTimer + " (Calls: " + transferRelation.equalsTimer.getNumberOfIntervals() + ")");
+    out.println("Time for computing the hashCode of abstract states:           " + transferRelation.hashingTimer + " (Calls: " + transferRelation.hashingTimer.getNumberOfIntervals() + ")");
+    out.println("Time for searching for similar cache entries:                   " + transferRelation.searchingTimer + " (Calls: " + transferRelation.searchingTimer.getNumberOfIntervals() + ")");
+    out.println("Time for reducing precisions:                                   " + reducer.reducePrecisionTime + " (Calls: " + reducer.reducePrecisionTime.getNumberOfIntervals() + ")");
+    out.println("Time for expanding precisions:                                  " + reducer.expandPrecisionTime + " (Calls: " + reducer.expandPrecisionTime.getNumberOfIntervals() + ")");
 
-    public void addRefiner(AbstractABMBasedRefiner pRefiner) {
-      checkState(refiner == null);
-      refiner = pRefiner;
+    out.println("Time for removing cached subtrees for refinement:               " + transferRelation.removeCachedSubtreeTimer);
+    out.println("Time for recomputing ARGs during counterexample analysis:       " + transferRelation.recomputeARTTimer);
+    if (refiner != null) {
+      out.println("Compute path for refinement:                                    " + refiner.computePathTimer);
+      out.println("  Constructing flat ARG:                                        " + refiner.computeSubtreeTimer);
+      out.println("  Searching path to error location:                             " + refiner.computeCounterexampleTimer);
     }
-
-    @Override
-    public void printStatistics(PrintStream out, Result result, ReachedSet reached) {
-
-      ABMTransferRelation transferRelation = cpa.getTransferRelation();
-      TimedReducer reducer = cpa.getReducer();
-
-      int sumCalls = transferRelation.cacheMisses + transferRelation.partialCacheHits + transferRelation.fullCacheHits;
-
-      int sumARTElemets = 0;
-      for (ReachedSet subreached : ABMARTUtils.gatherReachedSets(cpa, reached).values()) {
-        sumARTElemets += subreached.size();
-      }
-
-      out.println("Total size of all ARGs:                                         " + sumARTElemets);
-      out.println("Maximum block depth:                                            " + transferRelation.maxRecursiveDepth);
-      out.println("Total number of recursive CPA calls:                            " + sumCalls);
-      out.println("  Number of cache misses:                                       " + transferRelation.cacheMisses + " (" + toPercent(transferRelation.cacheMisses, sumCalls) + " of all calls)");
-      out.println("  Number of partial cache hits:                                 " + transferRelation.partialCacheHits + " (" + toPercent(transferRelation.partialCacheHits, sumCalls) + " of all calls)");
-      out.println("  Number of full cache hits:                                    " + transferRelation.fullCacheHits + " (" + toPercent(transferRelation.fullCacheHits, sumCalls) + " of all calls)");
-      if (transferRelation.gatherCacheMissStatistics) {
-        out.println("Cause for cache misses:                                         ");
-        out.println("  Number of abstraction caused misses:                          " + transferRelation.abstractionCausedMisses + " (" + toPercent(transferRelation.abstractionCausedMisses, transferRelation.cacheMisses) + " of all misses)");
-        out.println("  Number of precision caused misses:                            " + transferRelation.precisionCausedMisses + " (" + toPercent(transferRelation.precisionCausedMisses, transferRelation.cacheMisses) + " of all misses)");
-        out.println("  Number of misses with no similar elements:                    " + transferRelation.noSimilarCausedMisses + " (" + toPercent(transferRelation.noSimilarCausedMisses, transferRelation.cacheMisses) + " of all misses)");
-      }
-      out.println("Time for reducing abstract states:                            " + reducer.reduceTime + " (Calls: " + reducer.reduceTime.getNumberOfIntervals() + ")");
-      out.println("Time for expanding abstract states:                           " + reducer.expandTime + " (Calls: " + reducer.expandTime.getNumberOfIntervals() + ")");
-      out.println("Time for checking equality of abstract states:                " + transferRelation.equalsTimer + " (Calls: " + transferRelation.equalsTimer.getNumberOfIntervals() + ")");
-      out.println("Time for computing the hashCode of abstract states:           " + transferRelation.hashingTimer + " (Calls: " + transferRelation.hashingTimer.getNumberOfIntervals() + ")");
-      out.println("Time for searching for similar cache entries:                   " + transferRelation.searchingTimer + " (Calls: " + transferRelation.searchingTimer.getNumberOfIntervals() + ")");
-      out.println("Time for reducing precisions:                                   " + reducer.reducePrecisionTime + " (Calls: " + reducer.reducePrecisionTime.getNumberOfIntervals() + ")");
-      out.println("Time for expanding precisions:                                  " + reducer.expandPrecisionTime + " (Calls: " + reducer.expandPrecisionTime.getNumberOfIntervals() + ")");
-
-      out.println("Time for removing cached subtrees for refinement:               " + transferRelation.removeCachedSubtreeTimer);
-      out.println("Time for recomputing ARGs during counterexample analysis:       " + transferRelation.recomputeARTTimer);
-      if (refiner != null) {
-        out.println("Compute path for refinement:                                    " + refiner.computePathTimer);
-        out.println("  Constructing flat ARG:                                        " + refiner.computeSubtreeTimer);
-        out.println("  Searching path to error location:                             " + refiner.computeCounterexampleTimer);
-      }
-    }
-<<<<<<< HEAD
-=======
 
     //Add to reached set all states from abm cache
     Collection<ReachedSet> cachedStates = transferRelation.getCachedReachedSet();
@@ -115,10 +109,5 @@
       }
     }
   }
->>>>>>> 30d65383
 
-
-    private String toPercent(double val, double full) {
-      return String.format("%1.0f", val/full*100) + "%";
-    }
 }