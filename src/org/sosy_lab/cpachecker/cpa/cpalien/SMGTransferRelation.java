/*
 *  CPAchecker is a tool for configurable software verification.
 *  This file is part of CPAchecker.
 *
 *  Copyright (C) 2007-2012  Dirk Beyer
 *  All rights reserved.
 *
 *  Licensed under the Apache License, Version 2.0 (the "License");
 *  you may not use this file except in compliance with the License.
 *  You may obtain a copy of the License at
 *
 *      http://www.apache.org/licenses/LICENSE-2.0
 *
 *  Unless required by applicable law or agreed to in writing, software
 *  distributed under the License is distributed on an "AS IS" BASIS,
 *  WITHOUT WARRANTIES OR CONDITIONS OF ANY KIND, either express or implied.
 *  See the License for the specific language governing permissions and
 *  limitations under the License.
 *
 *
 *  CPAchecker web page:
 *    http://cpachecker.sosy-lab.org
 */
package org.sosy_lab.cpachecker.cpa.cpalien;

import static com.google.common.base.Preconditions.checkNotNull;

import java.io.File;
import java.io.IOException;
import java.math.BigDecimal;
import java.math.BigInteger;
import java.util.ArrayList;
import java.util.Arrays;
import java.util.Collection;
import java.util.Collections;
import java.util.HashSet;
import java.util.List;
import java.util.Set;
import java.util.logging.Level;

import org.sosy_lab.common.Files;
import org.sosy_lab.common.LogManager;
import org.sosy_lab.common.configuration.Configuration;
import org.sosy_lab.common.configuration.FileOption;
import org.sosy_lab.common.configuration.FileOption.Type;
import org.sosy_lab.common.configuration.InvalidConfigurationException;
import org.sosy_lab.common.configuration.Option;
import org.sosy_lab.common.configuration.Options;
import org.sosy_lab.cpachecker.cfa.ast.IARightHandSide;
import org.sosy_lab.cpachecker.cfa.ast.c.CArraySubscriptExpression;
import org.sosy_lab.cpachecker.cfa.ast.c.CAssignment;
import org.sosy_lab.cpachecker.cfa.ast.c.CBinaryExpression;
import org.sosy_lab.cpachecker.cfa.ast.c.CBinaryExpression.BinaryOperator;
import org.sosy_lab.cpachecker.cfa.ast.c.CCastExpression;
import org.sosy_lab.cpachecker.cfa.ast.c.CCharLiteralExpression;
import org.sosy_lab.cpachecker.cfa.ast.c.CDeclaration;
import org.sosy_lab.cpachecker.cfa.ast.c.CExpression;
import org.sosy_lab.cpachecker.cfa.ast.c.CFieldReference;
import org.sosy_lab.cpachecker.cfa.ast.c.CFloatLiteralExpression;
import org.sosy_lab.cpachecker.cfa.ast.c.CFunctionCall;
import org.sosy_lab.cpachecker.cfa.ast.c.CFunctionCallAssignmentStatement;
import org.sosy_lab.cpachecker.cfa.ast.c.CFunctionCallExpression;
import org.sosy_lab.cpachecker.cfa.ast.c.CFunctionCallStatement;
import org.sosy_lab.cpachecker.cfa.ast.c.CFunctionDeclaration;
import org.sosy_lab.cpachecker.cfa.ast.c.CIdExpression;
import org.sosy_lab.cpachecker.cfa.ast.c.CImaginaryLiteralExpression;
import org.sosy_lab.cpachecker.cfa.ast.c.CInitializer;
import org.sosy_lab.cpachecker.cfa.ast.c.CInitializerExpression;
import org.sosy_lab.cpachecker.cfa.ast.c.CIntegerLiteralExpression;
import org.sosy_lab.cpachecker.cfa.ast.c.CLiteralExpression;
import org.sosy_lab.cpachecker.cfa.ast.c.CParameterDeclaration;
import org.sosy_lab.cpachecker.cfa.ast.c.CPointerExpression;
import org.sosy_lab.cpachecker.cfa.ast.c.CRightHandSide;
import org.sosy_lab.cpachecker.cfa.ast.c.CRightHandSideVisitor;
import org.sosy_lab.cpachecker.cfa.ast.c.CStatement;
import org.sosy_lab.cpachecker.cfa.ast.c.CVariableDeclaration;
import org.sosy_lab.cpachecker.cfa.ast.c.DefaultCExpressionVisitor;
import org.sosy_lab.cpachecker.cfa.model.CFAEdge;
import org.sosy_lab.cpachecker.cfa.model.c.CAssumeEdge;
import org.sosy_lab.cpachecker.cfa.model.c.CDeclarationEdge;
import org.sosy_lab.cpachecker.cfa.model.c.CFunctionCallEdge;
import org.sosy_lab.cpachecker.cfa.model.c.CFunctionEntryNode;
import org.sosy_lab.cpachecker.cfa.model.c.CFunctionReturnEdge;
import org.sosy_lab.cpachecker.cfa.model.c.CFunctionSummaryEdge;
import org.sosy_lab.cpachecker.cfa.model.c.CReturnStatementEdge;
import org.sosy_lab.cpachecker.cfa.model.c.CStatementEdge;
import org.sosy_lab.cpachecker.cfa.types.MachineModel;
import org.sosy_lab.cpachecker.cfa.types.c.CArrayType;
import org.sosy_lab.cpachecker.cfa.types.c.CBasicType;
import org.sosy_lab.cpachecker.cfa.types.c.CNumericTypes;
import org.sosy_lab.cpachecker.cfa.types.c.CPointerType;
import org.sosy_lab.cpachecker.cfa.types.c.CProblemType;
import org.sosy_lab.cpachecker.cfa.types.c.CSimpleType;
import org.sosy_lab.cpachecker.cfa.types.c.CType;
import org.sosy_lab.cpachecker.core.interfaces.AbstractState;
import org.sosy_lab.cpachecker.core.interfaces.Precision;
import org.sosy_lab.cpachecker.core.interfaces.TransferRelation;
import org.sosy_lab.cpachecker.cpa.cpalien.SMGExpressionEvaluator.LValueAssignmentVisitor;
import org.sosy_lab.cpachecker.cpa.explicit.ExplicitState;
import org.sosy_lab.cpachecker.cpa.explicit.SMGExplicitCommunicator;
import org.sosy_lab.cpachecker.exceptions.CPATransferException;
import org.sosy_lab.cpachecker.exceptions.UnrecognizedCCodeException;

import com.google.common.collect.ImmutableSet;


@Options(prefix = "cpa.cpalien")
public class SMGTransferRelation implements TransferRelation {

  @Option(name = "exportSMG.file", description = "Filename format for SMG graph dumps")
  @FileOption(Type.OUTPUT_FILE)
  private File exportSMGFilePattern = new File("smg-%s.dot");

  @Option(name = "exportSMGwhen", description = "Describes when SMG graphs should be dumped. One of: {never, leaf, every}")
  private String exportSMG = "never";

  @Option(name="enableMallocFail", description = "If this Option is enabled, failure of malloc" + "is simulated")
  private boolean enableMallocFailure = true;

  final private LogManager logger;
  final private MachineModel machineModel;

  private final SMGRightHandSideEvaluator expressionEvaluator;

  /**
   * Indicates whether the executed statement could result
   * in a failure of the malloc function.
   */
  private boolean possibleMallocFail;

  /**
   * Contains the alternate fail State.
   */
  private SMGState mallocFailState;

  /**
   * This List is used to communicate the missing
   * Information needed from other cpas.
   * (at the moment specifically SMG)
   */
  private List<MissingInformation> missingInformationList;

  /**
   * Save the old State for strengthen.
   */
  private SMGState oldState;

  /**
   * name for the special variable used as container for return values of functions
   */
  public static final String FUNCTION_RETURN_VAR = "___cpa_temp_result_var_";

  private class SMGBuiltins {

    private static final int MEMSET_BUFFER_PARAMETER = 0;
    private static final int MEMSET_CHAR_PARAMETER = 1;
    private static final int MEMSET_COUNT_PARAMETER = 2;
    private static final int CALLOC_NUM_PARAMETER = 0;
    private static final int CALLOC_SIZE_PARAMETER = 1;
    private static final int MALLOC_PARAMETER = 0;

    private final Set<String> BUILTINS = new HashSet<>(Arrays.asList(
        new String[] {
            "__VERIFIER_BUILTIN_PLOT",
            "malloc",
            "free",
            "memset",
            "calloc"
        }));

    public void dumpSMGPlot(String name, SMGState currentState, String location)
    {
      if (exportSMGFilePattern != null) {
        if (name == null) {
          if (currentState.getPredecessor() == null) {
            name = String.format("initial-%03d", currentState.getId());
          } else {
            name = String.format("%03d-%03d", currentState.getPredecessor().getId(), currentState.getId());
          }
        }
        name = name.replace("\"", "");
        File outputFile = getOutputFile(exportSMGFilePattern, name);
        try {
          String dot = getDot(currentState, name, location);
          Files.writeFile(outputFile, dot);
        } catch (IOException e) {
          logger.logUserException(Level.WARNING, e, "Could not write SMG " + name + " to file");
        }
      }
    }

    protected File getOutputFile(File pExportSMGFilePattern, String pName) {
      return new File(String.format(pExportSMGFilePattern.getAbsolutePath(), pName));
    }

    protected String getDot(SMGState pCurrentState, String pName, String pLocation) {
      return pCurrentState.toDot(pName, pLocation);
    }

    public final void evaluateVBPlot(CFunctionCallExpression functionCall, SMGState currentState) {
      String name = functionCall.getParameterExpressions().get(0).toASTString();
      this.dumpSMGPlot(name, currentState, functionCall.toString());
    }

    // TODO: Seems like there is large code sharing with evaluate calloc
    public final SMGEdgePointsTo evaluateMalloc(CFunctionCallExpression functionCall, SMGState currentState, CFAEdge cfaEdge)
        throws CPATransferException {
      CRightHandSide sizeExpr;

      try {
        sizeExpr = functionCall.getParameterExpressions().get(MALLOC_PARAMETER);
      } catch (IndexOutOfBoundsException e) {
        logger.logDebugException(e);
        throw new UnrecognizedCCodeException("Malloc argument not found.", cfaEdge, functionCall);
      }

      SMGExplicitValue value = evaluateExplicitValue(currentState, cfaEdge, sizeExpr);

      if (value.isUnknown()) {
        //throw new UnrecognizedCCodeException("Not able to compute allocation size", cfaEdge);
        return null;
      }

      String allocation_label = "malloc_ID" + SMGValueFactory.getNewValue() + "_Line:" + functionCall.getFileLocation().getStartingLineNumber();
      SMGEdgePointsTo new_pointer = currentState.addNewHeapAllocation(value.getAsInt(), allocation_label);

      possibleMallocFail = true;
      return new_pointer;
    }

    public final SMGEdgePointsTo evaluateMemset(CFunctionCallExpression functionCall,
        SMGState currentState, CFAEdge cfaEdge) throws CPATransferException {

      //evaluate function: void *memset( void *buffer, int ch, size_t count );

      CExpression bufferExpr;
      CExpression chExpr;
      CExpression countExpr;

      try {
        bufferExpr = functionCall.getParameterExpressions().get(MEMSET_BUFFER_PARAMETER);
      } catch (IndexOutOfBoundsException e) {
        logger.logDebugException(e);
        throw new UnrecognizedCCodeException("Memset buffer argument not found.", cfaEdge, functionCall);
      }

      try {
        chExpr = functionCall.getParameterExpressions().get(MEMSET_CHAR_PARAMETER);
      } catch (IndexOutOfBoundsException e) {
        logger.logDebugException(e);
        throw new UnrecognizedCCodeException("Memset ch argument not found.", cfaEdge, functionCall);
      }

      try {
        countExpr = functionCall.getParameterExpressions().get(MEMSET_COUNT_PARAMETER);
      } catch (IndexOutOfBoundsException e) {
        logger.logDebugException(e);
        throw new UnrecognizedCCodeException("Memset count argument not found.", cfaEdge, functionCall);
      }

      SMGAddressValue bufferAddress = evaluateAddress(currentState, cfaEdge, bufferExpr);

      SMGExplicitValue countValue = evaluateExplicitValue(currentState, cfaEdge, countExpr);

      if (bufferAddress.isUnknown() || countValue.isUnknown()) {
        return null;
      }

      SMGEdgePointsTo pointer = currentState.getPointerFromValue(bufferAddress.getAsInt());

      long count = countValue.getAsLong();

      SMGObject bufferMemory =  bufferAddress.getObject();

      int offset =  bufferAddress.getOffset().getAsInt();

      SMGSymbolicValue ch = evaluateExpressionValue(currentState, cfaEdge, chExpr);

      if (ch.isUnknown()) {
        throw new UnrecognizedCCodeException("Can't simulate memset", cfaEdge, functionCall);
      }

      //TODO Mock Type char
      CType charType = new CSimpleType(false, false, CBasicType.CHAR, false, false, false, false, false, false, false);

      //TODO effective memset
      //  memset() copies ch into the first count characters of buffer
      for (int c = 0; c < count; c++) {
        writeValue(currentState, bufferMemory, offset + c, charType, ch, cfaEdge);
      }

      return pointer;
    }

    protected SMGSymbolicValue evaluateExpressionValue(SMGState smgState, CFAEdge cfaEdge, CExpression rValue)
        throws CPATransferException {

      return expressionEvaluator.evaluateExpressionValue(smgState, cfaEdge, rValue);
    }

    protected SMGExplicitValue evaluateExplicitValue(SMGState pState, CFAEdge pCfaEdge, CRightHandSide pRValue)
        throws CPATransferException {

      return expressionEvaluator.evaluateExplicitValue(pState, pCfaEdge, pRValue);
    }

    protected SMGAddressValue evaluateAddress(SMGState pState, CFAEdge pCfaEdge, CRightHandSide pRvalue) throws CPATransferException {
      return expressionEvaluator.evaluateAddress(pState, pCfaEdge, pRvalue);
    }

    public final SMGEdgePointsTo evaluateCalloc(CFunctionCallExpression functionCall,
        SMGState currentState, CFAEdge cfaEdge) throws CPATransferException {

      CExpression numExpr;
      CExpression sizeExpr;

      try {
        numExpr = functionCall.getParameterExpressions().get(CALLOC_NUM_PARAMETER);
      } catch (IndexOutOfBoundsException e) {
        logger.logDebugException(e);
        throw new UnrecognizedCCodeException("Calloc num argument not found.", cfaEdge, functionCall);
      }

      try {
        sizeExpr = functionCall.getParameterExpressions().get(CALLOC_SIZE_PARAMETER);
      } catch (IndexOutOfBoundsException e) {
        logger.logDebugException(e);
        throw new UnrecognizedCCodeException("Calloc size argument not found.", cfaEdge, functionCall);
      }

      SMGExplicitValue numValue = evaluateExplicitValue(currentState, cfaEdge, numExpr);
      SMGExplicitValue sizeValue = evaluateExplicitValue(currentState, cfaEdge, sizeExpr);

      if (numValue.isUnknown() || sizeValue.isUnknown()) {
        //throw new UnrecognizedCCodeException(
          //"Not able to compute allocation size", cfaEdge);
        return null;
      }

      int num = numValue.getAsInt();
      int size = sizeValue.getAsInt();

      String allocation_label = "Calloc_ID" + SMGValueFactory.getNewValue() + "_Line:" + functionCall.getFileLocation().getStartingLineNumber();
      SMGEdgePointsTo new_pointer = currentState.addNewHeapAllocation(num * size, allocation_label);


      //TODO Create mock types
      CSimpleType charType = new CSimpleType(false, false, CBasicType.CHAR,
          false, false, false, false, false, false, false);
      CType newType = new CArrayType(false, false, charType,
          new CIntegerLiteralExpression(null, null, BigInteger.valueOf(size)));

      currentState.writeValue(new_pointer.getObject(), 0, newType, 0);

      possibleMallocFail = true;
      return new_pointer;
    }

    public final void evaluateFree(CFunctionCallExpression pFunctionCall, SMGState currentState,
        CFAEdge cfaEdge) throws CPATransferException {
      CExpression pointerExp;

      try {
        pointerExp = pFunctionCall.getParameterExpressions().get(0);
      } catch (IndexOutOfBoundsException e) {
        logger.logDebugException(e);
        throw new UnrecognizedCCodeException("Bulit in function free has no parameter", cfaEdge, pFunctionCall);
      }

      SMGAddressValue address = evaluateAddress(currentState, cfaEdge, pointerExp);

      if (address.isUnknown()) {
        currentState.setInvalidFree();
        return;
      }

      SMGEdgePointsTo pointer = currentState.getPointerFromValue(address.getAsInt());

      if (address.getAsInt() == 0) {
        logger.log(Level.WARNING, "The argument of a free invocation: "
            + cfaEdge.getRawStatement() + ", in Line "
            + pFunctionCall.getFileLocation().getStartingLineNumber() + " is 0");

      } else {
        currentState.free(pointer.getValue(), pointer.getOffset(), pointer.getObject());
      }
    }

    public final boolean isABuiltIn(String functionName) {
      return BUILTINS.contains(functionName);
    }
  }

  final private SMGBuiltins builtins = new SMGBuiltins();

  public SMGTransferRelation(Configuration config, LogManager pLogger,
      MachineModel pMachineModel) throws InvalidConfigurationException {
    config.inject(this);
    logger = pLogger;
    machineModel = pMachineModel;
    expressionEvaluator = new SMGRightHandSideEvaluator(logger, machineModel);
  }

  @Override
  public Collection<? extends AbstractState> getAbstractSuccessors(AbstractState state, Precision precision,
      CFAEdge cfaEdge) throws CPATransferException, InterruptedException {
    logger.log(Level.FINEST, "SMG GetSuccessor >>");
    logger.log(Level.FINEST, "Edge:", cfaEdge.getEdgeType());
    logger.log(Level.FINEST, "Code:", cfaEdge.getCode());

    SMGState smgState = (SMGState) state;

    setInfo(smgState);

    SMGState successor;



    switch (cfaEdge.getEdgeType()) {
    case DeclarationEdge:
      successor = handleDeclaration(smgState, (CDeclarationEdge) cfaEdge);
      break;

    case StatementEdge:
      successor = handleStatement(smgState, (CStatementEdge) cfaEdge);
      break;

      // this is an assumption, e.g. if (a == b)
    case AssumeEdge:
      CAssumeEdge assumeEdge = (CAssumeEdge) cfaEdge;
      successor = handleAssumption(smgState, assumeEdge.getExpression(),
          cfaEdge, assumeEdge.getTruthAssumption());
      break;

    case FunctionCallEdge:
      CFunctionCallEdge functionCallEdge = (CFunctionCallEdge) cfaEdge;
      successor = handleFunctionCall(smgState, functionCallEdge);
      break;

    // this is a return edge from function, this is different from return statement
    // of the function. See case for statement edge for details
    case FunctionReturnEdge:
      CFunctionReturnEdge functionReturnEdge = (CFunctionReturnEdge) cfaEdge;
      successor = handleFunctionReturn(smgState, functionReturnEdge);
      successor.dropStackFrame(functionReturnEdge.getPredecessor().getFunctionName());
      break;

    case ReturnStatementEdge:
      CReturnStatementEdge returnEdge = (CReturnStatementEdge) cfaEdge;
      // this statement is a function return, e.g. return (a);
      // note that this is different from return edge
      // this is a statement edge which leads the function to the
      // last node of its CFA, where return edge is from that last node
      // to the return site of the caller function
      successor = handleExitFromFunction(smgState, returnEdge);
      String funcName = returnEdge.getPredecessor().getFunctionName();
      if (funcName.equals("main")) {
        // Ugly, but I do not know how to do better
        // TODO: Handle leaks at any program exit point (abort, etc.)
        successor.dropStackFrame(funcName);
      }
      break;

    default:
      successor = smgState;
    }

    Collection<SMGState> result;

    if (successor == null) {
      result = Collections.emptySet();
    } else if (mallocFailState != null && enableMallocFailure) {
      // Return a successor for malloc succeeding, and one for malloc failing.
      successor.setPredecessor(smgState);
      mallocFailState.setPredecessor(smgState);
      result = ImmutableSet.of(successor, mallocFailState);
      mallocFailState = null;
    } else {
      successor.setPredecessor(smgState);
      result = Collections.singleton(successor);
    }

    if ( this.exportSMG.equals("never")) {
      return result;
    }
    else if ( this.exportSMG.equals("every")) {
      for (SMGState smg : result) {
        builtins.dumpSMGPlot(null, smg, cfaEdge.getDescription());
      }
    }
    return result;
  }

  private void setInfo(SMGState pOldState) {
    missingInformationList = new ArrayList<>(5);
    oldState = new SMGState(pOldState);
    expressionEvaluator.reset();
  }

  private SMGState handleExitFromFunction(SMGState smgState,
      CReturnStatementEdge returnEdge) throws CPATransferException {

    CExpression returnExp = returnEdge.getExpression();

    if (returnExp == null) {
      returnExp = CNumericTypes.ZERO; // this is the default in C
    }

    logger.log(Level.FINEST, "Handling return Statement: ",
        returnExp.toASTString());

    CType expType = expressionEvaluator.getRealExpressionType(returnExp);
    SMGObject tmpFieldMemory = smgState.getFunctionReturnObject();

    return handleAssignmentToField(smgState, returnEdge, tmpFieldMemory, 0, expType, returnExp);
  }

  private SMGState handleFunctionReturn(SMGState smgState,
      CFunctionReturnEdge functionReturnEdge) throws CPATransferException {

    logger.log(Level.FINEST, "Handling function return");


    CFunctionSummaryEdge summaryEdge = functionReturnEdge.getSummaryEdge();
    CFunctionCall exprOnSummary = summaryEdge.getExpression();

    SMGState newState = new SMGState(smgState);

    // We create a temporary State to get the LValue of the Stack_Frame above
    // the current one
    //TODO A method in the SMG to get Variables from a Stack above the current Stack.
    SMGState tmpState = new SMGState(smgState);

    tmpState.dropStackFrame(functionReturnEdge.getPredecessor().getFunctionName());

    if (exprOnSummary instanceof CFunctionCallAssignmentStatement) {

      // Assign the return value to the lValue of the functionCallAssignment

      CExpression lValue = ((CFunctionCallAssignmentStatement) exprOnSummary).getLeftHandSide();

      CType lValueType = expressionEvaluator.getRealExpressionType(lValue);

      CType rValueType = expressionEvaluator.getRealExpressionType(((CFunctionCallAssignmentStatement) exprOnSummary).getRightHandSide());

      SMGSymbolicValue rValue = getFunctionReturnValue(newState, rValueType, functionReturnEdge);

      SMGAddress address = null;

      LValueAssignmentVisitor visitor = expressionEvaluator.getLValueAssignmentVisitor(functionReturnEdge, tmpState);


      address = lValue.accept(visitor);

      if (!address.isUnknown()) {

        if (rValue.isUnknown()) {
          rValue = SMGKnownSymValue.valueOf(SMGValueFactory.getNewValue());
        }

        SMGObject object = address.getObject();

        int offset = address.getOffset().getAsInt();

        assignFieldToState(newState, functionReturnEdge, object, offset, lValueType, rValue, rValueType);
      }
    }

    return newState;
  }

  private SMGSymbolicValue getFunctionReturnValue(SMGState smgState, CType type, CFAEdge pEdge) throws SMGInconsistentException, UnrecognizedCCodeException {

    SMGObject tmpMemory = smgState.getFunctionReturnObject();

    return expressionEvaluator.readValue(smgState, tmpMemory, SMGKnownExpValue.ZERO, type, pEdge);
  }

  private SMGState handleFunctionCall(SMGState smgState, CFunctionCallEdge callEdge)
      throws CPATransferException, SMGInconsistentException  {

    CFunctionEntryNode functionEntryNode = callEdge.getSuccessor();

    logger.log(Level.FINEST, "Handling function call: " + functionEntryNode.getFunctionName());

    SMGState newState = new SMGState(smgState);

    CFunctionDeclaration functionDeclaration = functionEntryNode.getFunctionDefinition();
    newState.addStackFrame(functionDeclaration);

    List<CParameterDeclaration> paramDecl = functionEntryNode.getFunctionParameters();
    List<? extends CExpression> arguments = callEdge.getArguments();

    if (!callEdge.getSuccessor().getFunctionDefinition().getType().takesVarArgs()) {
      //TODO Parameter with varArgs
      assert (paramDecl.size() == arguments.size());
    }

    // get value of actual parameter in caller function context
    for (int i = 0; i < paramDecl.size(); i++) {

      CExpression exp = arguments.get(i);

      String varName = paramDecl.get(i).getName();
      CType cType = expressionEvaluator.getRealExpressionType(paramDecl.get(i));

      SMGObject newObject = newState.addLocalVariable(cType, varName);

      // We want to write a possible new Address in the new State, but
      // explore the old state for the parameters
      assignFieldToState(newState, smgState, callEdge, newObject, 0, cType, exp);
    }

    return newState;
  }

  private SMGState handleAssumption(SMGState smgState, CExpression expression, CFAEdge cfaEdge,
      boolean truthValue) throws CPATransferException {

    // convert an expression like [a + 753 != 951] to [a != 951 - 753]
    expression = optimizeAssumeForEvaluation(expression);

    // get the value of the expression (either true[-1], false[0], or unknown[null])
    SMGSymbolicValue value = expressionEvaluator.evaluateAssumptionValue(smgState, cfaEdge, expression);

    if (value.isUnknown()) {
      //TODO derive further information of value (in essence, implement smg.replace(symbValue, symbValue for y == x
      // and addNeq for y != x))

      //TODO Refactor
      SMGExplicitValue explicitValue = expressionEvaluator.evaluateExplicitValue(smgState, cfaEdge, expression);

      if (explicitValue.isUnknown()) {

        if (expressionEvaluator.isMissingExplicitInformation()) {
          missingInformationList.add(new MissingInformation(truthValue, expression));
          expressionEvaluator.reset();
        }

        return smgState;
      } else if ((truthValue && explicitValue.equals(SMGKnownExpValue.ONE))
          || (!truthValue && explicitValue.equals(SMGKnownExpValue.ZERO))) {
        return smgState;
      } else {
        // This signals that there are no new States reachable from this State i. e. the
        // Assumption does not hold.
        return null;
      }
    } else if ((truthValue && value.equals(SMGKnownSymValue.TRUE))
        || (!truthValue && value.equals(SMGKnownSymValue.FALSE))) {
      return smgState;
    } else {
      // This signals that there are no new States reachable from this State i. e. the
      // Assumption does not hold.
      return null;
    }
  }

  private SMGState handleStatement(SMGState pState, CStatementEdge pCfaEdge) throws CPATransferException {
    logger.log(Level.FINEST, ">>> Handling statement");
    SMGState newState;

    CStatement cStmt = pCfaEdge.getStatement();

    if (cStmt instanceof CAssignment) {
      CAssignment cAssignment = (CAssignment) cStmt;
      CExpression lValue = cAssignment.getLeftHandSide();
      CRightHandSide rValue = cAssignment.getRightHandSide();

      newState = handleAssignment(pState, pCfaEdge, lValue, rValue);
    } else if (cStmt instanceof CFunctionCallStatement) {

      CFunctionCallStatement cFCall = (CFunctionCallStatement) cStmt;
      CFunctionCallExpression cFCExpression = cFCall.getFunctionCallExpression();
      CExpression fileNameExpression = cFCExpression.getFunctionNameExpression();
      boolean isRequiered = false;
      String functionName = fileNameExpression.toASTString();

      if (builtins.isABuiltIn(functionName)) {
        newState = new SMGState(pState);
        switch (functionName) {
        case "__VERIFIER_BUILTIN_PLOT":
          builtins.evaluateVBPlot(cFCExpression, newState);
          expressionEvaluator.reset();
          missingInformationList.add(new MissingInformation(cFCExpression, false));
          break;
        case "free":
          builtins.evaluateFree(cFCExpression, newState, pCfaEdge);
          break;
        case "malloc":
          logger.log(Level.WARNING, "Calling malloc and not using the result, resulting in memory leak at line "
              + pCfaEdge.getLineNumber());
          newState.setMemLeak();
          isRequiered = true;
          break;
        case "calloc":
          logger.log(Level.WARNING, "Calling calloc and not using the result, resulting in memory leak at line "
              + pCfaEdge.getLineNumber());
          newState.setMemLeak();
          isRequiered = true;
          break;
        case "memset":
          builtins.evaluateMemset(cFCExpression, newState, pCfaEdge);
        }

        if(expressionEvaluator.missingExplicitInformation) {
          missingInformationList.add(new MissingInformation(cFCExpression, isRequiered));
          expressionEvaluator.reset();
        }

      } else {
        logger.log(Level.FINEST, ">>> Handling statement: non-builtin function call");
        newState = new SMGState(pState);
      }
    } else {
      newState = new SMGState(pState);
    }

    return newState;
  }

  private SMGState handleAssignment(SMGState state, CFAEdge cfaEdge, CExpression lValue,
      CRightHandSide rValue) throws CPATransferException {

    SMGState newState;
    logger.log(Level.FINEST, "Handling assignment:", lValue.toASTString(), "=", rValue.toASTString());

    LValueAssignmentVisitor visitor = expressionEvaluator.getLValueAssignmentVisitor(cfaEdge, state);

    SMGAddress addressOfField = lValue.accept(visitor);

    CType fieldType = expressionEvaluator.getRealExpressionType(lValue);

    if (addressOfField.isUnknown()) {
      addMissingInformation(lValue, rValue);
      return new SMGState(state);
    }

    newState =
        handleAssignmentToField(state, cfaEdge, addressOfField.getObject(),
            addressOfField.getOffset().getAsInt(), fieldType, rValue);

    return newState;
  }

  private void addMissingInformation(CExpression pLValue, CRightHandSide pRValue) {
    missingInformationList.add(new MissingInformation(pLValue, pRValue, false));

  }

  private void assignFieldToState(SMGState newState, CFAEdge cfaEdge,
      SMGObject memoryOfField, int fieldOffset, CType pFieldType, CRightHandSide rValue)
      throws CPATransferException {

    assignFieldToState(newState, newState, cfaEdge, memoryOfField, fieldOffset, pFieldType, rValue);
  }

  private void assignFieldToState(SMGState newState, SMGState readState, CFAEdge cfaEdge,
      SMGObject memoryOfField, int fieldOffset, CType pFieldType, CRightHandSide rValue)
      throws CPATransferException {

    CType rValueType = expressionEvaluator.getRealExpressionType(rValue);

    SMGSymbolicValue value = expressionEvaluator.evaluateExpressionValue(readState, cfaEdge, rValue);

    if (value.isUnknown()) {

      if (expressionEvaluator.isMissingExplicitInformation()) {
        addMissingInformation(memoryOfField, fieldOffset, rValue, expressionEvaluator.isRequiered());
        expressionEvaluator.reset();
      }

      value = SMGKnownSymValue.valueOf(SMGValueFactory.getNewValue());

      if (newValueIsNeqZero(newState, cfaEdge, rValue)) {
        newState.setUnequal(value.getAsInt(), 0);
      }
    }

    assignFieldToState(newState, cfaEdge, memoryOfField, fieldOffset, pFieldType, value, rValueType);
  }

  private void addMissingInformation(SMGObject pMemoryOfField, int pFieldOffset, CRightHandSide pRValue,
      boolean isRequiered) {

    SMGAddress address = SMGAddress.valueOf(pMemoryOfField, SMGKnownExpValue.valueOf(pFieldOffset));

    missingInformationList.add(
        new MissingInformation(address, pRValue, isRequiered));
  }

  private void assignFieldToState(SMGState newState, CFAEdge cfaEdge,
      SMGObject memoryOfField, int fieldOffset, CType pFieldType, SMGSymbolicValue value, CType rValueType)
      throws UnrecognizedCCodeException, SMGInconsistentException {

    if (memoryOfField.getSizeInBytes() < expressionEvaluator.getSizeof(cfaEdge, rValueType)) {
      logger.log(Level.WARNING, "Attempting to write " + expressionEvaluator.getSizeof(cfaEdge, rValueType) +
          " bytes into a field with size " + memoryOfField.getSizeInBytes() + "bytes.\n" +
          "Line " + cfaEdge.getLineNumber() + ": " + cfaEdge.getRawStatement());
    }

    if (expressionEvaluator.isStructOrUnionType(rValueType)) {
      assignStruct(newState, memoryOfField, fieldOffset, rValueType, value, cfaEdge);
    } else {
      writeValue(newState, memoryOfField, fieldOffset, rValueType, value, cfaEdge);
    }
  }

  private void assignStruct(SMGState pNewState, SMGObject pMemoryOfField,
      int pFieldOffset, CType pRValueType, SMGSymbolicValue pValue,
      CFAEdge pCfaEdge) throws SMGInconsistentException,
      UnrecognizedCCodeException {

    if (pValue instanceof SMGKnownAddVal) {
      SMGKnownAddVal structAddress = (SMGKnownAddVal) pValue;

      SMGObject source = structAddress.getObject();
      int structOffset = structAddress.getOffset().getAsInt();
      int structSize = structOffset + expressionEvaluator.getSizeof(pCfaEdge, pRValueType);
      pNewState.copy(source, pMemoryOfField,
          structOffset, structSize, pFieldOffset);
    }
  }

  private void writeValue(SMGState pNewState, SMGObject pMemoryOfField, int pFieldOffset, CType pRValueType,
      SMGSymbolicValue pValue, CFAEdge pEdge) throws SMGInconsistentException, UnrecognizedCCodeException {

    if (pValue.isUnknown() || pNewState == null) {
      return;
    }

    boolean doesNotFitIntoObject = pFieldOffset < 0
        || pFieldOffset + expressionEvaluator.getSizeof(pEdge, pRValueType) > pMemoryOfField.getSizeInBytes();

    if (doesNotFitIntoObject) {
      // Field does not fit size of declared Memory
      logger.log(Level.WARNING, "Field " + "(" + pFieldOffset + ", " + pRValueType.toASTString("") + ")" +
          " does not fit object " + pMemoryOfField.toString() + ".\n Line: " + pEdge.getLineNumber());
      pNewState.setInvalidWrite();
      return;
    }

    pNewState.writeValue(pMemoryOfField, pFieldOffset, pRValueType, pValue);
  }

  private SMGState handleAssignmentToField(SMGState state, CFAEdge cfaEdge,
      SMGObject memoryOfField, int fieldOffset, CType pFieldType, CRightHandSide rValue)
      throws CPATransferException {

    SMGState newState = new SMGState(state);

    assignFieldToState(newState, cfaEdge, memoryOfField, fieldOffset, pFieldType, rValue);

    // If Assignment contained malloc, handle possible fail with
    // alternate State
    if (possibleMallocFail) {
      possibleMallocFail = false;
      SMGState otherState = new SMGState(state);
      CType rValueType = expressionEvaluator.getRealExpressionType(rValue);
      writeValue(otherState, memoryOfField, fieldOffset, rValueType, SMGKnownSymValue.ZERO, cfaEdge);
      mallocFailState = otherState;
    }

    return newState;
  }

  private boolean newValueIsNeqZero(SMGState newState, CFAEdge cfaEdge, CRightHandSide rValue)
      throws UnrecognizedCCodeException {

    return rValue.accept(new IsNotZeroVisitor(newState, cfaEdge));
  }

  private SMGState handleDeclaration(SMGState smgState, CDeclarationEdge edge) throws CPATransferException {
    logger.log(Level.FINEST, ">>> Handling declaration");
    SMGState newState = new SMGState(smgState);

    CDeclaration cDecl = edge.getDeclaration();

    if (cDecl instanceof CVariableDeclaration) {
      CVariableDeclaration cVarDecl = (CVariableDeclaration) cDecl;
      logger.log(Level.FINEST, "Handling variable declaration:", cVarDecl.toASTString());
      String varName = cVarDecl.getName();
      CType cType = expressionEvaluator.getRealExpressionType(cVarDecl);

      SMGObject newObject;

      CInitializer newInitializer = cVarDecl.getInitializer();

      if (cVarDecl.isGlobal()) {
        newObject = smgState.createObject(expressionEvaluator.getSizeof(edge, cType), varName);
        logger.log(Level.FINEST, "Handling variable declaration: adding '", newObject, "' to global objects");
        newState.addGlobalObject(newObject);

        if (newInitializer == null) {
          // global variables without initializer are set to 0 in C
          writeValue(newState, newObject, 0, cType, SMGKnownSymValue.ZERO, edge);
        }

      } else {

        //Check whether variable was already declared, for example in loops
        // TODO explicitly check this
        newObject = newState.getObjectForVisibleVariable(varName);

        if(newObject == null) {

          newObject = newState.addLocalVariable(cType, varName);
          logger.log(Level.FINEST, "Handling variable declaration: adding '", newObject, "' to current stack");
        }
      }

      if (newInitializer != null) {
        logger.log(Level.FINEST, "Handling variable declaration: handling initializer");

        if (newInitializer instanceof CInitializerExpression) {
          newState = handleAssignmentToField(newState, edge, newObject, 0, cType,
              ((CInitializerExpression) newInitializer).getExpression());
          /*
          lParam = cVarDecl.toASTString();
          lParamIsGlobal = cVarDecl.isGlobal();
          */
        }
        //TODO handle other Cases
      }
    }
    return newState;
  }

  /**
   * This method converts an expression like [a + 753 != 951] to [a != 951 - 753], to be able to derive addition information easier with the current expression evaluation visitor.
   *
   * @param expression the expression to generalize
   * @return the generalized expression
   */
  private CExpression optimizeAssumeForEvaluation(CExpression expression) {
    if (expression instanceof CBinaryExpression) {
      CBinaryExpression binaryExpression = (CBinaryExpression) expression;

      BinaryOperator operator = binaryExpression.getOperator();
      CExpression leftOperand = binaryExpression.getOperand1();
      CExpression riteOperand = binaryExpression.getOperand2();


      if (operator == BinaryOperator.EQUALS || operator == BinaryOperator.NOT_EQUALS) {
        if (leftOperand instanceof CBinaryExpression && riteOperand instanceof CLiteralExpression) {
          CBinaryExpression expr = (CBinaryExpression) leftOperand;

          BinaryOperator operation = expr.getOperator();
          CExpression leftAddend = expr.getOperand1();
          CExpression riteAddend = expr.getOperand2();

          // [(a + 753) != 951] => [a != 951 + 753]

          if (riteAddend instanceof CLiteralExpression
              && (operation == BinaryOperator.PLUS || operation == BinaryOperator.MINUS)) {
            BinaryOperator newOperation =
                (operation == BinaryOperator.PLUS) ? BinaryOperator.MINUS : BinaryOperator.PLUS;

            CBinaryExpression sum = new CBinaryExpression(expr.getFileLocation(),
                expressionEvaluator.getRealExpressionType(expr),
                riteOperand,
                riteAddend,
                newOperation);

            CBinaryExpression assume = new CBinaryExpression(expression.getFileLocation(),
                expressionEvaluator.getRealExpressionType(binaryExpression),
                leftAddend,
                sum,
                operator);
            return assume;
          }
        }
      }
    }
    return expression;
  }

  private class IsNotZeroVisitor extends DefaultCExpressionVisitor<Boolean, UnrecognizedCCodeException>
      implements CRightHandSideVisitor<Boolean, UnrecognizedCCodeException> {

    //TODO Refactor, this visitor should not be neccessary

    @SuppressWarnings("unused")
    private final CFAEdge cfaEdge;
    @SuppressWarnings("unused")
    private final SMGState smgState;

    public IsNotZeroVisitor(SMGState smgState, CFAEdge cfaEdge) {
      this.cfaEdge = cfaEdge;
      this.smgState = smgState;
    }

    @Override
    public Boolean visit(CFunctionCallExpression exp) throws UnrecognizedCCodeException {
      return false;
<<<<<<< HEAD
=======
    }

    @Override
    protected Boolean visitDefault(CExpression exp) throws UnrecognizedCCodeException {
      return false;
    }

    @Override
    public Boolean visit(CIntegerLiteralExpression exp) throws UnrecognizedCCodeException {
      return !exp.getValue().equals(BigInteger.ZERO);
    }

    @Override
    public Boolean visit(CCastExpression exp) throws UnrecognizedCCodeException {
      return exp.getOperand().accept(this);
    }

    @Override
    public Boolean visit(CCharLiteralExpression exp) throws UnrecognizedCCodeException {
      return !(exp.getCharacter() == 0);
    }

    @Override
    public Boolean visit(CFloatLiteralExpression exp) throws UnrecognizedCCodeException {
      return !exp.getValue().equals(BigDecimal.ZERO);
    }

    @Override
    public Boolean visit(CImaginaryLiteralExpression exp) throws UnrecognizedCCodeException {
      return exp.getValue().accept(this);
    }
  }

  private class PointerAddressVisitor extends ExpressionValueVisitor
      implements CRightHandSideVisitor<SMGSymbolicValue, CPATransferException> {

    private final CFAEdge cfaEdge;
    private final SMGState smgState;


    public PointerAddressVisitor(CFAEdge pEdge, SMGState pSmgState) {
      super(pEdge, pSmgState);
      cfaEdge = super.getCfaEdge();
      smgState = super.getSmgState();
    }

    @Override
    public SMGAddressValue visit(CIntegerLiteralExpression exp) throws CPATransferException {
      return getAddressFromSymbolicValue(smgState, super.visit(exp));
    }

    @Override
    public SMGAddressValue visit(CCharLiteralExpression exp) throws CPATransferException {
      return getAddressFromSymbolicValue(smgState, super.visit(exp));
    }

    @Override
    public SMGAddressValue visit(CFloatLiteralExpression pExp) throws CPATransferException {
      return getAddressFromSymbolicValue(smgState, super.visit(pExp));
    }

    @Override
    public SMGAddressValue visit(CImaginaryLiteralExpression pExp) throws CPATransferException {
      return getAddressFromSymbolicValue(smgState, super.visit(pExp));
    }

    @Override
    public SMGAddressValue visit(CIdExpression exp) throws CPATransferException {

      CType c = getRealExpressionType(exp);

      if (c instanceof CArrayType) {
        // a == &a[0];
        return createAddressOfVariable(exp);
      } else if (isStructOrUnionType(c)) {
        // We use this temporary address to copy the values of the struct or union
        return createAddressOfVariable(exp);
      }

      return getAddressFromSymbolicValue(smgState, super.visit(exp));
    }

    @Override
    public SMGAddressValue visit(CUnaryExpression unaryExpression) throws  CPATransferException {

      UnaryOperator unaryOperator = unaryExpression.getOperator();
      CExpression unaryOperand = unaryExpression.getOperand();

      switch (unaryOperator) {

      case AMPER:
        return handleAmper(unaryOperand);

      case SIZEOF:
        throw new UnrecognizedCCodeException("Misinterpreted the expression type of "
            + unaryOperand.toASTString()
            + " as pointer type", cfaEdge, unaryExpression);

      case MINUS:
      case NOT:
      case TILDE:
      default:
        // Can't evaluate these Addresses
        return SMGUnknownValue.getInstance();
      }
    }

    private SMGAddressValue handleAmper(CExpression lValue) throws CPATransferException {
      if (lValue instanceof CIdExpression) {
        // &a
        return createAddressOfVariable((CIdExpression) lValue);
      } else if (lValue instanceof CPointerExpression) {
        // &(*(a))

        return  getAddressFromSymbolicValue( smgState ,
            ((CPointerExpression) lValue).getOperand().accept(this));

      } else if (lValue instanceof CFieldReference) {
        // &(a.b)
        return createAddressOfField((CFieldReference) lValue);
      } else if (lValue instanceof CArraySubscriptExpression) {
        // &a[b]
        return createAddressOfArraySubscript((CArraySubscriptExpression) lValue);
      } else {
        return SMGUnknownValue.getInstance();
      }
    }

    private SMGAddressValue createAddressOfArraySubscript(CArraySubscriptExpression lValue)
        throws CPATransferException {

      CExpression arrayExpression = lValue.getArrayExpression();

      SMGAddress arrayAddress = evaluateArrayExpression(smgState, cfaEdge, arrayExpression);

      if (arrayAddress.isUnknown()) {
        return SMGUnknownValue.getInstance();
      }

      CExpression subscriptExpr = lValue.getSubscriptExpression();

      SMGExplicitValue subscriptValue = evaluateExplicitValue(smgState, cfaEdge, subscriptExpr);

      if (subscriptValue.isUnknown()) {
        return SMGUnknownValue.getInstance();
      }

      SMGExplicitValue arrayOffset = arrayAddress.getOffset();

      int typeSize = getSizeof(cfaEdge, getRealExpressionType(lValue));

      SMGExplicitValue sizeOfType = SMGKnownExpValue.valueOf(typeSize);

      SMGExplicitValue offset =  arrayOffset.add(subscriptValue).multiply(sizeOfType);

      return createAddress(smgState, arrayAddress.getObject(), offset);
    }

    private SMGAddressValue createAddressOfField(CFieldReference lValue) throws CPATransferException {

      SMGAddress addressOfField = getAddressOfField(smgState, cfaEdge, lValue);
      SMGField field = getField(cfaEdge, getRealExpressionType(lValue.getFieldOwner()), lValue.getFieldName());

      if (field.isUnknown() || addressOfField.isUnknown()) {
        return SMGUnknownValue.getInstance();
      }

      SMGAddress address = addressOfField.add(field.getOffset());

      return createAddress(smgState, address.getObject(), address.getOffset());
    }

    private SMGAddressValue createAddressOfVariable(CIdExpression idExpression) throws SMGInconsistentException {

      SMGObject variableObject = smgState.getObjectForVisibleVariable(idExpression.getName());

      if (variableObject == null) {
        return SMGUnknownValue.getInstance();
      } else {
        return createAddress(smgState, variableObject, SMGKnownExpValue.ZERO);
      }
    }

    @Override
    public SMGAddressValue visit(CPointerExpression pointerExpression) throws  CPATransferException {

      CExpression operand = pointerExpression.getOperand();
      CType operandType = getRealExpressionType(operand);
      CType expType = getRealExpressionType(pointerExpression);

      if (operandType instanceof CPointerType) {

        SMGSymbolicValue address = dereferencePointer(operand, expType);
        return getAddressFromSymbolicValue(smgState, address);

      } else if (operandType instanceof CArrayType) {

        SMGSymbolicValue address = dereferenceArray(operand, expType);
        return getAddressFromSymbolicValue(smgState, address);

      } else {
        throw new UnrecognizedCCodeException("Misinterpreted the expression type of "
            + operand.toASTString()
            + " as pointer type", cfaEdge, pointerExpression);
      }
    }

    @Override
    public SMGAddressValue visit(CBinaryExpression binaryExp) throws CPATransferException {

      BinaryOperator binaryOperator = binaryExp.getOperator();
      CExpression lVarInBinaryExp = binaryExp.getOperand1();
      CExpression rVarInBinaryExp = binaryExp.getOperand2();
      CType lVarInBinaryExpType = getRealExpressionType(lVarInBinaryExp);
      CType rVarInBinaryExpType = getRealExpressionType(rVarInBinaryExp);

      boolean lVarIsAddress = lVarInBinaryExpType instanceof CPointerType;
      boolean rVarIsAddress = rVarInBinaryExpType instanceof CPointerType;

      CExpression address = null;
      CExpression pointerOffset = null;
      CType addressType = null;

      if (lVarIsAddress == rVarIsAddress) {
        return SMGUnknownValue.getInstance(); // If both or neither are Addresses,
        //  we can't evaluate the address this pointer stores.
      } else if (lVarIsAddress) {
        address = lVarInBinaryExp;
        pointerOffset = rVarInBinaryExp;
        addressType = lVarInBinaryExpType;
      } else if (rVarIsAddress) {
        address = rVarInBinaryExp;
        pointerOffset = lVarInBinaryExp;
        addressType = rVarInBinaryExpType;
      } else {
        // TODO throw Exception, no Pointer
        return SMGUnknownValue.getInstance();
      }

      switch (binaryOperator) {
      case PLUS:
      case MINUS: {

        SMGSymbolicValue addressVal = address.accept(this);

        if (!(addressVal instanceof SMGAddressValue)) {
          return SMGUnknownValue.getInstance();
        }

        SMGAddressValue addressValue = (SMGAddressValue) addressVal;

        ExplicitValueVisitor v = new ExplicitValueVisitor(smgState, cfaEdge);

        SMGExplicitValue offsetValue = pointerOffset.accept(v);

        if (addressValue.isUnknown() || offsetValue.isUnknown()) {
          return addressValue;
        }

        SMGExplicitValue typeSize = SMGKnownExpValue.valueOf(getSizeof(cfaEdge, addressType));

        SMGExplicitValue pointerOffsetValue = offsetValue.multiply(typeSize);

        SMGObject target = addressValue.getObject();

        SMGExplicitValue addressOffset = addressValue.getOffset();

        switch (binaryOperator) {
        case PLUS:
          return createAddress(smgState, target, addressOffset.add(pointerOffsetValue));
        case MINUS:
          if (lVarIsAddress) {
            return createAddress(smgState, target, addressOffset.subtract(pointerOffsetValue));
          } else {
            return createAddress(smgState, target, pointerOffsetValue.subtract(addressOffset));
          }
        default:
          throw new AssertionError();
        }
      }

      case EQUALS:
      case NOT_EQUALS:
      case GREATER_THAN:
      case GREATER_EQUAL:
      case LESS_THAN:
      case LESS_EQUAL:
        throw new UnrecognizedCCodeException("Misinterpreted the expression type of " + binaryExp + " as pointer type",
            cfaEdge, binaryExp);
      case DIVIDE:
      case MULTIPLY:
      case SHIFT_LEFT:
      case MODULO:
      case SHIFT_RIGHT:
      case BINARY_AND:
      case BINARY_OR:
      case BINARY_XOR:
      default:
        return SMGUnknownValue.getInstance();
      }
    }

    @Override
    public SMGAddressValue visit(CArraySubscriptExpression exp) throws CPATransferException {
      return getAddressFromSymbolicValue(smgState, super.visit(exp));
    }

    @Override
    public SMGAddressValue visit(CFieldReference exp) throws CPATransferException {
      return getAddressFromSymbolicValue(smgState, super.visit(exp));
    }

    @Override
    public SMGAddressValue visit(CFunctionCallExpression pIastFunctionCallExpression)
        throws CPATransferException {
      CExpression fileNameExpression = pIastFunctionCallExpression.getFunctionNameExpression();
      String functionName = fileNameExpression.toASTString();

      if (builtins.isABuiltIn(functionName)) {
        switch (functionName) {
        case "malloc":
          possibleMallocFail = true;
          SMGEdgePointsTo mallocEdge = builtins.evaluateMalloc(pIastFunctionCallExpression, smgState, cfaEdge);
          return createAddress(mallocEdge);
        case "calloc":
          possibleMallocFail = true;
          SMGEdgePointsTo callocEdge = builtins.evaluateCalloc(pIastFunctionCallExpression, smgState, cfaEdge);
          return createAddress(callocEdge);
        case "memset":
          SMGEdgePointsTo memsetTargetEdge = builtins.evaluateMemset(pIastFunctionCallExpression, smgState, cfaEdge);
          return createAddress(memsetTargetEdge);
        }
        throw new AssertionError();
      } else {
        return SMGUnknownValue.getInstance();
      }
    }
  }

  private SMGAddressValue createAddress(SMGEdgePointsTo pEdge) {
    return SMGKnownAddVal.valueOf(pEdge.getValue(), pEdge.getObject(), pEdge.getOffset());
  }

  private SMGAddressValue getAddressFromSymbolicValue(SMGState pSmgState,
      SMGSymbolicValue pAddressValue) throws SMGInconsistentException {

    if (pAddressValue instanceof SMGAddressValue) {
      return (SMGAddressValue) pAddressValue;
    }

    if (pAddressValue.isUnknown()) {
      return SMGUnknownValue.getInstance();
    }

    //TODO isPointer(symbolicValue)
    SMGEdgePointsTo edge = pSmgState.getPointerFromValue(pAddressValue.getAsInt());

    return createAddress(edge);
  }

  private SMGAddressValue createAddress(SMGState pSmgState, SMGObject pTarget, SMGExplicitValue pOffset) throws SMGInconsistentException {

    SMGAddressValue addressValue = getAddress(pSmgState, pTarget, pOffset);

    if (addressValue.isUnknown()) {

      SMGKnownSymValue value = SMGKnownSymValue.valueOf(SMGValueFactory.getNewValue());
      addressValue = SMGKnownAddVal.valueOf(pTarget, (SMGKnownExpValue)pOffset, value);
    }

    return addressValue;
  }

  private SMGAddressValue getAddress(SMGState pSmgState, SMGObject pTarget,
      SMGExplicitValue pOffset) throws SMGInconsistentException {

    if (pTarget == null || pOffset.isUnknown()) {
      return SMGUnknownValue.getInstance();
    }

    Integer address = pSmgState.getAddress(pTarget, pOffset.getAsInt());

    if (address == null) {
      return SMGUnknownValue.getInstance();
    }

    return createAddress(pSmgState.getPointerFromValue(address));
  }

  private class ArrayMemoryVisitor extends DefaultCExpressionVisitor<SMGAddress, CPATransferException>
      implements CRightHandSideVisitor<SMGAddress, CPATransferException> {

    private final CFAEdge cfaEdge;
    private final SMGState smgState;

    public ArrayMemoryVisitor(CFAEdge pEdge, SMGState pSmgState) {
      cfaEdge = pEdge;
      smgState = pSmgState;
    }

    @Override
    protected SMGAddress visitDefault(CExpression exp) {
      return SMGAddress.UNKNOWN;
    }

    @Override
    public SMGAddress visit(CIdExpression idExpression) throws UnrecognizedCCodeException {
      return new SMGAddress(smgState.getObjectForVisibleVariable(idExpression.getName()),
          SMGKnownExpValue.ZERO);
    }

    @Override
    public SMGAddress visit(CUnaryExpression unaryExpression) throws CPATransferException {

      UnaryOperator unaryOperator = unaryExpression.getOperator();

      switch (unaryOperator) {

      case SIZEOF:
        throw new UnrecognizedCCodeException("Misinterpreted the expression type of " + unaryExpression
            + " as array type", cfaEdge, unaryExpression);
      case MINUS:
      case NOT:
      case TILDE:
      case AMPER:
      default:
        // Can't evaluate these ArrayExpressions
        return SMGAddress.UNKNOWN;
      }
    }

    @Override
    public SMGAddress visit(CPointerExpression pointerExpression) throws CPATransferException {

      CExpression operand = pointerExpression.getOperand();
      CType operandType = getRealExpressionType(operand);

      boolean operandIsPointer = operandType instanceof CPointerType;


      if (operandIsPointer) {

        SMGAddressValue addressValue = evaluateAddress(smgState, cfaEdge, operand);

        if (addressValue.isUnknown()) {
          return SMGAddress.UNKNOWN;
        }

        return addressValue.getAddress();

      } else {
        throw new UnrecognizedCCodeException("Misinterpreted the expression type of " + pointerExpression
            + " as array type", cfaEdge, pointerExpression);
      }
    }

    @Override
    public SMGAddress visit(CBinaryExpression binaryExp) throws CPATransferException {

      BinaryOperator binaryOperator = binaryExp.getOperator();
      CExpression lVarInBinaryExp = binaryExp.getOperand1();
      CExpression rVarInBinaryExp = binaryExp.getOperand2();
      CType lVarInBinaryExpType = getRealExpressionType(lVarInBinaryExp);
      CType rVarInBinaryExpType = getRealExpressionType(rVarInBinaryExp);

      boolean lVarIsAddress = lVarInBinaryExpType instanceof CArrayType;
      boolean rVarIsAddress = rVarInBinaryExpType instanceof CArrayType;

      CExpression address = null;
      CExpression arrayOffset = null;
      CType addressType = null;

      if (lVarIsAddress == rVarIsAddress) {
        return SMGAddress.UNKNOWN; // If both or neither are Addresses,
        //  we can't evaluate the address this pointer stores.
      } else if (lVarIsAddress) {
        address = lVarInBinaryExp;
        arrayOffset = rVarInBinaryExp;
        addressType = lVarInBinaryExpType;
      } else if (rVarIsAddress) {
        address = rVarInBinaryExp;
        arrayOffset = lVarInBinaryExp;
        addressType = rVarInBinaryExpType;
      } else {
        // TODO throw Exception, no Pointer
        return SMGAddress.UNKNOWN;
      }

      switch (binaryOperator) {
      case PLUS:
      case MINUS: {

        SMGAddress addressVal = address.accept(this);

        if (addressVal.isUnknown()) {
          return addressVal;
        }

        ExplicitValueVisitor v = new ExplicitValueVisitor(smgState, cfaEdge);

        SMGExplicitValue offsetValue = arrayOffset.accept(v);

        if (offsetValue.isUnknown()) {
          return SMGAddress.UNKNOWN;
        }

        SMGExplicitValue typeSize = SMGKnownExpValue.valueOf(getSizeof(cfaEdge, addressType));

        SMGExplicitValue arrayOffsetValue = offsetValue.multiply(typeSize);

        SMGObject target = addressVal.getObject();

        SMGExplicitValue addressOffset = addressVal.getOffset();

        switch (binaryOperator) {
        case PLUS:
          return SMGAddress.valueOf(target, addressOffset.add(addressOffset));
        case MINUS:
          if (lVarIsAddress) {
            return SMGAddress.valueOf(target, addressOffset.subtract(arrayOffsetValue));
          } else {
            return SMGAddress.valueOf(target, arrayOffsetValue.subtract(addressOffset));
          }
        default:
          throw new AssertionError();
        }
      }

      case EQUALS:
      case NOT_EQUALS:
      case GREATER_THAN:
      case GREATER_EQUAL:
      case LESS_THAN:
      case LESS_EQUAL:
        throw new UnrecognizedCCodeException("Misinterpreted the expression type of "
            + binaryExp + " as pointer type", cfaEdge, binaryExp);
      case DIVIDE:
      case MULTIPLY:
      case SHIFT_LEFT:
      case MODULO:
      case SHIFT_RIGHT:
      case BINARY_AND:
      case BINARY_OR:
      case BINARY_XOR:
      default:
        return SMGAddress.UNKNOWN;
      }
    }

    @Override
    public SMGAddress visit(CArraySubscriptExpression exp) throws CPATransferException {

      SMGAddress arrayAddress = exp.getArrayExpression().accept(this);

      if (arrayAddress.isUnknown()) {
        return SMGAddress.UNKNOWN;
      }

      ExplicitValueVisitor v = new ExplicitValueVisitor(smgState, cfaEdge);

      SMGExplicitValue offsetVal = exp.getSubscriptExpression().accept(v);

      if (offsetVal.isUnknown()) {
        return SMGAddress.UNKNOWN;
      }

      SMGExplicitValue offsetValue = offsetVal;

      CType arrayType = getRealExpressionType(exp.getArrayExpression());

      SMGKnownExpValue typeSize = SMGKnownExpValue.valueOf(getSizeof(cfaEdge, arrayType));

      SMGExplicitValue arrayOffsetValue = offsetValue.multiply(typeSize);

      return arrayAddress.add(arrayOffsetValue);
    }

    @Override
    public SMGAddress visit(CFunctionCallExpression pIastFunctionCallExpression) throws UnrecognizedCCodeException {
      return SMGAddress.UNKNOWN;
    }

    @Override
    public SMGAddress visit(CCastExpression cast) throws CPATransferException {
      return cast.getOperand().accept(this);
    }

    @Override
    public SMGAddress visit(CFieldReference fieldReference) throws CPATransferException {

      SMGAddress addressOfField = getAddressOfField(smgState, cfaEdge, fieldReference);
      SMGField field = getField(cfaEdge, getRealExpressionType(fieldReference.getFieldOwner()), fieldReference.getFieldName());

      return addressOfField.add(field.getOffset());
    }
  }

  private class AssumeVisitor extends ExpressionValueVisitor {

    private final SMGState smgState;

    public AssumeVisitor(CFAEdge pEdge, SMGState pSmgState) {
      super(pEdge, pSmgState);
      smgState = getSmgState();
    }

    @Override
    public SMGSymbolicValue visit(CBinaryExpression exp) throws CPATransferException {

      BinaryOperator binaryOperator = exp.getOperator();

      switch (binaryOperator) {
      case EQUALS:
      case NOT_EQUALS:
      case LESS_EQUAL:
      case LESS_THAN:
      case GREATER_EQUAL:
      case GREATER_THAN:

        CExpression lVarInBinaryExp = exp.getOperand1();
        CExpression rVarInBinaryExp = exp.getOperand2();

        SMGSymbolicValue lVal = evaluateExpressionValue(smgState, getCfaEdge(), lVarInBinaryExp);
        if (lVal.isUnknown()) { return SMGUnknownValue.getInstance(); }

        SMGSymbolicValue rVal = evaluateExpressionValue(smgState, getCfaEdge(), rVarInBinaryExp);
        if (rVal.isUnknown()) { return SMGUnknownValue.getInstance(); }

        boolean isZero;
        boolean isOne;

        switch (binaryOperator) {
        case NOT_EQUALS:
          isZero = lVal.equals(rVal);
          isOne = smgState.isUnequal(lVal.getAsInt(), rVal.getAsInt());
          break;
        case EQUALS:
          isOne = lVal.equals(rVal);
          isZero = smgState.isUnequal(lVal.getAsInt(), rVal.getAsInt());
          break;
        case LESS_EQUAL:
        case GREATER_EQUAL:
          isOne = lVal.equals(rVal);
          isZero = false;
          if (isOne) {
            break;
          }

          //$FALL-THROUGH$
        case GREATER_THAN:
        case LESS_THAN:

          SMGAddressValue rAddress = getAddressFromSymbolicValue(getSmgState(), rVal);

          if (rAddress.isUnknown()) {
            return SMGUnknownValue.getInstance();
          }

          SMGAddressValue lAddress = getAddressFromSymbolicValue(getSmgState(), rVal);

          if (lAddress.isUnknown()) {
            return SMGUnknownValue.getInstance();
          }

          SMGObject lObject = lAddress.getObject();
          SMGObject rObject = rAddress.getObject();

          if (!lObject.equals(rObject)) {
            return SMGUnknownValue.getInstance();
          }

          long rOffset = rAddress.getOffset().getAsLong();
          long lOffset = lAddress.getOffset().getAsLong();

          // We already checked equality
          switch (binaryOperator) {
          case LESS_THAN:
          case LESS_EQUAL:
            isOne = lOffset < rOffset;
            isZero = !isOne;
            break;
          case GREATER_EQUAL:
          case GREATER_THAN:
            isOne = lOffset > rOffset;
            isZero = !isOne;
            break;
          default:
            throw new AssertionError();
          }
          break;
        default:
          throw new AssertionError();
        }

        if (isZero) {
          // return 0 if the expression does not hold
          return SMGKnownSymValue.FALSE;
        } else if (isOne) {
          // return a symbolic Value representing 1 if the expression does hold
          return SMGKnownSymValue.TRUE;
        } else {
          // otherwise return UNKNOWN
          return SMGUnknownValue.getInstance();
        }

      default:
        return super.visit(exp);
      }
    }
  }

  private class ExpressionValueVisitor extends DefaultCExpressionVisitor<SMGSymbolicValue, CPATransferException>
      implements CRightHandSideVisitor<SMGSymbolicValue, CPATransferException> {

    private final CFAEdge cfaEdge;
    private final SMGState smgState;

    public ExpressionValueVisitor(CFAEdge pEdge, SMGState pSmgState) {
      cfaEdge = pEdge;
      smgState = pSmgState;
    }

    @Override
    protected SMGSymbolicValue visitDefault(CExpression pExp) {
      return SMGUnknownValue.getInstance();
    }

    @Override
    public SMGSymbolicValue visit(CArraySubscriptExpression exp) throws CPATransferException {

      SMGAddress address = evaluateArraySubscriptExpression(smgState, cfaEdge, exp);

      if (address.isUnknown()) {
        return SMGUnknownValue.getInstance();
      }

      SMGSymbolicValue value = readValue(smgState, address.getObject(), address.getOffset(), getRealExpressionType(exp));

      return value;
    }

    @Override
    public SMGSymbolicValue visit(CIntegerLiteralExpression exp) throws CPATransferException {

      BigInteger value = exp.getValue();

      boolean isZero = value.equals(BigInteger.ZERO);

      return (isZero ? SMGKnownSymValue.ZERO : SMGUnknownValue.getInstance());
    }

    @Override
    public SMGSymbolicValue visit(CCharLiteralExpression exp) throws CPATransferException {

      char value = exp.getCharacter();

      return (value == 0) ? SMGKnownSymValue.ZERO : SMGUnknownValue.getInstance();
    }

    @Override
    public SMGSymbolicValue visit(CFieldReference fieldReference) throws CPATransferException {

      SMGAddress addressOfField = getAddressOfField(smgState, cfaEdge, fieldReference);

      SMGField field = getField(cfaEdge, getRealExpressionType(fieldReference.getFieldOwner()), fieldReference.getFieldName());

      if (addressOfField.isUnknown() || field.isUnknown()) {
        return SMGUnknownValue.getInstance();
      }

      SMGExplicitValue addressOffset =  addressOfField.getOffset();
      SMGExplicitValue fieldOffset =    field.getOffset();

      SMGExplicitValue offset = addressOffset.add(fieldOffset);

      return readValue(smgState, addressOfField.getObject(), offset, field.getType());
>>>>>>> 6e4811fd
    }

    @Override
    protected Boolean visitDefault(CExpression exp) throws UnrecognizedCCodeException {
      return false;
    }

    @Override
    public Boolean visit(CIntegerLiteralExpression exp) throws UnrecognizedCCodeException {
      return !exp.getValue().equals(BigInteger.ZERO);
    }

    @Override
    public Boolean visit(CCastExpression exp) throws UnrecognizedCCodeException {
      return exp.getOperand().accept(this);
    }

    @Override
    public Boolean visit(CCharLiteralExpression exp) throws UnrecognizedCCodeException {
      return !(exp.getCharacter() == 0);
    }

    @Override
    public Boolean visit(CFloatLiteralExpression exp) throws UnrecognizedCCodeException {
      return !exp.getValue().equals(BigDecimal.ZERO);
    }
  }

  private class SMGRightHandSideEvaluator extends SMGExpressionEvaluator {

    private boolean missingExplicitInformation;
    private boolean isRequiered;

    public SMGRightHandSideEvaluator(LogManager pLogger, MachineModel pMachineModel) {
      super(pLogger, pMachineModel);
    }

    private class LValueAssignmentVisitor extends SMGExpressionEvaluator.LValueAssignmentVisitor {

      public LValueAssignmentVisitor(CFAEdge pEdge, SMGState pSmgState) {
        super(pEdge, pSmgState);
      }

      @Override
      public SMGAddress visit(CIdExpression pVariableName) throws CPATransferException {
        logger.log(Level.FINEST, ">>> Handling statement: variable assignment");

        return super.visit(pVariableName);
      }

      @Override
      public SMGAddress visit(CPointerExpression pLValue) throws CPATransferException {
        logger.log(Level.FINEST, ">>> Handling statement: assignment to dereferenced pointer");

        return super.visit(pLValue);
      }

      @Override
      public SMGAddress visit(CFieldReference pLValue) throws CPATransferException {
        logger.log(Level.FINEST, ">>> Handling statement: assignment to field reference");

<<<<<<< HEAD
        return super.visit(pLValue);
=======
      if (operandType instanceof CPointerType) {
        return dereferencePointer(operand, expType);
      } else if (operandType instanceof CArrayType) {
        return dereferenceArray(operand, expType);
      } else {
        throw new UnrecognizedCCodeException("dereference of non-pointer type", cfaEdge, pointerExpression);
>>>>>>> 6e4811fd
      }

      @Override
      public SMGAddress visit(CArraySubscriptExpression pLValue) throws CPATransferException {
        logger.log(Level.FINEST, ">>> Handling statement: assignment to array Cell");

        return super.visit(pLValue);
      }

    }

    private class ExpressionValueVisitor extends SMGExpressionEvaluator.ExpressionValueVisitor {

      public ExpressionValueVisitor(CFAEdge pEdge, SMGState pSmgState) {
        super(pEdge, pSmgState);
      }

      @Override
      public SMGSymbolicValue visit(CFunctionCallExpression pIastFunctionCallExpression)
          throws CPATransferException {
        CExpression fileNameExpression = pIastFunctionCallExpression.getFunctionNameExpression();
        String functionName = fileNameExpression.toASTString();

        // If Calloc and Malloc have not been properly declared,
        // they may be shown to return void
        if (builtins.isABuiltIn(functionName)) {
          switch (functionName) {
          case "__VERIFIER_BUILTIN_PLOT":
            builtins.evaluateVBPlot(pIastFunctionCallExpression, smgState);
            break;
          case "malloc":
            possibleMallocFail = true;
            isRequiered = true;
            SMGEdgePointsTo mallocEdge = builtins.evaluateMalloc(pIastFunctionCallExpression, smgState, cfaEdge);
            return createAddress(mallocEdge);
          case "calloc":
            possibleMallocFail = true;
            isRequiered = true;
            SMGEdgePointsTo callocEdge = builtins.evaluateMalloc(pIastFunctionCallExpression, smgState, cfaEdge);
            return createAddress(callocEdge);
          }
        } else {
          return SMGUnknownValue.getInstance();
        }

        return SMGUnknownValue.getInstance();
      }
    }

    private class PointerAddressVisitor extends SMGExpressionEvaluator.PointerAddressVisitor {

      public PointerAddressVisitor(CFAEdge pEdge, SMGState pSmgState) {
        super(pEdge, pSmgState);
      }

      @Override
      public SMGAddressValue visit(CFunctionCallExpression pIastFunctionCallExpression)
          throws CPATransferException {
        CExpression fileNameExpression = pIastFunctionCallExpression.getFunctionNameExpression();
        String functionName = fileNameExpression.toASTString();

        if (builtins.isABuiltIn(functionName)) {
          switch (functionName) {
          case "malloc":
            possibleMallocFail = true;
            SMGEdgePointsTo mallocEdge = builtins.evaluateMalloc(pIastFunctionCallExpression, smgState, cfaEdge);
            isRequiered = true;
            return createAddress(mallocEdge);
          case "calloc":
            possibleMallocFail = true;
            SMGEdgePointsTo callocEdge = builtins.evaluateCalloc(pIastFunctionCallExpression, smgState, cfaEdge);
            isRequiered = true;
            return createAddress(callocEdge);
          case "memset":
            SMGEdgePointsTo memsetTargetEdge = builtins.evaluateMemset(pIastFunctionCallExpression, smgState, cfaEdge);
            return createAddress(memsetTargetEdge);
          }
          throw new AssertionError();
        } else {
          return SMGUnknownValue.getInstance();
        }
      }
    }

    @Override
    protected org.sosy_lab.cpachecker.cpa.cpalien.SMGExpressionEvaluator.PointerAddressVisitor getPointerAddressVisitor(
        CFAEdge pCfaEdge, SMGState pNewState) {
      // TODO Auto-generated method stub
      return new PointerAddressVisitor(pCfaEdge, pNewState);
    }

    @Override
    protected org.sosy_lab.cpachecker.cpa.cpalien.SMGExpressionEvaluator.ExpressionValueVisitor getExpressionValueVisitor(
        CFAEdge pCfaEdge, SMGState pNewState) {
      // TODO Auto-generated method stub
      return new ExpressionValueVisitor(pCfaEdge, pNewState);
    }

    @Override
    public org.sosy_lab.cpachecker.cpa.cpalien.SMGExpressionEvaluator.LValueAssignmentVisitor getLValueAssignmentVisitor(
        CFAEdge pCfaEdge, SMGState pNewState) {
      return new LValueAssignmentVisitor(pCfaEdge, pNewState);
    }

    @Override
    public SMGExplicitValue evaluateExplicitValue(SMGState pSmgState, CFAEdge pCfaEdge, CRightHandSide pRValue)
        throws CPATransferException {
      SMGExplicitValue explicitValue = super.evaluateExplicitValue(pSmgState, pCfaEdge, pRValue);
      if (explicitValue.isUnknown()) {
        missingExplicitInformation = true;
      }
      return explicitValue;
    }

    public boolean isMissingExplicitInformation() {
      return missingExplicitInformation;
    }

    public boolean isRequiered() {
      return isRequiered;
    }

    public void reset() {
      isRequiered = false;
      missingExplicitInformation= false;
    }
  }

  @Override
  public Collection<? extends AbstractState> strengthen(AbstractState element, List<AbstractState> elements,
      CFAEdge cfaEdge, Precision pPrecision) throws CPATransferException, InterruptedException {

    Collection<? extends AbstractState> retVal = null;

    for (AbstractState ae : elements) {
      if(ae instanceof ExplicitState) {
        retVal = strengthen((ExplicitState) ae, (SMGState)element, cfaEdge);
      }
    }

    //TODO More common handling of missing information (erase missing Information if other cpas solved it).
    missingInformationList.clear();
    possibleMallocFail = false;
    hasChanged = false;
    oldState = null;
    return retVal;
  }

  private boolean hasChanged;

  private Collection<? extends AbstractState> strengthen(ExplicitState explicitState, SMGState pSMGState, CFAEdge cfaEdge) throws CPATransferException {

    SMGState newElement = new SMGState(pSMGState);

    for (MissingInformation missingInformation : missingInformationList) {
      if (missingInformation.isMissingAssumption()) {
       // newElement = resolvingAssumption(newElement, explicitState, missingInformation, cfaEdge);
      } else if (missingInformation.isMissingAssignment()) {
        if (isRelevant(missingInformation)) {
          newElement = resolvingAssignment(newElement, explicitState, missingInformation, cfaEdge);
        }
      } else if (missingInformation.isFunctionCall()) {
        resolveRValue(pSMGState, newElement, explicitState, missingInformation.getMissingCExpressionInformation(), cfaEdge);
      }
    }


    return hasChanged ? Collections.singleton(newElement) : null;
  }

  private boolean isRelevant(MissingInformation missingInformation) {

    CRightHandSide value;

    if (missingInformation.hasUnknownMemoryLocation()) {
      value = missingInformation.getMissingCLeftMemoryLocation();
    } else if (missingInformation.hasUnknownValue()) {
      value = missingInformation.getMissingCExpressionInformation();
    } else {
      return false;
    }

    CType type = expressionEvaluator.getRealExpressionType(value);
    boolean result = type instanceof CPointerType;
    return result;
  }

  private SMGState resolvingAssignment(SMGState pSmgState,
      ExplicitState explicitState, MissingInformation pMissingInformation, CFAEdge edge) throws CPATransferException {

    SMGAddress memoryLocation = null;

    if (pMissingInformation.hasKnownMemoryLocation()) {
      memoryLocation = pMissingInformation.getcLeftMemoryLocation();
    } else if (pMissingInformation.hasUnknownMemoryLocation()) {
      memoryLocation = resolveMemoryLocation(oldState, explicitState,
          pMissingInformation.getMissingCLeftMemoryLocation(), edge);
    }

    if (memoryLocation == null || memoryLocation.isUnknown()) {
      // Always return the new Element
      // if you want to interrupt the calculation
      // in case it was changed before

      if (pMissingInformation.isRequieredInformation()) {
        throw new UnrecognizedCCodeException("Not able to compute allocation size", edge);
      }

      return pSmgState;
    }

    SMGSymbolicValue symbolicValue = null;

    if (pMissingInformation.hasUnknownValue()) {

      CRightHandSide rValue = pMissingInformation.getMissingCExpressionInformation();

      symbolicValue = resolveRValue(oldState,pSmgState, explicitState,
          pMissingInformation.getMissingCExpressionInformation(), edge);

      if (symbolicValue == null || symbolicValue.isUnknown()) {
        // Always return the new Element
        // if you want to interrupt the calculation
        // in case it was changed before

        if (pMissingInformation.isRequieredInformation()) {
          throw new UnrecognizedCCodeException("Not able to compute allocation size", edge);
        }
        return pSmgState;
      }

      hasChanged = true;
      writeValue(pSmgState, memoryLocation.getObject(), memoryLocation.getOffset().getAsInt(),
          expressionEvaluator.getRealExpressionType(rValue), symbolicValue, edge);

    }

    return pSmgState;
  }

  private SMGSymbolicValue resolveRValue(SMGState oldState, SMGState newSmgState, ExplicitState pExplicitState,
      CRightHandSide rValue, CFAEdge pEdge) throws CPATransferException {

    //TODO Refactor ...
    if (rValue instanceof CFunctionCallExpression) {
      return resolveFunctionCall(newSmgState, pExplicitState,
          (CFunctionCallExpression) rValue, pEdge);
    } else {

      SMGExplicitCommunicator cc = new SMGExplicitCommunicator();

      String functionName = pEdge.getPredecessor().getFunctionName();

      return cc.evaluateSMGExpression(pExplicitState, functionName, oldState, machineModel, logger, pEdge,
          rValue);
    }
  }

  private SMGSymbolicValue resolveFunctionCall(SMGState pSmgState,
      ExplicitState pExplicitState,
      CFunctionCallExpression pIastFunctionCallExpression,
      CFAEdge pEdge) throws CPATransferException {

    SMGExplicitBuiltIns builtins = new SMGExplicitBuiltIns(pExplicitState);

    CExpression fileNameExpression = pIastFunctionCallExpression.getFunctionNameExpression();
    String functionName = fileNameExpression.toASTString();

    if (builtins.isABuiltIn(functionName)) {
      switch (functionName) {
      case "__VERIFIER_BUILTIN_PLOT":
        builtins.evaluateVBPlot(pIastFunctionCallExpression, pSmgState);
        return SMGUnknownValue.getInstance();
      case "malloc":
        SMGEdgePointsTo mallocEdge = builtins.evaluateMalloc(pIastFunctionCallExpression, pSmgState, pEdge);
        return createAddress(mallocEdge);
      case "calloc":
        SMGEdgePointsTo callocEdge = builtins.evaluateCalloc(pIastFunctionCallExpression, pSmgState, pEdge);
        return createAddress(callocEdge);
      case "memset":
        SMGEdgePointsTo memsetTargetEdge = builtins.evaluateMemset(pIastFunctionCallExpression, pSmgState, pEdge);
        return createAddress(memsetTargetEdge);
      case "free":
        builtins.evaluateFree(pIastFunctionCallExpression, pSmgState, pEdge);
        return SMGUnknownValue.getInstance();
      }
      throw new AssertionError();
    } else {
      return SMGUnknownValue.getInstance();
    }
  }

  private SMGSymbolicValue createAddress(SMGEdgePointsTo pMallocEdge) {
    return expressionEvaluator.createAddress(pMallocEdge);
  }

  private SMGAddress resolveMemoryLocation(SMGState pSmgState, ExplicitState pExplicitState,
      CExpression lValue, CFAEdge edge) throws UnrecognizedCCodeException {
    SMGExplicitCommunicator cc = new SMGExplicitCommunicator();

    String functionName = edge.getPredecessor().getFunctionName();

    return cc.evaluateSMGLeftHandSide(pExplicitState, functionName, pSmgState, machineModel, logger, edge, lValue);
  }

  @SuppressWarnings("unused")
  private SMGState resolvingAssumption(SMGState pSmgState, ExplicitState pExplicitState,
      MissingInformation pMissingInformation, CFAEdge edge) throws UnrecognizedCCodeException {

    long truthValue = pMissingInformation.getTruthAssumption() ? 1 : 0;

    Long value =
        resolveAssumptionValue(oldState,
            pExplicitState,
            pMissingInformation.getMissingCExpressionInformation(),
            edge);

    if (value != null && value != truthValue) {
      return null;
    } else {
      hasChanged = true;
      return pSmgState;
    }
  }

  private Long resolveAssumptionValue(SMGState pSmgState, ExplicitState pExplicitState,
      CRightHandSide rValue, CFAEdge edge) throws UnrecognizedCCodeException {
    SMGExplicitCommunicator cc = new SMGExplicitCommunicator();

    String functionName = edge.getPredecessor().getFunctionName();

    return cc.evaluateExpression(pExplicitState, functionName, pSmgState, machineModel, logger, edge, rValue);
  }

  @SuppressWarnings("unused")
  private void checkForMissingRequiredInformation(CFAEdge cfaEdge) throws UnrecognizedCCodeException {
    for (MissingInformation missingInformation : missingInformationList) {
      if (missingInformation.isRequieredInformation()) { throw new UnrecognizedCCodeException(
          "Not able to compute allocation size", cfaEdge); }
    }
  }

  private class SMGExplicitBuiltIns extends SMGBuiltins {

    private final ExplicitState explicitState;

    public SMGExplicitBuiltIns(ExplicitState pExplicitState) {
      explicitState = pExplicitState;
    }

    @Override
    protected SMGAddressValue evaluateAddress(SMGState pState, CFAEdge pCfaEdge, CRightHandSide pRvalue)
        throws CPATransferException {
      SMGExplicitCommunicator cc = new SMGExplicitCommunicator();

      String functionName = pCfaEdge.getPredecessor().getFunctionName();

      return cc.evaluateSMGAddressExpression(explicitState, functionName, pState, machineModel, logger, pCfaEdge, pRvalue);
     }

    @Override
    protected SMGSymbolicValue evaluateExpressionValue(SMGState pSmgState, CFAEdge pCfaEdge, CExpression pRValue)
        throws CPATransferException {
      return resolveRValue(oldState, pSmgState, explicitState, pRValue, pCfaEdge);
    }

    @Override
    protected String getDot(SMGState pCurrentState, String pName, String pLocation) {
      return pCurrentState.toDot(pName, pLocation, explicitState);
    }

    @Override
    protected File getOutputFile(File pExportSMGFilePattern, String pName) {
      return new File(String.format(exportSMGFilePattern.getAbsolutePath(), "Explicit_" + pName));
    }

    @Override
    protected SMGExplicitValue evaluateExplicitValue(SMGState pState, CFAEdge pCfaEdge, CRightHandSide pRValue)
        throws CPATransferException {
      SMGExplicitCommunicator cc = new SMGExplicitCommunicator();

      String functionName = pCfaEdge.getPredecessor().getFunctionName();

      Long value = cc.evaluateExpression(explicitState, functionName, pState, machineModel, logger, pCfaEdge, pRValue);

      if (value == null) {
        return SMGUnknownValue.getInstance();
      } else {
        return SMGKnownExpValue.valueOf(value);
      }
    }


  }

  private static class MissingInformation {

    /**
     * This field stores the Expression of the Memory Location that
     * could not be evaluated.
     */
    private final CExpression missingCLeftMemoryLocation;

    /**
     *  This expression stores the Memory Location
     *  to be assigned.
     */
    private final SMGAddress cLeftMemoryLocation;

    /**
     * Expression could not be evaluated due to missing information.
     */
    private final CRightHandSide missingCExpressionInformation;

    /**
     * Expression could not be evaluated due to missing information.
     */
    private final SMGSymbolicValue cExpressionValue;

    /**
     * The truth Assumption made in this assume edge.
     */
    private final Boolean truthAssumption;

    /**
     * If this missing Information can't be evaluated, stop analysis
     */
    private final boolean requieredInformation;


    public MissingInformation(CExpression pMissingCLeftMemoryLocation,
        CRightHandSide pMissingCExpressionInformation, boolean pRequieredInformation) {
      missingCExpressionInformation = pMissingCExpressionInformation;
      missingCLeftMemoryLocation = pMissingCLeftMemoryLocation;
      cExpressionValue = null;
      cLeftMemoryLocation = null;
      truthAssumption = null;
      requieredInformation = pRequieredInformation;
    }

    //TODO Better checks...don't be lazy, just because class
    // will likely change.

    @SuppressWarnings("unused")
    public boolean hasUnknownValue() {
      return missingCExpressionInformation != null;
    }

    @SuppressWarnings("unused")
    public boolean hasKnownValue() {
      return cExpressionValue != null;
    }

    @SuppressWarnings("unused")
    public boolean hasUnknownMemoryLocation() {
      return missingCLeftMemoryLocation != null;
    }

    public boolean isFunctionCall() {
      return missingCLeftMemoryLocation == null && cLeftMemoryLocation == null
          && missingCExpressionInformation instanceof CFunctionCallExpression;
    }

    @SuppressWarnings("unused")
    public boolean hasKnownMemoryLocation() {
      return cLeftMemoryLocation != null;
    }

    public boolean isMissingAssignment() {
      // TODO Better Name for this method.
      // Checks if a variable needs to be assigned a value,
      // but to evaluate the MemoryLocation, or the value,
      // we lack information.

      return (missingCExpressionInformation != null
          || missingCLeftMemoryLocation != null)
          && truthAssumption == null &&
          (missingCLeftMemoryLocation != null
          || cLeftMemoryLocation != null);
    }

    public boolean isMissingAssumption() {
      return truthAssumption != null && missingCExpressionInformation != null;
    }

    @SuppressWarnings("unused")
    public MissingInformation(CExpression pMissingCLeftMemoryLocation,
        SMGSymbolicValue pCExpressionValue, boolean pRequieredInformation) {
      missingCExpressionInformation = null;
      missingCLeftMemoryLocation = pMissingCLeftMemoryLocation;
      cExpressionValue = pCExpressionValue;
      cLeftMemoryLocation = null;
      truthAssumption = null;
      requieredInformation = pRequieredInformation;
    }

    public MissingInformation(SMGAddress pCLeftMemoryLocation,
        CRightHandSide pMissingCExpressionInformation, boolean pRequieredInformation) {
      missingCExpressionInformation = pMissingCExpressionInformation;
      missingCLeftMemoryLocation = null;
      cExpressionValue = null;
      cLeftMemoryLocation = pCLeftMemoryLocation;
      truthAssumption = null;
      requieredInformation = pRequieredInformation;
    }

    public MissingInformation(boolean pTruthAssumption,
        IARightHandSide pMissingCExpressionInformation) {

      missingCExpressionInformation = (CExpression) pMissingCExpressionInformation;
      missingCLeftMemoryLocation = null;
      cExpressionValue = null;
      cLeftMemoryLocation = null;
      truthAssumption = pTruthAssumption;
      requieredInformation = false;
    }

    public MissingInformation(CFunctionCallExpression pCFCExpression, boolean pIsRequiered) {
      missingCExpressionInformation = pCFCExpression;
      requieredInformation = pIsRequiered;
      cExpressionValue = null;
      truthAssumption = null;
      missingCLeftMemoryLocation = null;
      cLeftMemoryLocation = null;
    }

    @SuppressWarnings("unused")
    public SMGSymbolicValue getcExpressionValue() {
      checkNotNull(cExpressionValue);
      return cExpressionValue;
    }

    @SuppressWarnings("unused")
    public SMGAddress getcLeftMemoryLocation() {
      checkNotNull(cLeftMemoryLocation);
      return cLeftMemoryLocation;
    }

    @SuppressWarnings("unused")
    public CRightHandSide getMissingCExpressionInformation() {
      checkNotNull(missingCExpressionInformation);
      return missingCExpressionInformation;
    }


    public CExpression getMissingCLeftMemoryLocation() {
      checkNotNull(missingCLeftMemoryLocation);
      return missingCLeftMemoryLocation;
    }

    @SuppressWarnings("unused")
    public Boolean getTruthAssumption() {
      checkNotNull(truthAssumption);
      return truthAssumption;
    }

    public boolean isRequieredInformation() {
      return requieredInformation;
    }
  }





  public interface SMGSymbolicValue extends SMGValue {

  }

  public interface SMGValue {

    public boolean isUnknown();

    public BigInteger getValue();

    public int getAsInt();

    public long getAsLong();
  }

  public interface SMGAddressValue extends SMGSymbolicValue {

    @Override
    public boolean isUnknown();

    public SMGAddress getAddress();

    public SMGExplicitValue getOffset();

    public SMGObject getObject();

  }

  public interface SMGExplicitValue  extends SMGValue {

    public SMGExplicitValue negate();

    public SMGExplicitValue xor(SMGExplicitValue pRVal);

    public SMGExplicitValue or(SMGExplicitValue pRVal);

    public SMGExplicitValue and(SMGExplicitValue pRVal);

    public SMGExplicitValue shiftLeft(SMGExplicitValue pRVal);

    public SMGExplicitValue multiply(SMGExplicitValue pRVal);

    public SMGExplicitValue divide(SMGExplicitValue pRVal);

    public SMGExplicitValue subtract(SMGExplicitValue pRVal);

    public SMGExplicitValue add(SMGExplicitValue pRVal);

  }

  public static abstract class SMGKnownValue {

    /**
     * A symbolic value representing an explicit value.
     */
    private final BigInteger value;

    private SMGKnownValue(BigInteger pValue) {
      checkNotNull(pValue);
      value = pValue;
    }

    private SMGKnownValue(long pValue) {
      checkNotNull(pValue);
      value = BigInteger.valueOf(pValue);
    }

    private SMGKnownValue(int pValue) {
      checkNotNull(pValue);
      value = BigInteger.valueOf(pValue);
    }

    @Override
    public boolean equals(Object pObj) {

      if (this == pObj) {
        return true;
      }

      if (!(pObj instanceof SMGKnownValue)) {
        return false;
      }

      SMGKnownValue otherValue = (SMGKnownValue) pObj;

      return value.equals(otherValue.value);
    }

    @Override
    public int hashCode() {

      int result = 5;

      int c = value.hashCode();

      return result * 31 + c;
    }

    public final BigInteger getValue() {
      return value;
    }

    public final int getAsInt() {
      return value.intValue();
    }

    public final long getAsLong() {
      return value.longValue();
    }

    @Override
    public String toString() {
      return value.toString();
    }

    public boolean isUnknown() {
      return false;
    }
  }

  public static class SMGKnownSymValue  extends SMGKnownValue implements SMGSymbolicValue {

    public static final SMGKnownSymValue ZERO = new SMGKnownSymValue(BigInteger.ZERO);

    public static final SMGKnownSymValue ONE = new SMGKnownSymValue(BigInteger.ONE);

    public static final SMGKnownSymValue TRUE = new SMGKnownSymValue(BigInteger.valueOf(-1));

    public static final SMGKnownSymValue FALSE = ZERO;

    private SMGKnownSymValue(BigInteger pValue) {
      super(pValue);
    }

    public static final SMGKnownSymValue valueOf(int pValue) {

      if (pValue == 0) {
        return ZERO;
      } else if (pValue == 1) {
        return ONE;
      } else {
        return new SMGKnownSymValue(BigInteger.valueOf(pValue));
      }
    }

    public static final SMGKnownSymValue valueOf(long pValue) {

      if (pValue == 0) {
        return ZERO;
      } else if (pValue == 1) {
        return ONE;
      } else {
        return new SMGKnownSymValue(BigInteger.valueOf(pValue));
      }
    }

    public static final SMGKnownSymValue valueOf(BigInteger pValue) {

      checkNotNull(pValue);

      if (pValue.equals(BigInteger.ZERO)) {
        return ZERO;
      } else if (pValue.equals(BigInteger.ONE)) {
        return ONE;
      } else {
        return new SMGKnownSymValue(pValue);
      }
    }

    @Override
    public final boolean equals(Object pObj) {

      if (!(pObj instanceof SMGKnownSymValue)) {
        return false;
      }

      return super.equals(pObj);
    }

    @Override
    public final int hashCode() {
      int result = 17;

      result = 31 * result + super.hashCode();

      return result;
    }
  }

  public static final class SMGKnownExpValue extends SMGKnownValue implements SMGExplicitValue {

    public static final SMGKnownExpValue ONE = new SMGKnownExpValue(BigInteger.ONE);

    public static final SMGKnownExpValue ZERO = new SMGKnownExpValue(BigInteger.ZERO);

    private SMGKnownExpValue(BigInteger pValue) {
      super(pValue);
    }

    @Override
    public boolean equals(Object pObj) {
      if (!(pObj instanceof SMGKnownExpValue)) {
        return false;
      }

      return super.equals(pObj);
    }

    @Override
    public int hashCode() {

      int result = 5;

      result = 31 * result + super.hashCode();

      return result;
    }

    @Override
    public SMGExplicitValue negate() {
      return valueOf(getValue().negate());
    }

    @Override
    public SMGExplicitValue xor(SMGExplicitValue pRVal) {

      if (pRVal.isUnknown()) {
        return SMGUnknownValue.getInstance();
      }

      return valueOf(getValue().xor(pRVal.getValue()));
    }

    @Override
    public SMGExplicitValue or(SMGExplicitValue pRVal) {

      if (pRVal.isUnknown()) {
        return SMGUnknownValue.getInstance();
      }

      return valueOf(getValue().or(pRVal.getValue()));
    }

    @Override
    public SMGExplicitValue and(SMGExplicitValue pRVal) {

      if (pRVal.isUnknown()) {
        return SMGUnknownValue.getInstance();
      }

      return valueOf(getValue().and(pRVal.getValue()));
    }

    @Override
    public SMGExplicitValue shiftLeft(SMGExplicitValue pRVal) {

      if (pRVal.isUnknown()) {
        return SMGUnknownValue.getInstance();
      }

      return valueOf(getValue().shiftLeft(pRVal.getAsInt()));
    }

    @Override
    public SMGExplicitValue multiply(SMGExplicitValue pRVal) {

      if (pRVal.isUnknown()) {
        return SMGUnknownValue.getInstance();
      }

      return valueOf(getValue().multiply(pRVal.getValue()));
    }

    @Override
    public SMGExplicitValue divide(SMGExplicitValue pRVal) {

      if (pRVal.isUnknown()) {
        return SMGUnknownValue.getInstance();
      }

      return valueOf(getValue().divide(pRVal.getValue()));
    }

    @Override
    public SMGExplicitValue subtract(SMGExplicitValue pRVal) {

      if (pRVal.isUnknown()) {
        return SMGUnknownValue.getInstance();
      }

      return valueOf(getValue().subtract(pRVal.getValue()));
    }

    @Override
    public SMGExplicitValue add(SMGExplicitValue pRVal) {

      if (pRVal.isUnknown()) {
        return SMGUnknownValue.getInstance();
      }

      return valueOf(getValue().add(pRVal.getValue()));
    }

    public static final SMGKnownExpValue valueOf(int pValue) {

      if (pValue == 0) {
        return ZERO;
      } else if (pValue == 1) {
        return ONE;
      } else {
        return new SMGKnownExpValue(BigInteger.valueOf(pValue));
      }
    }

    public static final SMGKnownExpValue valueOf(long pValue) {

      if (pValue == 0) {
        return ZERO;
      } else if (pValue == 1) {
        return ONE;
      } else {
        return new SMGKnownExpValue(BigInteger.valueOf(pValue));
      }
    }

    public static final SMGKnownExpValue valueOf(BigInteger pValue) {

      checkNotNull(pValue);

      if (pValue.equals(BigInteger.ZERO)) {
        return ZERO;
      } else if (pValue.equals(BigInteger.ONE)) {
        return ONE;
      } else {
        return new SMGKnownExpValue(pValue);
      }
    }
  }


  /**
   * Class representing values which can't be resolved.
   */
  public static final class SMGUnknownValue implements SMGSymbolicValue, SMGExplicitValue, SMGAddressValue
  {

    private static final SMGUnknownValue instance = new SMGUnknownValue();

    @Override
    public String toString() {
      return "UNKNOWN";
    }

    public static SMGUnknownValue getInstance() {
      return instance;
    }

    @Override
    public boolean isUnknown() {
      return true;
    }

    @Override
    public SMGAddress getAddress() {
      return SMGAddress.UNKNOWN;
    }

    @Override
    public BigInteger getValue() {
      throw new  IllegalStateException("Can't get Value of an Unknown Value.");
    }

    @Override
    public int getAsInt() {
      throw new  IllegalStateException("Can't get Value of an Unknown Value.");
    }

    @Override
    public long getAsLong() {
      throw new  IllegalStateException("Can't get Value of an Unknown Value.");
    }

    @Override
    public SMGExplicitValue negate() {
      return instance;
    }

    @Override
    public SMGExplicitValue xor(SMGExplicitValue pRVal) {
      return instance;
    }

    @Override
    public SMGExplicitValue or(SMGExplicitValue pRVal) {
      return instance;
    }

    @Override
    public SMGExplicitValue and(SMGExplicitValue pRVal) {
      return instance;
    }

    @Override
    public SMGExplicitValue shiftLeft(SMGExplicitValue pRVal) {
      return instance;
    }

    @Override
    public SMGExplicitValue multiply(SMGExplicitValue pRVal) {
      return instance;
    }

    @Override
    public SMGExplicitValue divide(SMGExplicitValue pRVal) {
      return instance;
    }

    @Override
    public SMGExplicitValue subtract(SMGExplicitValue pRVal) {
      return instance;
    }

    @Override
    public SMGExplicitValue add(SMGExplicitValue pRVal) {
      return instance;
    }

    @Override
    public SMGExplicitValue getOffset() {
      return instance;
    }

    @Override
    public SMGObject getObject() {
      return null;
    }
  }

  /**
   * A class to represent a field. This class is mainly used
   * to store field Information.
   */
  public static final class SMGField {

    /**
     * the offset of this field relative to the memory
     * this field belongs to.
     */
    private final SMGExplicitValue offset;

    /**
     * The type of this field, it determines its size
     * and the way information stored in this field is read.
     */
    private final CType type;

    public SMGField(SMGExplicitValue pOffset, CType pType) {
      checkNotNull(pOffset);
      checkNotNull(pType);
      offset = pOffset;
      type = pType;
    }

    public SMGExplicitValue getOffset() {
      return offset;
    }

    public CType getType() {
      return type;
    }

    public boolean isUnknown() {
      return offset.isUnknown() || type instanceof CProblemType;
    }

    @Override
    public String toString() {
      return "offset: " + offset + "Type:" + type.toASTString("");
    }
  }

  /**
   * A class to represent a value which points to an address. This class is mainly used
   * to store value information.
   */
  public static final class SMGKnownAddVal extends SMGKnownSymValue implements SMGAddressValue {

    /**
     * The address this value represents.
     */
    private final SMGKnownAddress address;

    private SMGKnownAddVal(BigInteger pValue, SMGKnownAddress pAddress) {
      super(pValue);
      checkNotNull(pAddress);
      address = pAddress;
    }

    public static SMGKnownAddVal valueOf(SMGObject pObject, SMGKnownExpValue pOffset, SMGKnownSymValue pAddress) {
      return new SMGKnownAddVal(pAddress.getValue(), SMGKnownAddress.valueOf(pObject, pOffset));
    }

    @Override
    public SMGKnownAddress getAddress() {
      return address;
    }

    public static SMGKnownAddVal valueOf(BigInteger pValue, SMGKnownAddress pAddress) {
      return new SMGKnownAddVal(pValue, pAddress);
    }

    public static SMGKnownAddVal valueOf(SMGKnownSymValue pValue, SMGKnownAddress pAddress) {
      return new SMGKnownAddVal(pValue.getValue(), pAddress);
    }

    public static SMGKnownAddVal valueOf(int pValue, SMGKnownAddress pAddress) {
      return new SMGKnownAddVal(BigInteger.valueOf(pValue), pAddress);
    }

    public static SMGKnownAddVal valueOf(long pValue, SMGKnownAddress pAddress) {
      return new SMGKnownAddVal(BigInteger.valueOf(pValue), pAddress);
    }

    public static SMGKnownAddVal valueOf(int pValue, SMGObject object, int offset) {
      return new SMGKnownAddVal(BigInteger.valueOf(pValue), SMGKnownAddress.valueOf(object, offset));
    }

    @Override
    public String toString() {
      return "Value: " + super.toString() + " " + address.toString();
    }

    @Override
    public SMGKnownExpValue getOffset() {
      return address.getOffset();
    }

    @Override
    public SMGObject getObject() {
      return address.getObject();
    }

    /**
     * A class to represent an Address. This class is mainly used
     * to store Address Information.
     */
    private static class SMGKnownAddress extends SMGAddress {

      private SMGKnownAddress(SMGObject pObject, SMGKnownExpValue pOffset) {
        super(pObject, pOffset);
      }

      public static SMGKnownAddress valueOf(SMGObject pObject, int pOffset) {
        return new SMGKnownAddress(pObject, SMGKnownExpValue.valueOf(pOffset));
      }

      public static final SMGKnownAddress valueOf(SMGObject object, SMGKnownExpValue offset) {
        return new SMGKnownAddress(object, offset);
      }

      @Override
      public SMGKnownExpValue getOffset() {
        return (SMGKnownExpValue) super.getOffset();
      }

      @Override
      public SMGObject getObject() {
        return super.getObject();
      }
    }
  }

  /**
   * A class to represent an Address. This class is mainly used
   * to store Address Information.
   */
  public static class SMGAddress  {

    public static final SMGAddress UNKNOWN =
        new SMGAddress(null, SMGUnknownValue.getInstance());

    private SMGAddress(SMGObject pObject, SMGExplicitValue pOffset) {
      checkNotNull(pOffset);
      object = pObject;
      offset = pOffset;
    }

    /**
     * The SMGObject representing the Memory this address belongs to.
     */
    private final SMGObject object;

    /**
     * The offset relative to the beginning of object in byte.
     */
    private final SMGExplicitValue offset;

    public final boolean isUnknown() {
      return object == null || offset.isUnknown();
    }

    /**
     * Return an address with (offset + pAddedOffset).
     *
     * @param offset The offset added to this address.
     */
    public final SMGAddress add(SMGExplicitValue pAddedOffset) {

      if (object == null || offset.isUnknown() || pAddedOffset.isUnknown()) {
        return SMGAddress.UNKNOWN;
      }

      return valueOf(object, offset.add(pAddedOffset));
    }

    public SMGExplicitValue getOffset() {
      return offset;
    }

    public SMGObject getObject() {
      return object;
    }

    public static final SMGAddress valueOf(SMGObject object, SMGExplicitValue offset) {
      return new SMGAddress(object, offset);
    }

    @Override
    public final String toString() {
      return "Object: " + object.toString() + " Offset: " + offset.toString();
    }

    public static SMGAddress valueOf(SMGObject pObj, int pOffset) {
      return new SMGAddress(pObj, SMGKnownExpValue.valueOf(pOffset));
    }
  }
}<|MERGE_RESOLUTION|>--- conflicted
+++ resolved
@@ -993,8 +993,6 @@
     @Override
     public Boolean visit(CFunctionCallExpression exp) throws UnrecognizedCCodeException {
       return false;
-<<<<<<< HEAD
-=======
     }
 
     @Override
@@ -1025,778 +1023,6 @@
     @Override
     public Boolean visit(CImaginaryLiteralExpression exp) throws UnrecognizedCCodeException {
       return exp.getValue().accept(this);
-    }
-  }
-
-  private class PointerAddressVisitor extends ExpressionValueVisitor
-      implements CRightHandSideVisitor<SMGSymbolicValue, CPATransferException> {
-
-    private final CFAEdge cfaEdge;
-    private final SMGState smgState;
-
-
-    public PointerAddressVisitor(CFAEdge pEdge, SMGState pSmgState) {
-      super(pEdge, pSmgState);
-      cfaEdge = super.getCfaEdge();
-      smgState = super.getSmgState();
-    }
-
-    @Override
-    public SMGAddressValue visit(CIntegerLiteralExpression exp) throws CPATransferException {
-      return getAddressFromSymbolicValue(smgState, super.visit(exp));
-    }
-
-    @Override
-    public SMGAddressValue visit(CCharLiteralExpression exp) throws CPATransferException {
-      return getAddressFromSymbolicValue(smgState, super.visit(exp));
-    }
-
-    @Override
-    public SMGAddressValue visit(CFloatLiteralExpression pExp) throws CPATransferException {
-      return getAddressFromSymbolicValue(smgState, super.visit(pExp));
-    }
-
-    @Override
-    public SMGAddressValue visit(CImaginaryLiteralExpression pExp) throws CPATransferException {
-      return getAddressFromSymbolicValue(smgState, super.visit(pExp));
-    }
-
-    @Override
-    public SMGAddressValue visit(CIdExpression exp) throws CPATransferException {
-
-      CType c = getRealExpressionType(exp);
-
-      if (c instanceof CArrayType) {
-        // a == &a[0];
-        return createAddressOfVariable(exp);
-      } else if (isStructOrUnionType(c)) {
-        // We use this temporary address to copy the values of the struct or union
-        return createAddressOfVariable(exp);
-      }
-
-      return getAddressFromSymbolicValue(smgState, super.visit(exp));
-    }
-
-    @Override
-    public SMGAddressValue visit(CUnaryExpression unaryExpression) throws  CPATransferException {
-
-      UnaryOperator unaryOperator = unaryExpression.getOperator();
-      CExpression unaryOperand = unaryExpression.getOperand();
-
-      switch (unaryOperator) {
-
-      case AMPER:
-        return handleAmper(unaryOperand);
-
-      case SIZEOF:
-        throw new UnrecognizedCCodeException("Misinterpreted the expression type of "
-            + unaryOperand.toASTString()
-            + " as pointer type", cfaEdge, unaryExpression);
-
-      case MINUS:
-      case NOT:
-      case TILDE:
-      default:
-        // Can't evaluate these Addresses
-        return SMGUnknownValue.getInstance();
-      }
-    }
-
-    private SMGAddressValue handleAmper(CExpression lValue) throws CPATransferException {
-      if (lValue instanceof CIdExpression) {
-        // &a
-        return createAddressOfVariable((CIdExpression) lValue);
-      } else if (lValue instanceof CPointerExpression) {
-        // &(*(a))
-
-        return  getAddressFromSymbolicValue( smgState ,
-            ((CPointerExpression) lValue).getOperand().accept(this));
-
-      } else if (lValue instanceof CFieldReference) {
-        // &(a.b)
-        return createAddressOfField((CFieldReference) lValue);
-      } else if (lValue instanceof CArraySubscriptExpression) {
-        // &a[b]
-        return createAddressOfArraySubscript((CArraySubscriptExpression) lValue);
-      } else {
-        return SMGUnknownValue.getInstance();
-      }
-    }
-
-    private SMGAddressValue createAddressOfArraySubscript(CArraySubscriptExpression lValue)
-        throws CPATransferException {
-
-      CExpression arrayExpression = lValue.getArrayExpression();
-
-      SMGAddress arrayAddress = evaluateArrayExpression(smgState, cfaEdge, arrayExpression);
-
-      if (arrayAddress.isUnknown()) {
-        return SMGUnknownValue.getInstance();
-      }
-
-      CExpression subscriptExpr = lValue.getSubscriptExpression();
-
-      SMGExplicitValue subscriptValue = evaluateExplicitValue(smgState, cfaEdge, subscriptExpr);
-
-      if (subscriptValue.isUnknown()) {
-        return SMGUnknownValue.getInstance();
-      }
-
-      SMGExplicitValue arrayOffset = arrayAddress.getOffset();
-
-      int typeSize = getSizeof(cfaEdge, getRealExpressionType(lValue));
-
-      SMGExplicitValue sizeOfType = SMGKnownExpValue.valueOf(typeSize);
-
-      SMGExplicitValue offset =  arrayOffset.add(subscriptValue).multiply(sizeOfType);
-
-      return createAddress(smgState, arrayAddress.getObject(), offset);
-    }
-
-    private SMGAddressValue createAddressOfField(CFieldReference lValue) throws CPATransferException {
-
-      SMGAddress addressOfField = getAddressOfField(smgState, cfaEdge, lValue);
-      SMGField field = getField(cfaEdge, getRealExpressionType(lValue.getFieldOwner()), lValue.getFieldName());
-
-      if (field.isUnknown() || addressOfField.isUnknown()) {
-        return SMGUnknownValue.getInstance();
-      }
-
-      SMGAddress address = addressOfField.add(field.getOffset());
-
-      return createAddress(smgState, address.getObject(), address.getOffset());
-    }
-
-    private SMGAddressValue createAddressOfVariable(CIdExpression idExpression) throws SMGInconsistentException {
-
-      SMGObject variableObject = smgState.getObjectForVisibleVariable(idExpression.getName());
-
-      if (variableObject == null) {
-        return SMGUnknownValue.getInstance();
-      } else {
-        return createAddress(smgState, variableObject, SMGKnownExpValue.ZERO);
-      }
-    }
-
-    @Override
-    public SMGAddressValue visit(CPointerExpression pointerExpression) throws  CPATransferException {
-
-      CExpression operand = pointerExpression.getOperand();
-      CType operandType = getRealExpressionType(operand);
-      CType expType = getRealExpressionType(pointerExpression);
-
-      if (operandType instanceof CPointerType) {
-
-        SMGSymbolicValue address = dereferencePointer(operand, expType);
-        return getAddressFromSymbolicValue(smgState, address);
-
-      } else if (operandType instanceof CArrayType) {
-
-        SMGSymbolicValue address = dereferenceArray(operand, expType);
-        return getAddressFromSymbolicValue(smgState, address);
-
-      } else {
-        throw new UnrecognizedCCodeException("Misinterpreted the expression type of "
-            + operand.toASTString()
-            + " as pointer type", cfaEdge, pointerExpression);
-      }
-    }
-
-    @Override
-    public SMGAddressValue visit(CBinaryExpression binaryExp) throws CPATransferException {
-
-      BinaryOperator binaryOperator = binaryExp.getOperator();
-      CExpression lVarInBinaryExp = binaryExp.getOperand1();
-      CExpression rVarInBinaryExp = binaryExp.getOperand2();
-      CType lVarInBinaryExpType = getRealExpressionType(lVarInBinaryExp);
-      CType rVarInBinaryExpType = getRealExpressionType(rVarInBinaryExp);
-
-      boolean lVarIsAddress = lVarInBinaryExpType instanceof CPointerType;
-      boolean rVarIsAddress = rVarInBinaryExpType instanceof CPointerType;
-
-      CExpression address = null;
-      CExpression pointerOffset = null;
-      CType addressType = null;
-
-      if (lVarIsAddress == rVarIsAddress) {
-        return SMGUnknownValue.getInstance(); // If both or neither are Addresses,
-        //  we can't evaluate the address this pointer stores.
-      } else if (lVarIsAddress) {
-        address = lVarInBinaryExp;
-        pointerOffset = rVarInBinaryExp;
-        addressType = lVarInBinaryExpType;
-      } else if (rVarIsAddress) {
-        address = rVarInBinaryExp;
-        pointerOffset = lVarInBinaryExp;
-        addressType = rVarInBinaryExpType;
-      } else {
-        // TODO throw Exception, no Pointer
-        return SMGUnknownValue.getInstance();
-      }
-
-      switch (binaryOperator) {
-      case PLUS:
-      case MINUS: {
-
-        SMGSymbolicValue addressVal = address.accept(this);
-
-        if (!(addressVal instanceof SMGAddressValue)) {
-          return SMGUnknownValue.getInstance();
-        }
-
-        SMGAddressValue addressValue = (SMGAddressValue) addressVal;
-
-        ExplicitValueVisitor v = new ExplicitValueVisitor(smgState, cfaEdge);
-
-        SMGExplicitValue offsetValue = pointerOffset.accept(v);
-
-        if (addressValue.isUnknown() || offsetValue.isUnknown()) {
-          return addressValue;
-        }
-
-        SMGExplicitValue typeSize = SMGKnownExpValue.valueOf(getSizeof(cfaEdge, addressType));
-
-        SMGExplicitValue pointerOffsetValue = offsetValue.multiply(typeSize);
-
-        SMGObject target = addressValue.getObject();
-
-        SMGExplicitValue addressOffset = addressValue.getOffset();
-
-        switch (binaryOperator) {
-        case PLUS:
-          return createAddress(smgState, target, addressOffset.add(pointerOffsetValue));
-        case MINUS:
-          if (lVarIsAddress) {
-            return createAddress(smgState, target, addressOffset.subtract(pointerOffsetValue));
-          } else {
-            return createAddress(smgState, target, pointerOffsetValue.subtract(addressOffset));
-          }
-        default:
-          throw new AssertionError();
-        }
-      }
-
-      case EQUALS:
-      case NOT_EQUALS:
-      case GREATER_THAN:
-      case GREATER_EQUAL:
-      case LESS_THAN:
-      case LESS_EQUAL:
-        throw new UnrecognizedCCodeException("Misinterpreted the expression type of " + binaryExp + " as pointer type",
-            cfaEdge, binaryExp);
-      case DIVIDE:
-      case MULTIPLY:
-      case SHIFT_LEFT:
-      case MODULO:
-      case SHIFT_RIGHT:
-      case BINARY_AND:
-      case BINARY_OR:
-      case BINARY_XOR:
-      default:
-        return SMGUnknownValue.getInstance();
-      }
-    }
-
-    @Override
-    public SMGAddressValue visit(CArraySubscriptExpression exp) throws CPATransferException {
-      return getAddressFromSymbolicValue(smgState, super.visit(exp));
-    }
-
-    @Override
-    public SMGAddressValue visit(CFieldReference exp) throws CPATransferException {
-      return getAddressFromSymbolicValue(smgState, super.visit(exp));
-    }
-
-    @Override
-    public SMGAddressValue visit(CFunctionCallExpression pIastFunctionCallExpression)
-        throws CPATransferException {
-      CExpression fileNameExpression = pIastFunctionCallExpression.getFunctionNameExpression();
-      String functionName = fileNameExpression.toASTString();
-
-      if (builtins.isABuiltIn(functionName)) {
-        switch (functionName) {
-        case "malloc":
-          possibleMallocFail = true;
-          SMGEdgePointsTo mallocEdge = builtins.evaluateMalloc(pIastFunctionCallExpression, smgState, cfaEdge);
-          return createAddress(mallocEdge);
-        case "calloc":
-          possibleMallocFail = true;
-          SMGEdgePointsTo callocEdge = builtins.evaluateCalloc(pIastFunctionCallExpression, smgState, cfaEdge);
-          return createAddress(callocEdge);
-        case "memset":
-          SMGEdgePointsTo memsetTargetEdge = builtins.evaluateMemset(pIastFunctionCallExpression, smgState, cfaEdge);
-          return createAddress(memsetTargetEdge);
-        }
-        throw new AssertionError();
-      } else {
-        return SMGUnknownValue.getInstance();
-      }
-    }
-  }
-
-  private SMGAddressValue createAddress(SMGEdgePointsTo pEdge) {
-    return SMGKnownAddVal.valueOf(pEdge.getValue(), pEdge.getObject(), pEdge.getOffset());
-  }
-
-  private SMGAddressValue getAddressFromSymbolicValue(SMGState pSmgState,
-      SMGSymbolicValue pAddressValue) throws SMGInconsistentException {
-
-    if (pAddressValue instanceof SMGAddressValue) {
-      return (SMGAddressValue) pAddressValue;
-    }
-
-    if (pAddressValue.isUnknown()) {
-      return SMGUnknownValue.getInstance();
-    }
-
-    //TODO isPointer(symbolicValue)
-    SMGEdgePointsTo edge = pSmgState.getPointerFromValue(pAddressValue.getAsInt());
-
-    return createAddress(edge);
-  }
-
-  private SMGAddressValue createAddress(SMGState pSmgState, SMGObject pTarget, SMGExplicitValue pOffset) throws SMGInconsistentException {
-
-    SMGAddressValue addressValue = getAddress(pSmgState, pTarget, pOffset);
-
-    if (addressValue.isUnknown()) {
-
-      SMGKnownSymValue value = SMGKnownSymValue.valueOf(SMGValueFactory.getNewValue());
-      addressValue = SMGKnownAddVal.valueOf(pTarget, (SMGKnownExpValue)pOffset, value);
-    }
-
-    return addressValue;
-  }
-
-  private SMGAddressValue getAddress(SMGState pSmgState, SMGObject pTarget,
-      SMGExplicitValue pOffset) throws SMGInconsistentException {
-
-    if (pTarget == null || pOffset.isUnknown()) {
-      return SMGUnknownValue.getInstance();
-    }
-
-    Integer address = pSmgState.getAddress(pTarget, pOffset.getAsInt());
-
-    if (address == null) {
-      return SMGUnknownValue.getInstance();
-    }
-
-    return createAddress(pSmgState.getPointerFromValue(address));
-  }
-
-  private class ArrayMemoryVisitor extends DefaultCExpressionVisitor<SMGAddress, CPATransferException>
-      implements CRightHandSideVisitor<SMGAddress, CPATransferException> {
-
-    private final CFAEdge cfaEdge;
-    private final SMGState smgState;
-
-    public ArrayMemoryVisitor(CFAEdge pEdge, SMGState pSmgState) {
-      cfaEdge = pEdge;
-      smgState = pSmgState;
-    }
-
-    @Override
-    protected SMGAddress visitDefault(CExpression exp) {
-      return SMGAddress.UNKNOWN;
-    }
-
-    @Override
-    public SMGAddress visit(CIdExpression idExpression) throws UnrecognizedCCodeException {
-      return new SMGAddress(smgState.getObjectForVisibleVariable(idExpression.getName()),
-          SMGKnownExpValue.ZERO);
-    }
-
-    @Override
-    public SMGAddress visit(CUnaryExpression unaryExpression) throws CPATransferException {
-
-      UnaryOperator unaryOperator = unaryExpression.getOperator();
-
-      switch (unaryOperator) {
-
-      case SIZEOF:
-        throw new UnrecognizedCCodeException("Misinterpreted the expression type of " + unaryExpression
-            + " as array type", cfaEdge, unaryExpression);
-      case MINUS:
-      case NOT:
-      case TILDE:
-      case AMPER:
-      default:
-        // Can't evaluate these ArrayExpressions
-        return SMGAddress.UNKNOWN;
-      }
-    }
-
-    @Override
-    public SMGAddress visit(CPointerExpression pointerExpression) throws CPATransferException {
-
-      CExpression operand = pointerExpression.getOperand();
-      CType operandType = getRealExpressionType(operand);
-
-      boolean operandIsPointer = operandType instanceof CPointerType;
-
-
-      if (operandIsPointer) {
-
-        SMGAddressValue addressValue = evaluateAddress(smgState, cfaEdge, operand);
-
-        if (addressValue.isUnknown()) {
-          return SMGAddress.UNKNOWN;
-        }
-
-        return addressValue.getAddress();
-
-      } else {
-        throw new UnrecognizedCCodeException("Misinterpreted the expression type of " + pointerExpression
-            + " as array type", cfaEdge, pointerExpression);
-      }
-    }
-
-    @Override
-    public SMGAddress visit(CBinaryExpression binaryExp) throws CPATransferException {
-
-      BinaryOperator binaryOperator = binaryExp.getOperator();
-      CExpression lVarInBinaryExp = binaryExp.getOperand1();
-      CExpression rVarInBinaryExp = binaryExp.getOperand2();
-      CType lVarInBinaryExpType = getRealExpressionType(lVarInBinaryExp);
-      CType rVarInBinaryExpType = getRealExpressionType(rVarInBinaryExp);
-
-      boolean lVarIsAddress = lVarInBinaryExpType instanceof CArrayType;
-      boolean rVarIsAddress = rVarInBinaryExpType instanceof CArrayType;
-
-      CExpression address = null;
-      CExpression arrayOffset = null;
-      CType addressType = null;
-
-      if (lVarIsAddress == rVarIsAddress) {
-        return SMGAddress.UNKNOWN; // If both or neither are Addresses,
-        //  we can't evaluate the address this pointer stores.
-      } else if (lVarIsAddress) {
-        address = lVarInBinaryExp;
-        arrayOffset = rVarInBinaryExp;
-        addressType = lVarInBinaryExpType;
-      } else if (rVarIsAddress) {
-        address = rVarInBinaryExp;
-        arrayOffset = lVarInBinaryExp;
-        addressType = rVarInBinaryExpType;
-      } else {
-        // TODO throw Exception, no Pointer
-        return SMGAddress.UNKNOWN;
-      }
-
-      switch (binaryOperator) {
-      case PLUS:
-      case MINUS: {
-
-        SMGAddress addressVal = address.accept(this);
-
-        if (addressVal.isUnknown()) {
-          return addressVal;
-        }
-
-        ExplicitValueVisitor v = new ExplicitValueVisitor(smgState, cfaEdge);
-
-        SMGExplicitValue offsetValue = arrayOffset.accept(v);
-
-        if (offsetValue.isUnknown()) {
-          return SMGAddress.UNKNOWN;
-        }
-
-        SMGExplicitValue typeSize = SMGKnownExpValue.valueOf(getSizeof(cfaEdge, addressType));
-
-        SMGExplicitValue arrayOffsetValue = offsetValue.multiply(typeSize);
-
-        SMGObject target = addressVal.getObject();
-
-        SMGExplicitValue addressOffset = addressVal.getOffset();
-
-        switch (binaryOperator) {
-        case PLUS:
-          return SMGAddress.valueOf(target, addressOffset.add(addressOffset));
-        case MINUS:
-          if (lVarIsAddress) {
-            return SMGAddress.valueOf(target, addressOffset.subtract(arrayOffsetValue));
-          } else {
-            return SMGAddress.valueOf(target, arrayOffsetValue.subtract(addressOffset));
-          }
-        default:
-          throw new AssertionError();
-        }
-      }
-
-      case EQUALS:
-      case NOT_EQUALS:
-      case GREATER_THAN:
-      case GREATER_EQUAL:
-      case LESS_THAN:
-      case LESS_EQUAL:
-        throw new UnrecognizedCCodeException("Misinterpreted the expression type of "
-            + binaryExp + " as pointer type", cfaEdge, binaryExp);
-      case DIVIDE:
-      case MULTIPLY:
-      case SHIFT_LEFT:
-      case MODULO:
-      case SHIFT_RIGHT:
-      case BINARY_AND:
-      case BINARY_OR:
-      case BINARY_XOR:
-      default:
-        return SMGAddress.UNKNOWN;
-      }
-    }
-
-    @Override
-    public SMGAddress visit(CArraySubscriptExpression exp) throws CPATransferException {
-
-      SMGAddress arrayAddress = exp.getArrayExpression().accept(this);
-
-      if (arrayAddress.isUnknown()) {
-        return SMGAddress.UNKNOWN;
-      }
-
-      ExplicitValueVisitor v = new ExplicitValueVisitor(smgState, cfaEdge);
-
-      SMGExplicitValue offsetVal = exp.getSubscriptExpression().accept(v);
-
-      if (offsetVal.isUnknown()) {
-        return SMGAddress.UNKNOWN;
-      }
-
-      SMGExplicitValue offsetValue = offsetVal;
-
-      CType arrayType = getRealExpressionType(exp.getArrayExpression());
-
-      SMGKnownExpValue typeSize = SMGKnownExpValue.valueOf(getSizeof(cfaEdge, arrayType));
-
-      SMGExplicitValue arrayOffsetValue = offsetValue.multiply(typeSize);
-
-      return arrayAddress.add(arrayOffsetValue);
-    }
-
-    @Override
-    public SMGAddress visit(CFunctionCallExpression pIastFunctionCallExpression) throws UnrecognizedCCodeException {
-      return SMGAddress.UNKNOWN;
-    }
-
-    @Override
-    public SMGAddress visit(CCastExpression cast) throws CPATransferException {
-      return cast.getOperand().accept(this);
-    }
-
-    @Override
-    public SMGAddress visit(CFieldReference fieldReference) throws CPATransferException {
-
-      SMGAddress addressOfField = getAddressOfField(smgState, cfaEdge, fieldReference);
-      SMGField field = getField(cfaEdge, getRealExpressionType(fieldReference.getFieldOwner()), fieldReference.getFieldName());
-
-      return addressOfField.add(field.getOffset());
-    }
-  }
-
-  private class AssumeVisitor extends ExpressionValueVisitor {
-
-    private final SMGState smgState;
-
-    public AssumeVisitor(CFAEdge pEdge, SMGState pSmgState) {
-      super(pEdge, pSmgState);
-      smgState = getSmgState();
-    }
-
-    @Override
-    public SMGSymbolicValue visit(CBinaryExpression exp) throws CPATransferException {
-
-      BinaryOperator binaryOperator = exp.getOperator();
-
-      switch (binaryOperator) {
-      case EQUALS:
-      case NOT_EQUALS:
-      case LESS_EQUAL:
-      case LESS_THAN:
-      case GREATER_EQUAL:
-      case GREATER_THAN:
-
-        CExpression lVarInBinaryExp = exp.getOperand1();
-        CExpression rVarInBinaryExp = exp.getOperand2();
-
-        SMGSymbolicValue lVal = evaluateExpressionValue(smgState, getCfaEdge(), lVarInBinaryExp);
-        if (lVal.isUnknown()) { return SMGUnknownValue.getInstance(); }
-
-        SMGSymbolicValue rVal = evaluateExpressionValue(smgState, getCfaEdge(), rVarInBinaryExp);
-        if (rVal.isUnknown()) { return SMGUnknownValue.getInstance(); }
-
-        boolean isZero;
-        boolean isOne;
-
-        switch (binaryOperator) {
-        case NOT_EQUALS:
-          isZero = lVal.equals(rVal);
-          isOne = smgState.isUnequal(lVal.getAsInt(), rVal.getAsInt());
-          break;
-        case EQUALS:
-          isOne = lVal.equals(rVal);
-          isZero = smgState.isUnequal(lVal.getAsInt(), rVal.getAsInt());
-          break;
-        case LESS_EQUAL:
-        case GREATER_EQUAL:
-          isOne = lVal.equals(rVal);
-          isZero = false;
-          if (isOne) {
-            break;
-          }
-
-          //$FALL-THROUGH$
-        case GREATER_THAN:
-        case LESS_THAN:
-
-          SMGAddressValue rAddress = getAddressFromSymbolicValue(getSmgState(), rVal);
-
-          if (rAddress.isUnknown()) {
-            return SMGUnknownValue.getInstance();
-          }
-
-          SMGAddressValue lAddress = getAddressFromSymbolicValue(getSmgState(), rVal);
-
-          if (lAddress.isUnknown()) {
-            return SMGUnknownValue.getInstance();
-          }
-
-          SMGObject lObject = lAddress.getObject();
-          SMGObject rObject = rAddress.getObject();
-
-          if (!lObject.equals(rObject)) {
-            return SMGUnknownValue.getInstance();
-          }
-
-          long rOffset = rAddress.getOffset().getAsLong();
-          long lOffset = lAddress.getOffset().getAsLong();
-
-          // We already checked equality
-          switch (binaryOperator) {
-          case LESS_THAN:
-          case LESS_EQUAL:
-            isOne = lOffset < rOffset;
-            isZero = !isOne;
-            break;
-          case GREATER_EQUAL:
-          case GREATER_THAN:
-            isOne = lOffset > rOffset;
-            isZero = !isOne;
-            break;
-          default:
-            throw new AssertionError();
-          }
-          break;
-        default:
-          throw new AssertionError();
-        }
-
-        if (isZero) {
-          // return 0 if the expression does not hold
-          return SMGKnownSymValue.FALSE;
-        } else if (isOne) {
-          // return a symbolic Value representing 1 if the expression does hold
-          return SMGKnownSymValue.TRUE;
-        } else {
-          // otherwise return UNKNOWN
-          return SMGUnknownValue.getInstance();
-        }
-
-      default:
-        return super.visit(exp);
-      }
-    }
-  }
-
-  private class ExpressionValueVisitor extends DefaultCExpressionVisitor<SMGSymbolicValue, CPATransferException>
-      implements CRightHandSideVisitor<SMGSymbolicValue, CPATransferException> {
-
-    private final CFAEdge cfaEdge;
-    private final SMGState smgState;
-
-    public ExpressionValueVisitor(CFAEdge pEdge, SMGState pSmgState) {
-      cfaEdge = pEdge;
-      smgState = pSmgState;
-    }
-
-    @Override
-    protected SMGSymbolicValue visitDefault(CExpression pExp) {
-      return SMGUnknownValue.getInstance();
-    }
-
-    @Override
-    public SMGSymbolicValue visit(CArraySubscriptExpression exp) throws CPATransferException {
-
-      SMGAddress address = evaluateArraySubscriptExpression(smgState, cfaEdge, exp);
-
-      if (address.isUnknown()) {
-        return SMGUnknownValue.getInstance();
-      }
-
-      SMGSymbolicValue value = readValue(smgState, address.getObject(), address.getOffset(), getRealExpressionType(exp));
-
-      return value;
-    }
-
-    @Override
-    public SMGSymbolicValue visit(CIntegerLiteralExpression exp) throws CPATransferException {
-
-      BigInteger value = exp.getValue();
-
-      boolean isZero = value.equals(BigInteger.ZERO);
-
-      return (isZero ? SMGKnownSymValue.ZERO : SMGUnknownValue.getInstance());
-    }
-
-    @Override
-    public SMGSymbolicValue visit(CCharLiteralExpression exp) throws CPATransferException {
-
-      char value = exp.getCharacter();
-
-      return (value == 0) ? SMGKnownSymValue.ZERO : SMGUnknownValue.getInstance();
-    }
-
-    @Override
-    public SMGSymbolicValue visit(CFieldReference fieldReference) throws CPATransferException {
-
-      SMGAddress addressOfField = getAddressOfField(smgState, cfaEdge, fieldReference);
-
-      SMGField field = getField(cfaEdge, getRealExpressionType(fieldReference.getFieldOwner()), fieldReference.getFieldName());
-
-      if (addressOfField.isUnknown() || field.isUnknown()) {
-        return SMGUnknownValue.getInstance();
-      }
-
-      SMGExplicitValue addressOffset =  addressOfField.getOffset();
-      SMGExplicitValue fieldOffset =    field.getOffset();
-
-      SMGExplicitValue offset = addressOffset.add(fieldOffset);
-
-      return readValue(smgState, addressOfField.getObject(), offset, field.getType());
->>>>>>> 6e4811fd
-    }
-
-    @Override
-    protected Boolean visitDefault(CExpression exp) throws UnrecognizedCCodeException {
-      return false;
-    }
-
-    @Override
-    public Boolean visit(CIntegerLiteralExpression exp) throws UnrecognizedCCodeException {
-      return !exp.getValue().equals(BigInteger.ZERO);
-    }
-
-    @Override
-    public Boolean visit(CCastExpression exp) throws UnrecognizedCCodeException {
-      return exp.getOperand().accept(this);
-    }
-
-    @Override
-    public Boolean visit(CCharLiteralExpression exp) throws UnrecognizedCCodeException {
-      return !(exp.getCharacter() == 0);
-    }
-
-    @Override
-    public Boolean visit(CFloatLiteralExpression exp) throws UnrecognizedCCodeException {
-      return !exp.getValue().equals(BigDecimal.ZERO);
     }
   }
 
@@ -1833,16 +1059,7 @@
       public SMGAddress visit(CFieldReference pLValue) throws CPATransferException {
         logger.log(Level.FINEST, ">>> Handling statement: assignment to field reference");
 
-<<<<<<< HEAD
         return super.visit(pLValue);
-=======
-      if (operandType instanceof CPointerType) {
-        return dereferencePointer(operand, expType);
-      } else if (operandType instanceof CArrayType) {
-        return dereferenceArray(operand, expType);
-      } else {
-        throw new UnrecognizedCCodeException("dereference of non-pointer type", cfaEdge, pointerExpression);
->>>>>>> 6e4811fd
       }
 
       @Override
