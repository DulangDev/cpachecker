/*
 *  CPAchecker is a tool for configurable software verification.
 *  This file is part of CPAchecker.
 *
 *  Copyright (C) 2007-2014  Dirk Beyer
 *  All rights reserved.
 *
 *  Licensed under the Apache License, Version 2.0 (the "License");
 *  you may not use this file except in compliance with the License.
 *  You may obtain a copy of the License at
 *
 *      http://www.apache.org/licenses/LICENSE-2.0
 *
 *  Unless required by applicable law or agreed to in writing, software
 *  distributed under the License is distributed on an "AS IS" BASIS,
 *  WITHOUT WARRANTIES OR CONDITIONS OF ANY KIND, either express or implied.
 *  See the License for the specific language governing permissions and
 *  limitations under the License.
 *
 *
 *  CPAchecker web page:
 *    http://cpachecker.sosy-lab.org
 */
package org.sosy_lab.cpachecker.cpa.composite;

import static com.google.common.collect.FluentIterable.from;

import com.google.common.base.Optional;
import com.google.common.base.Preconditions;
import com.google.common.collect.ImmutableList;
import java.util.Collection;
import java.util.List;
import org.sosy_lab.common.configuration.InvalidConfigurationException;
import org.sosy_lab.common.configuration.Option;
import org.sosy_lab.common.configuration.Options;
import org.sosy_lab.cpachecker.cfa.CFA;
import org.sosy_lab.cpachecker.cfa.blocks.BlockPartitioning;
import org.sosy_lab.cpachecker.cfa.model.CFAEdge;
import org.sosy_lab.cpachecker.cfa.model.CFANode;
import org.sosy_lab.cpachecker.core.defaults.AbstractCPAFactory;
import org.sosy_lab.cpachecker.core.defaults.MergeSepOperator;
import org.sosy_lab.cpachecker.core.defaults.SimplePrecisionAdjustment;
import org.sosy_lab.cpachecker.core.interfaces.AbstractDomain;
import org.sosy_lab.cpachecker.core.interfaces.AbstractState;
import org.sosy_lab.cpachecker.core.interfaces.CPAFactory;
import org.sosy_lab.cpachecker.core.interfaces.ConfigurableProgramAnalysis;
import org.sosy_lab.cpachecker.core.interfaces.ConfigurableProgramAnalysisWithBAM;
import org.sosy_lab.cpachecker.core.interfaces.MergeOperator;
import org.sosy_lab.cpachecker.core.interfaces.Precision;
import org.sosy_lab.cpachecker.core.interfaces.PrecisionAdjustment;
import org.sosy_lab.cpachecker.core.interfaces.Reducer;
import org.sosy_lab.cpachecker.core.interfaces.StateSpacePartition;
import org.sosy_lab.cpachecker.core.interfaces.Statistics;
import org.sosy_lab.cpachecker.core.interfaces.StatisticsProvider;
import org.sosy_lab.cpachecker.core.interfaces.StopOperator;
import org.sosy_lab.cpachecker.core.interfaces.TransferRelation;
import org.sosy_lab.cpachecker.core.interfaces.WrapperCPA;
import org.sosy_lab.cpachecker.core.interfaces.pcc.ProofChecker;
import org.sosy_lab.cpachecker.cpa.predicate.PredicateAbstractionManager;
import org.sosy_lab.cpachecker.cpa.predicate.PredicateCPA;
import org.sosy_lab.cpachecker.exceptions.CPAException;
import org.sosy_lab.cpachecker.exceptions.CPATransferException;

<<<<<<< HEAD
public class CompositeCPA implements ConfigurableProgramAnalysis, StatisticsProvider, WrapperCPA,
    ConfigurableProgramAnalysisWithBAM, ProofChecker {
=======
public class CompositeCPA implements StatisticsProvider, WrapperCPA, ConfigurableProgramAnalysisWithBAM, ProofChecker {
>>>>>>> 898d741b

  @Options(prefix = "cpa.composite")
  private static class CompositeOptions {

    @Option(
        secure = true,
        toUppercase = true,
        values = { "PLAIN", "AGREE" },
        description = "which composite merge operator to use (plain or agree)\n"
            + "Both delegate to the component cpas, but agree only allows "
            + "merging if all cpas agree on this. This is probably what you want.")
    private String merge = "AGREE";

    @Option(
        secure = true,
        description = "inform Composite CPA if it is run in a CPA enabled analysis because then it must "
            + "behave differently during merge.")
    private boolean inCPAEnabledAnalysis = false;

    @Option(
        secure = true,
        description = "By enabling this option the CompositeTransferRelation"
            + " will compute abstract successors for as many edges as possible in one call. For"
            + " any chain of edges in the CFA which does not have more than one outgoing or leaving"
            + " edge the components of the CompositeCPA are called for each of the edges in this"
            + " chain. Strengthening is still computed after every edge."
            + " The main difference is that while this option is enabled not every ARGState may"
            + " have a single edge connecting to the child/parent ARGState but it may instead"
            + " be a list.")
    private boolean aggregateBasicBlocks = false;
  }

  private static class CompositeCPAFactory extends AbstractCPAFactory {

    private CFA cfa = null;
    private ImmutableList<ConfigurableProgramAnalysis> cpas = null;

    @Override
    public ConfigurableProgramAnalysis createInstance() throws InvalidConfigurationException {
      Preconditions.checkState(cpas != null, "CompositeCPA needs wrapped CPAs!");
      Preconditions.checkState(cfa != null, "CompositeCPA needs CFA information!");

      CompositeOptions options = new CompositeOptions();

      getConfiguration().inject(options);

<<<<<<< HEAD
      ImmutableList.Builder<MergeOperator> mergeOperators = ImmutableList.builder();
      ImmutableList.Builder<StopOperator> stopOperators = ImmutableList.builder();
      ImmutableList.Builder<PrecisionAdjustment> precisionAdjustments = ImmutableList.builder();
      ImmutableList.Builder<SimplePrecisionAdjustment> simplePrecisionAdjustments =
          ImmutableList.builder();

      boolean mergeSep = true;
      boolean simplePrec = true;

      for (ConfigurableProgramAnalysis sp : cpas) {
        stopOperators.add(sp.getStopOperator());

        PrecisionAdjustment prec = sp.getPrecisionAdjustment();
        if (prec instanceof SimplePrecisionAdjustment) {
          simplePrecisionAdjustments.add((SimplePrecisionAdjustment) prec);
        } else {
          simplePrec = false;
        }

        //if (simplePrec) {
          precisionAdjustments.add(prec);
        //}

        MergeOperator merge = sp.getMergeOperator();
        if (merge != MergeSepOperator.getInstance()) {
          mergeSep = false;
        }

        if (mergeSep) {
          mergeOperators.add(merge);
        }

      }

      ImmutableList<StopOperator> stopOps = stopOperators.build();

      MergeOperator compositeMerge;
      if (mergeSep) {
        compositeMerge = MergeSepOperator.getInstance();
      } else {
        if (options.inCPAEnabledAnalysis) {
          if (options.merge.equals("AGREE")) {
            Optional<PredicateCPA> predicateCPA = from(cpas).filter(PredicateCPA.class).first();
            Preconditions.checkState(predicateCPA.isPresent(),
                "Option 'inCPAEnabledAnalysis' needs PredicateCPA");
            PredicateAbstractionManager abmgr = predicateCPA.get().getPredicateManager();
            compositeMerge = new CompositeMergeAgreeCPAEnabledAnalysisOperator(
                mergeOperators.build(), stopOps, abmgr);
          } else {
            throw new InvalidConfigurationException(
                "Merge PLAIN is currently not supported in predicated analysis");
          }
        } else {
          if (options.merge.equals("AGREE")) {
            compositeMerge = new CompositeMergeAgreeOperator(mergeOperators.build(), stopOps);
          } else if (options.merge.equals("PLAIN")) {
            compositeMerge = new CompositeMergePlainOperator(mergeOperators.build());
          } else {
            throw new AssertionError();
          }
        }
      }

      CompositeStopOperator compositeStop = new CompositeStopOperator(stopOps);

      PrecisionAdjustment compositePrecisionAdjustment;
      if (simplePrec) {
        compositePrecisionAdjustment =
            new CompositeSimplePrecisionAdjustment(simplePrecisionAdjustments.build());
      } else {
        compositePrecisionAdjustment =
            new CompositePrecisionAdjustment(precisionAdjustments.build());
      }

      return new CompositeCPA(
          cfa, compositeMerge, compositeStop, compositePrecisionAdjustment, cpas, options);
=======
      boolean mergeSep =
          !from(cpas)
              .filter(cpa -> cpa.getMergeOperator() != MergeSepOperator.getInstance())
              .isEmpty();
      if (!mergeSep && options.inCPAEnabledAnalysis && !options.merge.equals("AGREE")) {
        throw new InvalidConfigurationException(
            "Merge PLAIN is currently not supported in predicated analysis");
      }

      return new CompositeCPA(cfa, cpas, options);
>>>>>>> 898d741b
    }

    @Override
    public CPAFactory setChild(ConfigurableProgramAnalysis pChild)
        throws UnsupportedOperationException {
      throw new UnsupportedOperationException("Use CompositeCPA to wrap several CPAs!");
    }

    @Override
    public CPAFactory setChildren(List<ConfigurableProgramAnalysis> pChildren) {
      Preconditions.checkNotNull(pChildren);
      Preconditions.checkArgument(!pChildren.isEmpty());
      Preconditions.checkState(cpas == null);

      cpas = ImmutableList.copyOf(pChildren);
      return this;
    }

    @Override
    public <T> CPAFactory set(T pObject, Class<T> pClass) throws UnsupportedOperationException {
      if (pClass.equals(CFA.class)) {
        cfa = (CFA) pObject;
      }
      return super.set(pObject, pClass);
    }
  }

  public static CPAFactory factory() {
    return new CompositeCPAFactory();
  }

  private final ImmutableList<ConfigurableProgramAnalysis> cpas;
  private final CFA cfa;
  private final CompositeOptions options;

  protected CompositeCPA(
      CFA pCfa,
      ImmutableList<ConfigurableProgramAnalysis> cpas,
      CompositeOptions pOptions) {
    this.cfa = pCfa;
    this.cpas = cpas;
    this.options = pOptions;
  }

  @Override
  public AbstractDomain getAbstractDomain() {
    ImmutableList.Builder<AbstractDomain> domains = ImmutableList.builder();
    for (ConfigurableProgramAnalysis cpa : cpas) {
      domains.add(cpa.getAbstractDomain());
    }
    return new CompositeDomain(domains.build());
  }

  @Override
  public CompositeTransferRelation getTransferRelation() {
    ImmutableList.Builder<TransferRelation> transferRelations = ImmutableList.builder();
    for (ConfigurableProgramAnalysis cpa : cpas) {
      transferRelations.add(cpa.getTransferRelation());
    }
    return new CompositeTransferRelation(
        transferRelations.build(), cfa, options.aggregateBasicBlocks);
  }

  @Override
  public MergeOperator getMergeOperator() {
    ImmutableList.Builder<MergeOperator> mergeOperators = ImmutableList.builder();
    boolean mergeSep = true;
    for (ConfigurableProgramAnalysis sp : cpas) {
      MergeOperator merge = sp.getMergeOperator();
      if (merge != MergeSepOperator.getInstance()) {
        mergeSep = false;
      }
      mergeOperators.add(merge);
    }

    if (mergeSep) {
      return MergeSepOperator.getInstance();
    } else {
      if (options.inCPAEnabledAnalysis) {
        if (options.merge.equals("AGREE")) {
          Optional<PredicateCPA> predicateCPA = from(cpas).filter(PredicateCPA.class).first();
          Preconditions.checkState(
              predicateCPA.isPresent(), "Option 'inCPAEnabledAnalysis' needs PredicateCPA");
          PredicateAbstractionManager abmgr = predicateCPA.get().getPredicateManager();
          return new CompositeMergeAgreeCPAEnabledAnalysisOperator(
              mergeOperators.build(), getStopOperator().getStopOperators(), abmgr);
        } else {
          throw new AssertionError("Merge PLAIN is currently not supported in predicated analysis");
        }
      } else {
        if (options.merge.equals("AGREE")) {
          return new CompositeMergeAgreeOperator(
              mergeOperators.build(), getStopOperator().getStopOperators());
        } else if (options.merge.equals("PLAIN")) {
          return new CompositeMergePlainOperator(mergeOperators.build());
        } else {
          throw new AssertionError();
        }
      }
    }
  }

  @Override
  public CompositeStopOperator getStopOperator() {
    ImmutableList.Builder<StopOperator> stopOps = ImmutableList.builder();
    for (ConfigurableProgramAnalysis cpa : cpas) {
      stopOps.add(cpa.getStopOperator());
    }
    return new CompositeStopOperator(stopOps.build());
  }

  @Override
  public PrecisionAdjustment getPrecisionAdjustment() {
    ImmutableList.Builder<PrecisionAdjustment> precisionAdjustments = ImmutableList.builder();
    ImmutableList.Builder<SimplePrecisionAdjustment> simplePrecisionAdjustments =
        ImmutableList.builder();
    boolean simplePrec = true;
    for (ConfigurableProgramAnalysis sp : cpas) {
      PrecisionAdjustment prec = sp.getPrecisionAdjustment();
      if (prec instanceof SimplePrecisionAdjustment) {
        simplePrecisionAdjustments.add((SimplePrecisionAdjustment) prec);
      } else {
        simplePrec = false;
      }
      precisionAdjustments.add(prec);
    }
    if (simplePrec) {
      return new CompositeSimplePrecisionAdjustment(simplePrecisionAdjustments.build());
    } else {
      return new CompositePrecisionAdjustment(precisionAdjustments.build());
    }
  }

  @Override
  public Reducer getReducer() throws InvalidConfigurationException {
    ImmutableList.Builder<Reducer> wrappedReducers = ImmutableList.builder();
    for (ConfigurableProgramAnalysis cpa : cpas) {
      Preconditions.checkState(
          cpa instanceof ConfigurableProgramAnalysisWithBAM,
          "wrapped CPA does not support BAM: " + cpa.getClass().getCanonicalName());
      wrappedReducers.add(((ConfigurableProgramAnalysisWithBAM) cpa).getReducer());
    }
    return new CompositeReducer(wrappedReducers.build());
  }

  @Override
  public AbstractState getInitialState(CFANode pNode, StateSpacePartition pPartition)
      throws InterruptedException {
    Preconditions.checkNotNull(pNode);

    ImmutableList.Builder<AbstractState> initialStates = ImmutableList.builder();
    for (ConfigurableProgramAnalysis sp : cpas) {
      initialStates.add(sp.getInitialState(pNode, pPartition));
    }

    return new CompositeState(initialStates.build());
  }

  @Override
  public Precision getInitialPrecision(CFANode pNode, StateSpacePartition partition)
      throws InterruptedException {
    Preconditions.checkNotNull(pNode);

    ImmutableList.Builder<Precision> initialPrecisions = ImmutableList.builder();
    for (ConfigurableProgramAnalysis sp : cpas) {
      initialPrecisions.add(sp.getInitialPrecision(pNode, partition));
    }
    return new CompositePrecision(initialPrecisions.build());
  }

  @Override
  public void collectStatistics(Collection<Statistics> pStatsCollection) {
    for (ConfigurableProgramAnalysis cpa : cpas) {
      if (cpa instanceof StatisticsProvider) {
        ((StatisticsProvider) cpa).collectStatistics(pStatsCollection);
      }
    }
<<<<<<< HEAD

    if (precisionAdjustment instanceof StatisticsProvider) {
      ((StatisticsProvider) precisionAdjustment).collectStatistics(pStatsCollection);
    }
=======
>>>>>>> 898d741b
  }

  @Override
  public <T extends ConfigurableProgramAnalysis> T retrieveWrappedCpa(Class<T> pType) {
    if (pType.isAssignableFrom(getClass())) { return pType.cast(this); }
    for (ConfigurableProgramAnalysis cpa : cpas) {
      if (pType.isAssignableFrom(cpa.getClass())) {
        return pType.cast(cpa);
      } else if (cpa instanceof WrapperCPA) {
        T result = ((WrapperCPA) cpa).retrieveWrappedCpa(pType);
        if (result != null) { return result; }
      }
    }
    return null;
  }

  @Override
  public ImmutableList<ConfigurableProgramAnalysis> getWrappedCPAs() {
    return cpas;
  }

  @Override
  public boolean areAbstractSuccessors(AbstractState pElement, CFAEdge pCfaEdge,
      Collection<? extends AbstractState> pSuccessors)
      throws CPATransferException, InterruptedException {
    return getTransferRelation().areAbstractSuccessors(pElement, pCfaEdge, pSuccessors, cpas);
  }

  @Override
<<<<<<< HEAD
  public boolean isCoveredBy(AbstractState pElement, AbstractState pOtherElement)
      throws CPAException, InterruptedException {
    return stopOperator.isCoveredBy(pElement, pOtherElement, cpas);
=======
  public boolean isCoveredBy(AbstractState pElement, AbstractState pOtherElement) throws CPAException, InterruptedException {
    return getStopOperator().isCoveredBy(pElement, pOtherElement, cpas);
>>>>>>> 898d741b
  }

  @Override
  public void setPartitioning(BlockPartitioning partitioning) {
    cpas.forEach(e -> {
      assert e instanceof ConfigurableProgramAnalysisWithBAM;
      ((ConfigurableProgramAnalysisWithBAM) e).setPartitioning(partitioning);
    });
  }

  @Override
  public boolean isCoveredByRecursiveState(AbstractState pState1, AbstractState pState2)
      throws CPAException, InterruptedException {
    CompositeState state1 = (CompositeState) pState1;
    CompositeState state2 = (CompositeState) pState2;

    List<AbstractState> states1 = state1.getWrappedStates();
    List<AbstractState> states2 = state2.getWrappedStates();

    if (states1.size() != cpas.size()) { return false; }

    for (int idx = 0; idx < states1.size(); idx++) {
      if (!((ConfigurableProgramAnalysisWithBAM) cpas.get(idx))
          .isCoveredByRecursiveState(states1.get(idx), states2.get(idx))) { return false; }
    }

    return true;
  }
}<|MERGE_RESOLUTION|>--- conflicted
+++ resolved
@@ -61,41 +61,35 @@
 import org.sosy_lab.cpachecker.exceptions.CPAException;
 import org.sosy_lab.cpachecker.exceptions.CPATransferException;
 
-<<<<<<< HEAD
-public class CompositeCPA implements ConfigurableProgramAnalysis, StatisticsProvider, WrapperCPA,
-    ConfigurableProgramAnalysisWithBAM, ProofChecker {
-=======
 public class CompositeCPA implements StatisticsProvider, WrapperCPA, ConfigurableProgramAnalysisWithBAM, ProofChecker {
->>>>>>> 898d741b
 
   @Options(prefix = "cpa.composite")
   private static class CompositeOptions {
-
     @Option(
-        secure = true,
-        toUppercase = true,
-        values = { "PLAIN", "AGREE" },
-        description = "which composite merge operator to use (plain or agree)\n"
-            + "Both delegate to the component cpas, but agree only allows "
-            + "merging if all cpas agree on this. This is probably what you want.")
+      secure = true,
+      toUppercase = true,
+      values = {"PLAIN", "AGREE"},
+      description = "which composite merge operator to use (plain or agree)\n"
+          + "Both delegate to the component cpas, but agree only allows "
+          + "merging if all cpas agree on this. This is probably what you want.")
     private String merge = "AGREE";
 
     @Option(
-        secure = true,
-        description = "inform Composite CPA if it is run in a CPA enabled analysis because then it must "
-            + "behave differently during merge.")
+      secure = true,
+      description = "inform Composite CPA if it is run in a CPA enabled analysis because then it must "
+          + "behave differently during merge.")
     private boolean inCPAEnabledAnalysis = false;
 
     @Option(
-        secure = true,
-        description = "By enabling this option the CompositeTransferRelation"
-            + " will compute abstract successors for as many edges as possible in one call. For"
-            + " any chain of edges in the CFA which does not have more than one outgoing or leaving"
-            + " edge the components of the CompositeCPA are called for each of the edges in this"
-            + " chain. Strengthening is still computed after every edge."
-            + " The main difference is that while this option is enabled not every ARGState may"
-            + " have a single edge connecting to the child/parent ARGState but it may instead"
-            + " be a list.")
+      secure = true,
+      description = "By enabling this option the CompositeTransferRelation"
+          + " will compute abstract successors for as many edges as possible in one call. For"
+          + " any chain of edges in the CFA which does not have more than one outgoing or leaving"
+          + " edge the components of the CompositeCPA are called for each of the edges in this"
+          + " chain. Strengthening is still computed after every edge."
+          + " The main difference is that while this option is enabled not every ARGState may"
+          + " have a single edge connecting to the child/parent ARGState but it may instead"
+          + " be a list.")
     private boolean aggregateBasicBlocks = false;
   }
 
@@ -110,87 +104,8 @@
       Preconditions.checkState(cfa != null, "CompositeCPA needs CFA information!");
 
       CompositeOptions options = new CompositeOptions();
-
       getConfiguration().inject(options);
 
-<<<<<<< HEAD
-      ImmutableList.Builder<MergeOperator> mergeOperators = ImmutableList.builder();
-      ImmutableList.Builder<StopOperator> stopOperators = ImmutableList.builder();
-      ImmutableList.Builder<PrecisionAdjustment> precisionAdjustments = ImmutableList.builder();
-      ImmutableList.Builder<SimplePrecisionAdjustment> simplePrecisionAdjustments =
-          ImmutableList.builder();
-
-      boolean mergeSep = true;
-      boolean simplePrec = true;
-
-      for (ConfigurableProgramAnalysis sp : cpas) {
-        stopOperators.add(sp.getStopOperator());
-
-        PrecisionAdjustment prec = sp.getPrecisionAdjustment();
-        if (prec instanceof SimplePrecisionAdjustment) {
-          simplePrecisionAdjustments.add((SimplePrecisionAdjustment) prec);
-        } else {
-          simplePrec = false;
-        }
-
-        //if (simplePrec) {
-          precisionAdjustments.add(prec);
-        //}
-
-        MergeOperator merge = sp.getMergeOperator();
-        if (merge != MergeSepOperator.getInstance()) {
-          mergeSep = false;
-        }
-
-        if (mergeSep) {
-          mergeOperators.add(merge);
-        }
-
-      }
-
-      ImmutableList<StopOperator> stopOps = stopOperators.build();
-
-      MergeOperator compositeMerge;
-      if (mergeSep) {
-        compositeMerge = MergeSepOperator.getInstance();
-      } else {
-        if (options.inCPAEnabledAnalysis) {
-          if (options.merge.equals("AGREE")) {
-            Optional<PredicateCPA> predicateCPA = from(cpas).filter(PredicateCPA.class).first();
-            Preconditions.checkState(predicateCPA.isPresent(),
-                "Option 'inCPAEnabledAnalysis' needs PredicateCPA");
-            PredicateAbstractionManager abmgr = predicateCPA.get().getPredicateManager();
-            compositeMerge = new CompositeMergeAgreeCPAEnabledAnalysisOperator(
-                mergeOperators.build(), stopOps, abmgr);
-          } else {
-            throw new InvalidConfigurationException(
-                "Merge PLAIN is currently not supported in predicated analysis");
-          }
-        } else {
-          if (options.merge.equals("AGREE")) {
-            compositeMerge = new CompositeMergeAgreeOperator(mergeOperators.build(), stopOps);
-          } else if (options.merge.equals("PLAIN")) {
-            compositeMerge = new CompositeMergePlainOperator(mergeOperators.build());
-          } else {
-            throw new AssertionError();
-          }
-        }
-      }
-
-      CompositeStopOperator compositeStop = new CompositeStopOperator(stopOps);
-
-      PrecisionAdjustment compositePrecisionAdjustment;
-      if (simplePrec) {
-        compositePrecisionAdjustment =
-            new CompositeSimplePrecisionAdjustment(simplePrecisionAdjustments.build());
-      } else {
-        compositePrecisionAdjustment =
-            new CompositePrecisionAdjustment(precisionAdjustments.build());
-      }
-
-      return new CompositeCPA(
-          cfa, compositeMerge, compositeStop, compositePrecisionAdjustment, cpas, options);
-=======
       boolean mergeSep =
           !from(cpas)
               .filter(cpa -> cpa.getMergeOperator() != MergeSepOperator.getInstance())
@@ -201,7 +116,6 @@
       }
 
       return new CompositeCPA(cfa, cpas, options);
->>>>>>> 898d741b
     }
 
     @Override
@@ -237,7 +151,7 @@
   private final CFA cfa;
   private final CompositeOptions options;
 
-  protected CompositeCPA(
+  private CompositeCPA(
       CFA pCfa,
       ImmutableList<ConfigurableProgramAnalysis> cpas,
       CompositeOptions pOptions) {
@@ -379,24 +293,21 @@
         ((StatisticsProvider) cpa).collectStatistics(pStatsCollection);
       }
     }
-<<<<<<< HEAD
-
-    if (precisionAdjustment instanceof StatisticsProvider) {
-      ((StatisticsProvider) precisionAdjustment).collectStatistics(pStatsCollection);
-    }
-=======
->>>>>>> 898d741b
   }
 
   @Override
   public <T extends ConfigurableProgramAnalysis> T retrieveWrappedCpa(Class<T> pType) {
-    if (pType.isAssignableFrom(getClass())) { return pType.cast(this); }
+    if (pType.isAssignableFrom(getClass())) {
+      return pType.cast(this);
+    }
     for (ConfigurableProgramAnalysis cpa : cpas) {
       if (pType.isAssignableFrom(cpa.getClass())) {
         return pType.cast(cpa);
       } else if (cpa instanceof WrapperCPA) {
         T result = ((WrapperCPA) cpa).retrieveWrappedCpa(pType);
-        if (result != null) { return result; }
+        if (result != null) {
+          return result;
+        }
       }
     }
     return null;
@@ -408,21 +319,18 @@
   }
 
   @Override
-  public boolean areAbstractSuccessors(AbstractState pElement, CFAEdge pCfaEdge,
+  public boolean areAbstractSuccessors(
+      AbstractState pElement,
+      CFAEdge pCfaEdge,
       Collection<? extends AbstractState> pSuccessors)
       throws CPATransferException, InterruptedException {
     return getTransferRelation().areAbstractSuccessors(pElement, pCfaEdge, pSuccessors, cpas);
   }
 
   @Override
-<<<<<<< HEAD
   public boolean isCoveredBy(AbstractState pElement, AbstractState pOtherElement)
       throws CPAException, InterruptedException {
-    return stopOperator.isCoveredBy(pElement, pOtherElement, cpas);
-=======
-  public boolean isCoveredBy(AbstractState pElement, AbstractState pOtherElement) throws CPAException, InterruptedException {
     return getStopOperator().isCoveredBy(pElement, pOtherElement, cpas);
->>>>>>> 898d741b
   }
 
   @Override
@@ -442,11 +350,15 @@
     List<AbstractState> states1 = state1.getWrappedStates();
     List<AbstractState> states2 = state2.getWrappedStates();
 
-    if (states1.size() != cpas.size()) { return false; }
+    if (states1.size() != cpas.size()) {
+      return false;
+    }
 
     for (int idx = 0; idx < states1.size(); idx++) {
       if (!((ConfigurableProgramAnalysisWithBAM) cpas.get(idx))
-          .isCoveredByRecursiveState(states1.get(idx), states2.get(idx))) { return false; }
+          .isCoveredByRecursiveState(states1.get(idx), states2.get(idx))) {
+        return false;
+      }
     }
 
     return true;
