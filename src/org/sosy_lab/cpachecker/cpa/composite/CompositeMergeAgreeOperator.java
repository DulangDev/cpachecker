/*
 *  CPAchecker is a tool for configurable software verification.
 *  This file is part of CPAchecker.
 *
 *  Copyright (C) 2007-2012  Dirk Beyer
 *  All rights reserved.
 *
 *  Licensed under the Apache License, Version 2.0 (the "License");
 *  you may not use this file except in compliance with the License.
 *  You may obtain a copy of the License at
 *
 *      http://www.apache.org/licenses/LICENSE-2.0
 *
 *  Unless required by applicable law or agreed to in writing, software
 *  distributed under the License is distributed on an "AS IS" BASIS,
 *  WITHOUT WARRANTIES OR CONDITIONS OF ANY KIND, either express or implied.
 *  See the License for the specific language governing permissions and
 *  limitations under the License.
 *
 *
 *  CPAchecker web page:
 *    http://cpachecker.sosy-lab.org
 */
package org.sosy_lab.cpachecker.cpa.composite;

import java.util.Collections;
import java.util.Iterator;

import org.sosy_lab.cpachecker.core.interfaces.AbstractState;
import org.sosy_lab.cpachecker.core.interfaces.MergeOperator;
import org.sosy_lab.cpachecker.core.interfaces.Precision;
import org.sosy_lab.cpachecker.core.interfaces.StopOperator;
import org.sosy_lab.cpachecker.exceptions.CPAException;

import com.google.common.collect.ImmutableList;

/**
 * Provides a MergeOperator implementation that delegates to the component CPA.
 * If any of those CPAs returns an element that does not cover both its input
 * elements, this implementation returns its second input element
 * (i.e., it behaves like MergeSep).
 *
 * This operator is good for the combination of CPAs where some CPAs never merge
 * and some may merge.
 *
 * Note that the definition of MergeOperator already requires that the returned
 * element covers the second input element. This implementation relies on that
 * guarantee and always assumes this is true.
 */
public class CompositeMergeAgreeOperator implements MergeOperator {

  private final ImmutableList<MergeOperator> mergeOperators;
  private final ImmutableList<StopOperator> stopOperators;

  public CompositeMergeAgreeOperator(ImmutableList<MergeOperator> mergeOperators, ImmutableList<StopOperator> stopOperators) {
    this.mergeOperators = mergeOperators;
    this.stopOperators = stopOperators;
  }

  @Override
<<<<<<< HEAD
  public AbstractState merge(AbstractState element1,
                               AbstractState element2,
                               Precision precision) throws CPAException {
=======
  public AbstractState merge(AbstractState successorState,
                               AbstractState reachedState,
                               Precision precision) throws CPAException, InterruptedException {
>>>>>>> 30d65383

    // Merge Sep Code
    CompositeState comp1 = (CompositeState) element1;
    CompositeState comp2 = (CompositeState) element2;
    CompositePrecision compositePrec = (CompositePrecision) precision;

    assert(comp1.getNumberOfStates() == comp2.getNumberOfStates());

    ImmutableList.Builder<AbstractState> mergedElements = ImmutableList.builder();
    Iterator<StopOperator> stopIter = stopOperators.iterator();
    Iterator<AbstractState> comp1Iter = comp1.getWrappedStates().iterator();
    Iterator<AbstractState> comp2Iter = comp2.getWrappedStates().iterator();
    Iterator<Precision> precIter = compositePrec.getPrecisions().iterator();

    boolean identicElements = true;
    for (MergeOperator mergeOp : mergeOperators) {
      AbstractState absElem1 = comp1Iter.next();
      AbstractState absElem2 = comp2Iter.next();
      Precision prec = precIter.next();
      StopOperator stopOp = stopIter.next();

      AbstractState merged = mergeOp.merge(absElem1, absElem2, prec);

      // Check if 'merged' covers 'absElem1', i.e., if the merge performed a join.
      // By definition of MergeOperator, we know it covers 'absElem2'.
      if (!stopOp.stop(absElem1, Collections.singleton(merged), prec)) {
        // the result of merge doesn't cover absElem1
        // (which is the successor element currently considered by the CPAAlgorithm
        // We prevent merging for all CPAs in this case, because the current
        // element wouldn't be covered anyway, so widening other elements is just a loss of precision.
        return element2;
      }

      if (merged != absElem2) {
        identicElements = false;
      }

      mergedElements.add (merged);
    }

    if (identicElements) {
      return element2;
    } else {
      return new CompositeState(mergedElements.build());
    }
  }
}<|MERGE_RESOLUTION|>--- conflicted
+++ resolved
@@ -2,7 +2,7 @@
  *  CPAchecker is a tool for configurable software verification.
  *  This file is part of CPAchecker.
  *
- *  Copyright (C) 2007-2012  Dirk Beyer
+ *  Copyright (C) 2007-2013  Dirk Beyer
  *  All rights reserved.
  *
  *  Licensed under the Apache License, Version 2.0 (the "License");
@@ -23,94 +23,102 @@
  */
 package org.sosy_lab.cpachecker.cpa.composite;
 
+import static com.google.common.base.Predicates.instanceOf;
+import static com.google.common.collect.FluentIterable.from;
+
 import java.util.Collections;
 import java.util.Iterator;
 
 import org.sosy_lab.cpachecker.core.interfaces.AbstractState;
 import org.sosy_lab.cpachecker.core.interfaces.MergeOperator;
+import org.sosy_lab.cpachecker.core.interfaces.NonMergeableAbstractState;
 import org.sosy_lab.cpachecker.core.interfaces.Precision;
 import org.sosy_lab.cpachecker.core.interfaces.StopOperator;
 import org.sosy_lab.cpachecker.exceptions.CPAException;
 
+import com.google.common.base.Predicate;
 import com.google.common.collect.ImmutableList;
 
 /**
  * Provides a MergeOperator implementation that delegates to the component CPA.
- * If any of those CPAs returns an element that does not cover both its input
- * elements, this implementation returns its second input element
+ * If any of those CPAs returns an state that does not cover both its input
+ * states, this implementation returns its second input state
  * (i.e., it behaves like MergeSep).
  *
  * This operator is good for the combination of CPAs where some CPAs never merge
  * and some may merge.
  *
  * Note that the definition of MergeOperator already requires that the returned
- * element covers the second input element. This implementation relies on that
+ * state covers the second input state. This implementation relies on that
  * guarantee and always assumes this is true.
  */
 public class CompositeMergeAgreeOperator implements MergeOperator {
+
+  private static final Predicate<Object> NON_MERGEABLE_STATE = instanceOf(NonMergeableAbstractState.class);
 
   private final ImmutableList<MergeOperator> mergeOperators;
   private final ImmutableList<StopOperator> stopOperators;
 
   public CompositeMergeAgreeOperator(ImmutableList<MergeOperator> mergeOperators, ImmutableList<StopOperator> stopOperators) {
     this.mergeOperators = mergeOperators;
-    this.stopOperators = stopOperators;
+    this.stopOperators  = stopOperators;
   }
 
   @Override
-<<<<<<< HEAD
-  public AbstractState merge(AbstractState element1,
-                               AbstractState element2,
-                               Precision precision) throws CPAException {
-=======
   public AbstractState merge(AbstractState successorState,
                                AbstractState reachedState,
                                Precision precision) throws CPAException, InterruptedException {
->>>>>>> 30d65383
 
     // Merge Sep Code
-    CompositeState comp1 = (CompositeState) element1;
-    CompositeState comp2 = (CompositeState) element2;
-    CompositePrecision compositePrec = (CompositePrecision) precision;
+    CompositeState compSuccessorState = (CompositeState) successorState;
+    CompositeState compReachedState   = (CompositeState) reachedState;
+    CompositePrecision compPrecision  = (CompositePrecision) precision;
 
-    assert(comp1.getNumberOfStates() == comp2.getNumberOfStates());
+    assert (compSuccessorState.getNumberOfStates() == compReachedState.getNumberOfStates());
 
-    ImmutableList.Builder<AbstractState> mergedElements = ImmutableList.builder();
-    Iterator<StopOperator> stopIter = stopOperators.iterator();
-    Iterator<AbstractState> comp1Iter = comp1.getWrappedStates().iterator();
-    Iterator<AbstractState> comp2Iter = comp2.getWrappedStates().iterator();
-    Iterator<Precision> precIter = compositePrec.getPrecisions().iterator();
+    if (from(compSuccessorState.getWrappedStates()).anyMatch(NON_MERGEABLE_STATE)
+        || from(compReachedState.getWrappedStates()).anyMatch(NON_MERGEABLE_STATE)) {
+      // one CPA asks us to not merge at all
+      return reachedState;
+    }
 
-    boolean identicElements = true;
+    ImmutableList.Builder<AbstractState> mergedStates = ImmutableList.builder();
+    Iterator<StopOperator> stopIter   = stopOperators.iterator();
+    Iterator<AbstractState> comp1Iter = compSuccessorState.getWrappedStates().iterator();
+    Iterator<AbstractState> comp2Iter = compReachedState.getWrappedStates().iterator();
+    Iterator<Precision> precIter      = compPrecision.getPrecisions().iterator();
+
+    boolean identicalStates = true;
     for (MergeOperator mergeOp : mergeOperators) {
-      AbstractState absElem1 = comp1Iter.next();
-      AbstractState absElem2 = comp2Iter.next();
-      Precision prec = precIter.next();
+      AbstractState absSuccessorState = comp1Iter.next();
+      AbstractState absReachedState   = comp2Iter.next();
+
+      Precision prec      = precIter.next();
       StopOperator stopOp = stopIter.next();
 
-      AbstractState merged = mergeOp.merge(absElem1, absElem2, prec);
+      AbstractState mergedState = mergeOp.merge(absSuccessorState, absReachedState, prec);
 
-      // Check if 'merged' covers 'absElem1', i.e., if the merge performed a join.
-      // By definition of MergeOperator, we know it covers 'absElem2'.
-      if (!stopOp.stop(absElem1, Collections.singleton(merged), prec)) {
-        // the result of merge doesn't cover absElem1
-        // (which is the successor element currently considered by the CPAAlgorithm
-        // We prevent merging for all CPAs in this case, because the current
-        // element wouldn't be covered anyway, so widening other elements is just a loss of precision.
-        return element2;
+      // Check if 'mergedState' also covers 'absSuccessorState', i.e., if 'mergeOp' performed a join.
+      // By definition of MergeOperator, we know it covers 'absReachedState'.
+      if (!stopOp.stop(absSuccessorState, Collections.singleton(mergedState), prec)) {
+        // the result of merge does not cover 'absSuccessorState'
+        // (which is the successor state currently considered by the CPAAlgorithm
+        // We prevent merging for all CPAs in this case, because the current successor
+        // state would not be covered anyway, so widening other states is just a loss of precision.
+        return reachedState;
       }
 
-      if (merged != absElem2) {
-        identicElements = false;
+      if (mergedState != absReachedState) {
+        identicalStates = false;
       }
 
-      mergedElements.add (merged);
+      mergedStates.add(mergedState);
     }
 
-    if (identicElements) {
-      return element2;
+    if (identicalStates) {
+      return reachedState;
     } else {
-      return new CompositeState(mergedElements.build());
+      return new CompositeState(mergedStates.build());
     }
   }
 }