/*
 *  CPAchecker is a tool for configurable software verification.
 *  This file is part of CPAchecker.
 *
 *  Copyright (C) 2007-2010  Dirk Beyer
 *  All rights reserved.
 *
 *  Licensed under the Apache License, Version 2.0 (the "License");
 *  you may not use this file except in compliance with the License.
 *  You may obtain a copy of the License at
 *
 *      http://www.apache.org/licenses/LICENSE-2.0
 *
 *  Unless required by applicable law or agreed to in writing, software
 *  distributed under the License is distributed on an "AS IS" BASIS,
 *  WITHOUT WARRANTIES OR CONDITIONS OF ANY KIND, either express or implied.
 *  See the License for the specific language governing permissions and
 *  limitations under the License.
 *
 *
 *  CPAchecker web page:
 *    http://cpachecker.sosy-lab.org
 */
package org.sosy_lab.cpachecker.cpa.symbpredabsCPA;

import java.io.File;
import java.io.IOException;
import java.util.ArrayDeque;
import java.util.ArrayList;
import java.util.Arrays;
import java.util.Collection;
import java.util.Collections;
import java.util.Deque;
import java.util.HashMap;
import java.util.HashSet;
import java.util.List;
import java.util.Map;
import java.util.Set;
import java.util.concurrent.Callable;
import java.util.concurrent.ExecutionException;
import java.util.concurrent.Future;
import java.util.concurrent.TimeUnit;
import java.util.concurrent.TimeoutException;
import java.util.logging.Level;

import org.sosy_lab.common.Classes;
import org.sosy_lab.common.Files;
import org.sosy_lab.common.LogManager;
import org.sosy_lab.common.Pair;
import org.sosy_lab.common.configuration.Configuration;
import org.sosy_lab.common.configuration.InvalidConfigurationException;
import org.sosy_lab.common.configuration.Option;
import org.sosy_lab.common.configuration.Options;
import org.sosy_lab.cpachecker.core.algorithm.CEGARAlgorithm;
import org.sosy_lab.cpachecker.exceptions.CPAException;
import org.sosy_lab.cpachecker.exceptions.ForceStopCPAException;
import org.sosy_lab.cpachecker.exceptions.RefinementFailedException;
import org.sosy_lab.cpachecker.exceptions.RefinementFailedException.Reason;
import org.sosy_lab.cpachecker.util.symbpredabstraction.Abstraction;
import org.sosy_lab.cpachecker.util.symbpredabstraction.CommonFormulaManager;
import org.sosy_lab.cpachecker.util.symbpredabstraction.PathFormula;
import org.sosy_lab.cpachecker.util.symbpredabstraction.SSAMap;
import org.sosy_lab.cpachecker.util.symbpredabstraction.Cache.CartesianAbstractionCacheKey;
import org.sosy_lab.cpachecker.util.symbpredabstraction.Cache.FeasibilityCacheKey;
import org.sosy_lab.cpachecker.util.symbpredabstraction.Cache.TimeStampCache;
import org.sosy_lab.cpachecker.util.symbpredabstraction.interfaces.AbstractFormula;
import org.sosy_lab.cpachecker.util.symbpredabstraction.interfaces.AbstractFormulaManager;
import org.sosy_lab.cpachecker.util.symbpredabstraction.interfaces.InterpolatingTheoremProver;
import org.sosy_lab.cpachecker.util.symbpredabstraction.interfaces.Predicate;
import org.sosy_lab.cpachecker.util.symbpredabstraction.interfaces.SymbolicFormula;
import org.sosy_lab.cpachecker.util.symbpredabstraction.interfaces.SymbolicFormulaList;
import org.sosy_lab.cpachecker.util.symbpredabstraction.interfaces.SymbolicFormulaManager;
import org.sosy_lab.cpachecker.util.symbpredabstraction.interfaces.TheoremProver;
import org.sosy_lab.cpachecker.util.symbpredabstraction.interfaces.TheoremProver.AllSatResult;
import org.sosy_lab.cpachecker.util.symbpredabstraction.trace.CounterexampleTraceInfo;

import com.google.common.base.Joiner;
import com.google.common.collect.ImmutableSet;


@Options(prefix="cpas.symbpredabs")
class SymbPredAbsFormulaManagerImpl<T1, T2> extends CommonFormulaManager implements SymbPredAbsFormulaManager {

  static class Stats {
    public long abstractionTime = 0;
    public long abstractionMaxTime = 0;
    public long abstractionBddTime = 0;
    public long abstractionMaxBddTime = 0;
    public long allSatCount = 0;
    public int maxAllSatCount = 0;
    public int numCallsAbstraction = 0;
    public int numCallsAbstractionCached = 0;
    public long cexAnalysisTime = 0;
    public long cexAnalysisMaxTime = 0;
    public int numCallsCexAnalysis = 0;
    public long abstractionSolveTime = 0;
    public long abstractionMaxSolveTime = 0;
    public long cexAnalysisSolverTime = 0;
    public long cexAnalysisMaxSolverTime = 0;
    public int numCoverageChecks = 0;
    public long bddCoverageCheckTime = 0;
    public long bddCoverageCheckMaxTime = 0;
    public long cexAnalysisGetUsefulBlocksTime = 0;
    public long cexAnalysisGetUsefulBlocksMaxTime = 0;
  }
  final Stats stats;

  private final TheoremProver thmProver;
  private final InterpolatingTheoremProver<T1> firstItpProver;
  private final InterpolatingTheoremProver<T2> secondItpProver;

  private static final int MAX_CACHE_SIZE = 100000;

  @Option(name="abstraction.cartesian")
  private boolean cartesianAbstraction = false;

  @Option(name="mathsat.dumpHardAbstractionQueries")
  private boolean dumpHardAbstractions = false;

  @Option(name="explicit.getUsefulBlocks")
  private boolean getUsefulBlocks = false;

  @Option(name="shortestCexTrace")
  private boolean shortestTrace = false;

  @Option(name="refinement.splitItpAtoms")
  private boolean splitItpAtoms = false;

  @Option(name="shortestCexTraceUseSuffix")
  private boolean useSuffix = false;

  @Option(name="shortestCexTraceZigZag")
  private boolean useZigZag = false;

  @Option(name="refinement.addWellScopedPredicates")
  private boolean wellScopedPredicates = false;

  @Option(name="refinement.msatCexFile", type=Option.Type.OUTPUT_FILE)
  private File msatCexFile = new File("cex.msat");

  @Option(name="refinement.dumpInterpolationProblems")
  private boolean dumpInterpolationProblems = false;

  @Option(name="interpolation.timelimit")
  private long itpTimeLimit = 0;

  @Option(name="interpolation.changesolverontimeout")
  private boolean changeItpSolveOTF = false;

  @Option
  private boolean useBitwiseAxioms = false;
  
  private final Map<Pair<SymbolicFormula, List<SymbolicFormula>>, AbstractFormula> abstractionCache;
  //cache for cartesian abstraction queries. For each predicate, the values
  // are -1: predicate is false, 0: predicate is don't care,
  // 1: predicate is true
  private final TimeStampCache<CartesianAbstractionCacheKey, Byte> cartesianAbstractionCache;
  private final TimeStampCache<FeasibilityCacheKey, Boolean> feasibilityCache;

  public SymbPredAbsFormulaManagerImpl(
      AbstractFormulaManager pAmgr,
      SymbolicFormulaManager pSmgr,
      TheoremProver pThmProver,
      InterpolatingTheoremProver<T1> pItpProver,
      InterpolatingTheoremProver<T2> pAltItpProver,
      Configuration config,
      LogManager logger) throws InvalidConfigurationException {
    super(pAmgr, pSmgr, config, logger);
    config.inject(this);

    stats = new Stats();
    thmProver = pThmProver;
    firstItpProver = pItpProver;
    secondItpProver = pAltItpProver;

    if (wellScopedPredicates) {
      throw new InvalidConfigurationException("wellScopePredicates are currently disabled");
    }
//    if (inlineFunctions && wellScopedPredicates) {
//      logger.log(Level.WARNING, "Well scoped predicates not possible with function inlining, disabling them.");
//      wellScopedPredicates = false;
//    }

    if (useCache) {
      if (cartesianAbstraction) {
        abstractionCache = null;
        cartesianAbstractionCache = new TimeStampCache<CartesianAbstractionCacheKey, Byte>(MAX_CACHE_SIZE);
        feasibilityCache = new TimeStampCache<FeasibilityCacheKey, Boolean>(MAX_CACHE_SIZE);

      } else {
        abstractionCache = new HashMap<Pair<SymbolicFormula, List<SymbolicFormula>>, AbstractFormula>();
        cartesianAbstractionCache = null;
        feasibilityCache = null;
      }
    } else {
      abstractionCache = null;
      cartesianAbstractionCache = null;
      feasibilityCache = null;
    }
  }

  /**
   * Abstract post operation.
   */
  @Override
  public Abstraction buildAbstraction(
      Abstraction abstractionFormula, PathFormula pathFormula,
      Collection<Predicate> predicates) {
<<<<<<< HEAD
    if (predicates.isEmpty()) {
      return amgr.makeTrue();
    }
=======
>>>>>>> 45ecec51

    stats.numCallsAbstraction++;

    logger.log(Level.ALL, "Old abstraction:", abstractionFormula);
    logger.log(Level.ALL, "Path formula:", pathFormula);
    logger.log(Level.ALL, "Predicates:", predicates);
    
    SymbolicFormula absFormula = abstractionFormula.asSymbolicFormula();
    SymbolicFormula symbFormula = buildSymbolicFormula(pathFormula.getSymbolicFormula());
    SymbolicFormula f = smgr.makeAnd(absFormula, symbFormula);
    
    AbstractFormula abs;
    if (cartesianAbstraction) {
      abs = buildCartesianAbstraction(f, pathFormula.getSsa(), predicates);
    } else {
      abs = buildBooleanAbstraction(f, pathFormula.getSsa(), predicates);
    }
    
    SymbolicFormula symbolicAbs = smgr.instantiate(toConcrete(abs),pathFormula.getSsa()); 
    return new Abstraction(abs, symbolicAbs, pathFormula.getSymbolicFormula());
  }

  private AbstractFormula buildCartesianAbstraction(SymbolicFormula f, SSAMap ssa,
      Collection<Predicate> predicates) {

    long startTime = System.currentTimeMillis();
    
    // clone ssa map because we might change it
    ssa = new SSAMap(ssa);
    
    byte[] predVals = null;
    final byte NO_VALUE = -2;
    if (useCache) {
      predVals = new byte[predicates.size()];
      int predIndex = -1;
      for (Predicate p : predicates) {
        ++predIndex;
        CartesianAbstractionCacheKey key =
          new CartesianAbstractionCacheKey(f, p);
        if (cartesianAbstractionCache.containsKey(key)) {
          predVals[predIndex] = cartesianAbstractionCache.get(key);
        } else {
          predVals[predIndex] = NO_VALUE;
        }
      }
    }

    boolean skipFeasibilityCheck = false;
    if (useCache) {
      FeasibilityCacheKey key = new FeasibilityCacheKey(f);
      if (feasibilityCache.containsKey(key)) {
        skipFeasibilityCheck = true;
        if (!feasibilityCache.get(key)) {
          // abstract post leads to false, we can return immediately
          return amgr.makeFalse();
        }
      }
    }

    long solveStartTime = System.currentTimeMillis();

    thmProver.init();
    try {

      if (!skipFeasibilityCheck) {
        //++stats.abstractionNumMathsatQueries;
        boolean unsat = thmProver.isUnsat(f);
        if (useCache) {
          FeasibilityCacheKey key = new FeasibilityCacheKey(f);
          feasibilityCache.put(key, !unsat);
        }
        if (unsat) {
          return amgr.makeFalse();
        }
      } else {
        //++stats.abstractionNumCachedQueries;
      }

      thmProver.push(f);
      try {
        long totBddTime = 0;

        AbstractFormula absbdd = amgr.makeTrue();

        // check whether each of the predicate is implied in the next state...
        Set<String> predvars = new HashSet<String>();
        Set<Pair<String, SymbolicFormulaList>> predlvals =
          new HashSet<Pair<String, SymbolicFormulaList>>();

        int predIndex = -1;
        for (Predicate p : predicates) {
          ++predIndex;
          if (useCache && predVals[predIndex] != NO_VALUE) {
            long startBddTime = System.currentTimeMillis();
            AbstractFormula v = p.getFormula();
            if (predVals[predIndex] == -1) { // pred is false
              v = amgr.makeNot(v);
              absbdd = amgr.makeAnd(absbdd, v);
            } else if (predVals[predIndex] == 1) { // pred is true
              absbdd = amgr.makeAnd(absbdd, v);
            }
            long endBddTime = System.currentTimeMillis();
            totBddTime += (endBddTime - startBddTime);
            //++stats.abstractionNumCachedQueries;
          } else {
            Pair<? extends SymbolicFormula, ? extends SymbolicFormula> pi =
              getPredicateVarAndAtom(p);

            // update the SSA map, by instantiating all the uninstantiated
            // variables that occur in the predicates definitions
            // (at index 1)
            predvars.clear();
            predlvals.clear();
            smgr.collectVarNames(pi.getSecond(), predvars, predlvals);
            
            for (String var : predvars) {
              if (ssa.getIndex(var) < 0) {
                ssa.setIndex(var, 1);
              }
            }
            
            for (Pair<String, SymbolicFormulaList> pp : predlvals) {
              SymbolicFormulaList args = smgr.instantiate(pp.getSecond(), ssa);
              if (ssa.getIndex(pp.getFirst(), args) < 0) {
                ssa.setIndex(pp.getFirst(), args, 1);
              }
            }


            logger.log(Level.ALL, "DEBUG_1",
                "CHECKING VALUE OF PREDICATE: ", pi.getFirst());

            // instantiate the definition of the predicate
            SymbolicFormula predTrue = smgr.instantiate(pi.getSecond(), ssa);
            SymbolicFormula predFalse = smgr.makeNot(predTrue);

            // check whether this predicate has a truth value in the next
            // state
            byte predVal = 0; // pred is neither true nor false

            //++stats.abstractionNumMathsatQueries;
            boolean isTrue = thmProver.isUnsat(predFalse);

            if (isTrue) {
              long startBddTime = System.currentTimeMillis();
              AbstractFormula v = p.getFormula();
              absbdd = amgr.makeAnd(absbdd, v);
              long endBddTime = System.currentTimeMillis();
              totBddTime += (endBddTime - startBddTime);

              predVal = 1;
            } else {
              // check whether it's false...
              //++stats.abstractionNumMathsatQueries;
              boolean isFalse = thmProver.isUnsat(predTrue);

              if (isFalse) {
                long startBddTime = System.currentTimeMillis();
                AbstractFormula v = p.getFormula();
                v = amgr.makeNot(v);
                absbdd = amgr.makeAnd(absbdd, v);
                long endBddTime = System.currentTimeMillis();
                totBddTime += (endBddTime - startBddTime);

                predVal = -1;
              }
            }

            if (useCache) {
              CartesianAbstractionCacheKey key =
                new CartesianAbstractionCacheKey(f, p);
              cartesianAbstractionCache.put(key, predVal);
            }
          }
        }
        long solveEndTime = System.currentTimeMillis();

        // update statistics
        long endTime = System.currentTimeMillis();
        long solveTime = (solveEndTime - solveStartTime) - totBddTime;
        long time = (endTime - startTime) - totBddTime;
        stats.abstractionMaxTime =
          Math.max(time, stats.abstractionMaxTime);
        stats.abstractionMaxBddTime =
          Math.max(totBddTime, stats.abstractionMaxBddTime);
        stats.abstractionTime += time;
        stats.abstractionBddTime += totBddTime;
        stats.abstractionSolveTime += solveTime;
        stats.abstractionMaxSolveTime =
          Math.max(solveTime, stats.abstractionMaxSolveTime);

        return absbdd;

      } finally {
        thmProver.pop();
      }

    } finally {
      thmProver.reset();
    }
  }

  private SymbolicFormula buildSymbolicFormula(SymbolicFormula symbFormula) {

    if (useBitwiseAxioms) {
      SymbolicFormula bitwiseAxioms = smgr.getBitwiseAxioms(symbFormula);
      if (!bitwiseAxioms.isTrue()) {
        symbFormula = smgr.makeAnd(symbFormula, bitwiseAxioms);

        logger.log(Level.ALL, "DEBUG_3", "ADDED BITWISE AXIOMS:", bitwiseAxioms);
      }
    }
    
    return symbFormula;
  }

  /**
   * Checks if (a1 & p1) => a2
   */
  @Override
  public boolean checkCoverage(Abstraction a1, PathFormula p1, Abstraction a2) {
    SymbolicFormula absFormula = a1.asSymbolicFormula();
    SymbolicFormula symbFormula = buildSymbolicFormula(p1.getSymbolicFormula()); 
    SymbolicFormula a = smgr.makeAnd(absFormula, symbFormula);

    SymbolicFormula b = smgr.instantiate(a2.asSymbolicFormula(), p1.getSsa());

    SymbolicFormula toCheck = smgr.makeAnd(a, smgr.makeNot(b));

    thmProver.init();
    boolean ret = thmProver.isUnsat(toCheck);
    thmProver.reset();

    return ret;
  }

  private AbstractFormula buildBooleanAbstraction(SymbolicFormula f, SSAMap ssa,
      Collection<Predicate> predicates) {

    long startTime = System.currentTimeMillis();

    // first, create the new formula corresponding to
    // (symbFormula & edges from e to succ)
    // TODO - at the moment, we assume that all the edges connecting e and
    // succ have no statement or assertion attached (i.e. they are just
    // return edges or gotos). This might need to change in the future!!
    // (So, for now we don't need to to anything...)

    // build the definition of the predicates, and instantiate them
    SymbolicFormula predDef = buildPredicateFormula(predicates, ssa);

    // the formula is (abstractionFormula & pathFormula & predDef)
    SymbolicFormula fm = smgr.makeAnd(f, predDef);
    
    // collect all predicate variables so that the solver knows for which
    // variables we want to have the satisfying assignments
    List<SymbolicFormula> predVars = new ArrayList<SymbolicFormula>(predicates.size());
    for (Predicate p : predicates) {
      predVars.add(getPredicateVarAndAtom(p).getFirst());
    }

    logger.log(Level.ALL, "DEBUG_2",
        "COMPUTING ALL-SMT ON FORMULA: ", fm);

    Pair<SymbolicFormula, List<SymbolicFormula>> absKey =
      new Pair<SymbolicFormula, List<SymbolicFormula>>(fm, predVars);
    AbstractFormula result;
    if (useCache && abstractionCache.containsKey(absKey)) {
      ++stats.numCallsAbstractionCached;
      result = abstractionCache.get(absKey);

      logger.log(Level.ALL, "Abstraction was cached, result is", result);

    } else {
      long solveStartTime = System.currentTimeMillis();
      AllSatResult allSatResult = thmProver.allSat(fm, predVars, this, amgr);
      long solveEndTime = System.currentTimeMillis();

      result = allSatResult.getResult();

      if (useCache) {
        abstractionCache.put(absKey, result);
      }

      // update statistics
      int numModels = allSatResult.getCount();
      if (numModels < Integer.MAX_VALUE) {
        stats.maxAllSatCount = Math.max(numModels, stats.maxAllSatCount);
        stats.allSatCount += numModels;
      }
      long bddTime   = allSatResult.getTotalTime();
      long solveTime = (solveEndTime - solveStartTime) - bddTime;

      stats.abstractionSolveTime += solveTime;
      stats.abstractionBddTime   += bddTime;
      startTime += bddTime; // do not count BDD creation time

      stats.abstractionMaxBddTime =
        Math.max(bddTime, stats.abstractionMaxBddTime);
      stats.abstractionMaxSolveTime =
        Math.max(solveTime, stats.abstractionMaxSolveTime);

      // TODO dump hard abst
      if (solveTime > 10000 && dumpHardAbstractions) {
        // we want to dump "hard" problems...
        smgr.dumpAbstraction(smgr.makeTrue(), f, predDef, predVars);
      }
      logger.log(Level.ALL, "Abstraction computed, result is", result);
    }

    // update statistics
    long endTime = System.currentTimeMillis();
    long abstractionSolverTime = (endTime - startTime);
    stats.abstractionTime += abstractionSolverTime;
    stats.abstractionMaxTime =
      Math.max(abstractionSolverTime, stats.abstractionMaxTime);

    return result;
  }

  /**
   * Checks if an abstraction formula and a pathFormula are unsatisfiable.
   * @param pAbstractionFormula the abstraction formula
   * @param pPathFormula the path formula
   * @return unsat(pAbstractionFormula & pPathFormula)
   */
  @Override
  public boolean unsat(Abstraction abstractionFormula, PathFormula pathFormula) {
    SymbolicFormula absFormula = abstractionFormula.asSymbolicFormula();
    SymbolicFormula symbFormula = buildSymbolicFormula(pathFormula.getSymbolicFormula());
    SymbolicFormula f = smgr.makeAnd(absFormula, symbFormula);
    logger.log(Level.ALL, "Checking satisfiability of formula", f);

    thmProver.init();
    boolean result = thmProver.isUnsat(f);
    thmProver.reset();

    return result;
  }

  /**
   * Counterexample analysis and predicate discovery.
   * @param pAbstractTrace abstract trace of the error path
   * @param pItpProver interpolation solver used
   * @return counterexample info with predicated information
   * @throws CPAException
   */
  private <T> CounterexampleTraceInfo buildCounterexampleTraceWithSpecifiedItp(
      ArrayList<SymbPredAbsAbstractElement> pAbstractTrace, InterpolatingTheoremProver<T> pItpProver) throws CPAException {
    
    long startTime = System.currentTimeMillis();
    stats.numCallsCexAnalysis++;

    logger.log(Level.FINEST, "Building counterexample trace");

    List<SymbolicFormula> f = getFormulasForTrace(pAbstractTrace);

    if (useBitwiseAxioms) {
      SymbolicFormula bitwiseAxioms = smgr.makeTrue();
  
      for (SymbolicFormula fm : f) {
        SymbolicFormula a = smgr.getBitwiseAxioms(fm);
        if (!a.isTrue()) {
          bitwiseAxioms = smgr.makeAnd(bitwiseAxioms, a);  
        }
      }
  
      if (!bitwiseAxioms.isTrue()) {
        logger.log(Level.ALL, "DEBUG_3", "ADDING BITWISE AXIOMS TO THE",
            "LAST GROUP: ", bitwiseAxioms);
        int lastIndex = f.size()-1;
        f.set(lastIndex, smgr.makeAnd(f.get(lastIndex), bitwiseAxioms));
      }
    }

    f = Collections.unmodifiableList(f);

    logger.log(Level.ALL, "Counterexample trace formulas:", f);

    logger.log(Level.FINEST, "Checking feasibility of counterexample trace");

    // now f is the DAG formula which is satisfiable iff there is a
    // concrete counterexample

    // create a working environment
    pItpProver.init();

    long msatSolveTimeStart = System.currentTimeMillis();

    if (shortestTrace && getUsefulBlocks) {
      f = Collections.unmodifiableList(getUsefulBlocks(f, useSuffix, useZigZag));
    }

    if (dumpInterpolationProblems) {
      int refinement = stats.numCallsCexAnalysis;
      logger.log(Level.FINEST, "Dumping", f.size(), "formulas of refinement number", refinement);

      int k = 0;
      for (SymbolicFormula formula : f) {
        dumpFormulasToFile(Collections.singleton(formula), 
            new File(msatCexFile.getAbsolutePath() + ".ref" + refinement + ".f" + k++));
      }
    }

    List<T> itpGroupsIds = new ArrayList<T>(f.size());
    for (int i = 0; i < f.size(); i++) {
      itpGroupsIds.add(null);
    }

    boolean spurious;
    if (getUsefulBlocks || !shortestTrace) {
      // check all formulas in f at once

      for (int i = useSuffix ? f.size()-1 : 0;
      useSuffix ? i >= 0 : i < f.size(); i += useSuffix ? -1 : 1) {

        itpGroupsIds.set(i, pItpProver.addFormula(f.get(i)));
      }
      spurious = pItpProver.isUnsat();

    } else {
      spurious = checkInfeasabilityOfShortestTrace(f, itpGroupsIds, pItpProver);
    }
    assert itpGroupsIds.size() == f.size();
    assert !itpGroupsIds.contains(null); // has to be filled completely

    long msatSolveTimeEnd = System.currentTimeMillis();
    long msatSolveTime = msatSolveTimeEnd - msatSolveTimeStart;

    logger.log(Level.FINEST, "Counterexample trace is", (spurious ? "infeasible" : "feasible"));

    CounterexampleTraceInfo info;

    if (spurious) {
      info = new CounterexampleTraceInfo();
      int refinement = stats.numCallsCexAnalysis;

      // the counterexample is spurious. Extract the predicates from
      // the interpolants

      // how to partition the trace into (A, B) depends on whether
      // there are function calls involved or not: in general, A
      // is the trace from the entry point of the current function
      // to the current point, and B is everything else. To implement
      // this, we keep track of which function we are currently in.
      // if we don't want "well-scoped" predicates, A always starts at the beginning
      Deque<Integer> entryPoints = null;
      if (wellScopedPredicates) {
        entryPoints = new ArrayDeque<Integer>();
        entryPoints.push(0);
      }
      boolean foundPredicates = false;

      for (int i = 0; i < f.size()-1; ++i) {
        // last iteration is left out because B would be empty
        final int start_of_a = (wellScopedPredicates ? entryPoints.peek() : 0);
        SymbPredAbsAbstractElement e = pAbstractTrace.get(i);

        logger.log(Level.ALL, "Looking for interpolant for formulas from",
            start_of_a, "to", i);

        msatSolveTimeStart = System.currentTimeMillis();
        SymbolicFormula itp = pItpProver.getInterpolant(itpGroupsIds.subList(start_of_a, i+1));
        msatSolveTimeEnd = System.currentTimeMillis();
        msatSolveTime += msatSolveTimeEnd - msatSolveTimeStart;

        if (dumpInterpolationProblems) {
          dumpFormulasToFile(Collections.singleton(itp), 
              new File(msatCexFile.getAbsolutePath() + ".ref" + refinement + ".itp" + i));
        }

<<<<<<< HEAD
        if (itp.isTrue()) {
          logger.log(Level.ALL, "For location", e.getAbstractionLocation(), "got no interpolant.");
=======
        if (itp.isTrue() || itp.isFalse()) {
          logger.log(Level.ALL, "For step", i, "got no interpolant.");
>>>>>>> 45ecec51

        } else if (itp.isFalse()) {
          // path is not feasible here but we have no interpolant, force satisfiability check
          foundPredicates = true;

          SymbolicFormula trueFormula = smgr.makeTrue();
          Set<Predicate> preds = ImmutableSet.of(makePredicate(smgr.createPredicateVariable(trueFormula), trueFormula));
          info.addPredicatesForRefinement(e, preds);
          
          logger.log(Level.ALL, "For location", e.getAbstractionLocation(),
              "got: interpolant false, predicates [true]");
          
        } else {
          foundPredicates = true;

          Collection<SymbolicFormula> atoms = smgr.extractAtoms(itp, splitItpAtoms, false);
          assert !atoms.isEmpty();
          Collection<Predicate> preds = buildPredicates(atoms);
          info.addPredicatesForRefinement(e, preds);

          logger.log(Level.ALL, "For step", i, "got:",
              "interpolant", itp,
              "atoms ", atoms,
              "predicates", preds);

          if (dumpInterpolationProblems) {
            try {
              Files.writeFile(new File(msatCexFile.getAbsolutePath() + ".ref" + refinement + ".atoms" + i),
                  Joiner.on('\n').join(atoms) + '\n', false);
            } catch (IOException ex) {
              logger.log(Level.WARNING, "Could not dump interpolant atoms to file! ("
                  + ex.getMessage() + ")");
            }
          }
          
        }

        // TODO wellScopedPredicates have been disabled
        
        // TODO the following code relies on the fact that there is always an abstraction on function call and return

        // If we are entering or exiting a function, update the stack
        // of entry points
        // TODO checking if the abstraction node is a new function
//        if (wellScopedPredicates && e.getAbstractionLocation() instanceof CFAFunctionDefinitionNode) {
//          entryPoints.push(i);
//        }
          // TODO check we are returning from a function
//        if (wellScopedPredicates && e.getAbstractionLocation().getEnteringSummaryEdge() != null) {
//          entryPoints.pop();
//        }
      }

      if (!foundPredicates) {
        throw new RefinementFailedException(RefinementFailedException.Reason.InterpolationFailed, null);
      }

    } else {
      // this is a real bug, notify the user
      
      // get the reachingPathsFormula and add it to the solver environment
      // this formula contains predicates for all branches we took
      // this way we can figure out which branches make a feasible path
      SymbPredAbsAbstractElement lastElement = pAbstractTrace.get(pAbstractTrace.size()-1);
      pItpProver.addFormula(lastElement.getPathFormula().getReachingPathsFormula());
      
      // need to ask solver for satisfiability again,
      // otherwise model doesn't contain new predicates
      boolean stillSatisfiable = !pItpProver.isUnsat();
      assert stillSatisfiable;
      
      info = new CounterexampleTraceInfo(pItpProver.getModel());

      // TODO - reconstruct counterexample
      // For now, we dump the asserted formula to a user-specified file
      dumpFormulasToFile(f, msatCexFile);
    }

    pItpProver.reset();

    // update stats
    long endTime = System.currentTimeMillis();
    long totTime = endTime - startTime;
    stats.cexAnalysisTime += totTime;
    stats.cexAnalysisMaxTime = Math.max(totTime, stats.cexAnalysisMaxTime);
    stats.cexAnalysisSolverTime += msatSolveTime;
    stats.cexAnalysisMaxSolverTime =
      Math.max(msatSolveTime, stats.cexAnalysisMaxSolverTime);

    logger.log(Level.ALL, "Counterexample information:", info);

    return info;

  }

  /**
   * Counterexample analysis and predicate discovery.
   * This method is just an helper to delegate the actual work
   * This is used to detect timeouts for interpolation
   * @throws CPAException
   */
  @Override
  public CounterexampleTraceInfo buildCounterexampleTrace(
      ArrayList<SymbPredAbsAbstractElement> pAbstractTrace) throws CPAException {
    
    // if we don't want to limit the time given to the solver
    if (itpTimeLimit == 0) {
      return buildCounterexampleTraceWithSpecifiedItp(pAbstractTrace, firstItpProver);
    }
    
    // how many times is the problem tried to be solved so far?
    int noOfTries = 0;
    
    while (true) {
      TransferCallable<?> tc;
      
      if (noOfTries == 0) {
        tc = new TransferCallable<T1>(pAbstractTrace, firstItpProver);
      } else {
        tc = new TransferCallable<T2>(pAbstractTrace, secondItpProver);
      }

      Future<CounterexampleTraceInfo> future = CEGARAlgorithm.executor.submit(tc);

      try {
        // here we get the result of the post computation but there is a time limit
        // given to complete the task specified by timeLimit
        return future.get(itpTimeLimit, TimeUnit.MILLISECONDS);
        
      } catch (TimeoutException e){
        // if first try failed and changeItpSolveOTF enabled try the alternative solver
        if (changeItpSolveOTF && noOfTries == 0) {
          logger.log(Level.WARNING, "SMT-solver timed out during interpolation process, trying next solver.");
          noOfTries++;

        } else {
          logger.log(Level.SEVERE, "SMT-solver timed out during interpolation process");
          throw new RefinementFailedException(Reason.TIMEOUT, null);
        }
      } catch (InterruptedException e) {
        throw new ForceStopCPAException();
      
      } catch (ExecutionException e) {
        Throwable t = e.getCause();
        Classes.throwExceptionIfPossible(t, CPAException.class);
        
        logger.logException(Level.SEVERE, t, "Unexpected exception during interpolation!");
        throw new ForceStopCPAException();
      }
    }
  }

  private List<SymbolicFormula> getFormulasForTrace(
      List<SymbPredAbsAbstractElement> abstractTrace) {

    // create the DAG formula corresponding to the abstract trace. We create
    // n formulas, one per interpolation group
    List<SymbolicFormula> result = new ArrayList<SymbolicFormula>(abstractTrace.size());

    for (SymbPredAbsAbstractElement e : abstractTrace) {
      result.add(e.getAbstraction().getBlockFormula());
    }
    return result;
  }

  private <T> boolean checkInfeasabilityOfShortestTrace(List<SymbolicFormula> traceFormulas,
        List<T> itpGroupsIds, InterpolatingTheoremProver<T> pItpProver) {
    Boolean tmpSpurious = null;

    if (useZigZag) {
      int e = traceFormulas.size()-1;
      int s = 0;
      boolean fromStart = false;
      while (s <= e) {
        int i = fromStart ? s : e;
        if (fromStart) s++;
        else e--;
        fromStart = !fromStart;

        tmpSpurious = null;
        SymbolicFormula fm = traceFormulas.get(i);
        itpGroupsIds.set(i, pItpProver.addFormula(fm));
        if (!fm.isTrue()) {
          if (pItpProver.isUnsat()) {
            tmpSpurious = Boolean.TRUE;
            for (int j = s; j <= e; ++j) {
              itpGroupsIds.set(j, pItpProver.addFormula(traceFormulas.get(j)));
            }
            break;
          } else {
            tmpSpurious = Boolean.FALSE;
          }
        }
      }

    } else {
      for (int i = useSuffix ? traceFormulas.size()-1 : 0;
      useSuffix ? i >= 0 : i < traceFormulas.size(); i += useSuffix ? -1 : 1) {

        tmpSpurious = null;
        SymbolicFormula fm = traceFormulas.get(i);
        itpGroupsIds.set(i, pItpProver.addFormula(fm));
        if (!fm.isTrue()) {
          if (pItpProver.isUnsat()) {
            tmpSpurious = Boolean.TRUE;
            // we need to add the other formulas to the itpProver
            // anyway, so it can setup its internal state properly
            for (int j = i+(useSuffix ? -1 : 1);
            useSuffix ? j >= 0 : j < traceFormulas.size();
            j += useSuffix ? -1 : 1) {
              itpGroupsIds.set(j, pItpProver.addFormula(traceFormulas.get(j)));
            }
            break;
          } else {
            tmpSpurious = Boolean.FALSE;
          }
        }
      }
    }

    return (tmpSpurious == null) ? pItpProver.isUnsat() : tmpSpurious;
  }

  private List<SymbolicFormula> getUsefulBlocks(List<SymbolicFormula> f,
      boolean suffixTrace, boolean zigZag) {
    long gubStart = System.currentTimeMillis();

    // try to find a minimal-unsatisfiable-core of the trace (as Blast does)

    thmProver.init();

    logger.log(Level.ALL, "DEBUG_1", "Calling getUsefulBlocks on path",
        "of length:", f.size());

    SymbolicFormula trueFormula = smgr.makeTrue();
    SymbolicFormula[] needed = new SymbolicFormula[f.size()];
    for (int i = 0; i < needed.length; ++i) {
      needed[i] = trueFormula;
    }
    int pos = suffixTrace ? f.size()-1 : 0;
    int incr = suffixTrace ? -1 : 1;
    int toPop = 0;

    while (true) {
      boolean consistent = true;
      // 1. assert all the needed constraints
      for (int i = 0; i < needed.length; ++i) {
        if (!needed[i].isTrue()) {
          thmProver.push(needed[i]);
          ++toPop;
        }
      }
      // 2. if needed is inconsistent, then return it
      if (thmProver.isUnsat(trueFormula)) {
        f = Arrays.asList(needed);
        break;
      }
      // 3. otherwise, assert one block at a time, until we get an
      // inconsistency
      if (zigZag) {
        int s = 0;
        int e = f.size()-1;
        boolean fromStart = false;
        while (true) {
          int i = fromStart ? s : e;
          if (fromStart) ++s;
          else --e;
          fromStart = !fromStart;

          SymbolicFormula t = f.get(i);
          thmProver.push(t);
          ++toPop;
          if (thmProver.isUnsat(trueFormula)) {
            // add this block to the needed ones, and repeat
            needed[i] = t;
            logger.log(Level.ALL, "DEBUG_1",
                "Found needed block: ", i, ", term: ", t);
            // pop all
            while (toPop > 0) {
              --toPop;
              thmProver.pop();
            }
            // and go to the next iteration of the while loop
            consistent = false;
            break;
          }

          if (e < s) break;
        }
      } else {
        for (int i = pos; suffixTrace ? i >= 0 : i < f.size();
        i += incr) {
          SymbolicFormula t = f.get(i);
          thmProver.push(t);
          ++toPop;
          if (thmProver.isUnsat(trueFormula)) {
            // add this block to the needed ones, and repeat
            needed[i] = t;
            logger.log(Level.ALL, "DEBUG_1",
                "Found needed block: ", i, ", term: ", t);
            // pop all
            while (toPop > 0) {
              --toPop;
              thmProver.pop();
            }
            // and go to the next iteration of the while loop
            consistent = false;
            break;
          }
        }
      }
      if (consistent) {
        // if we get here, the trace is consistent:
        // this is a real counterexample!
        break;
      }
    }

    while (toPop > 0) {
      --toPop;
      thmProver.pop();
    }

    thmProver.reset();

    logger.log(Level.ALL, "DEBUG_1", "Done getUsefulBlocks");

    long gubEnd = System.currentTimeMillis();
    stats.cexAnalysisGetUsefulBlocksTime += gubEnd - gubStart;
    stats.cexAnalysisGetUsefulBlocksMaxTime = Math.max(
        stats.cexAnalysisGetUsefulBlocksMaxTime, gubEnd - gubStart);

    return f;
  }

  private class TransferCallable<T> implements Callable<CounterexampleTraceInfo> {

    private final ArrayList<SymbPredAbsAbstractElement> abstractTrace;
    private final InterpolatingTheoremProver<T> currentItpProver;

    public TransferCallable(ArrayList<SymbPredAbsAbstractElement> pAbstractTrace,
        InterpolatingTheoremProver<T> pItpProver) {
      abstractTrace = pAbstractTrace;
      currentItpProver = pItpProver;
    }

    @Override
    public CounterexampleTraceInfo call() throws CPAException {
      return buildCounterexampleTraceWithSpecifiedItp(abstractTrace, currentItpProver);
    }
  }
}<|MERGE_RESOLUTION|>--- conflicted
+++ resolved
@@ -206,12 +206,10 @@
   public Abstraction buildAbstraction(
       Abstraction abstractionFormula, PathFormula pathFormula,
       Collection<Predicate> predicates) {
-<<<<<<< HEAD
+
     if (predicates.isEmpty()) {
-      return amgr.makeTrue();
-    }
-=======
->>>>>>> 45ecec51
+      return new Abstraction(amgr.makeTrue(), smgr.makeTrue(), pathFormula.getSymbolicFormula());
+    }
 
     stats.numCallsAbstraction++;
 
@@ -683,13 +681,8 @@
               new File(msatCexFile.getAbsolutePath() + ".ref" + refinement + ".itp" + i));
         }
 
-<<<<<<< HEAD
         if (itp.isTrue()) {
-          logger.log(Level.ALL, "For location", e.getAbstractionLocation(), "got no interpolant.");
-=======
-        if (itp.isTrue() || itp.isFalse()) {
           logger.log(Level.ALL, "For step", i, "got no interpolant.");
->>>>>>> 45ecec51
 
         } else if (itp.isFalse()) {
           // path is not feasible here but we have no interpolant, force satisfiability check
@@ -699,8 +692,7 @@
           Set<Predicate> preds = ImmutableSet.of(makePredicate(smgr.createPredicateVariable(trueFormula), trueFormula));
           info.addPredicatesForRefinement(e, preds);
           
-          logger.log(Level.ALL, "For location", e.getAbstractionLocation(),
-              "got: interpolant false, predicates [true]");
+          logger.log(Level.ALL, "For step", i, "got: interpolant false, predicates [true]");
           
         } else {
           foundPredicates = true;
