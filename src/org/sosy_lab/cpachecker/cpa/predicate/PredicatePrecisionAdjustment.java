/*
 *  CPAchecker is a tool for configurable software verification.
 *  This file is part of CPAchecker.
 *
 *  Copyright (C) 2007-2014  Dirk Beyer
 *  All rights reserved.
 *
 *  Licensed under the Apache License, Version 2.0 (the "License");
 *  you may not use this file except in compliance with the License.
 *  You may obtain a copy of the License at
 *
 *      http://www.apache.org/licenses/LICENSE-2.0
 *
 *  Unless required by applicable law or agreed to in writing, software
 *  distributed under the License is distributed on an "AS IS" BASIS,
 *  WITHOUT WARRANTIES OR CONDITIONS OF ANY KIND, either express or implied.
 *  See the License for the specific language governing permissions and
 *  limitations under the License.
 *
 *
 *  CPAchecker web page:
 *    http://cpachecker.sosy-lab.org
 */
package org.sosy_lab.cpachecker.cpa.predicate;

import static com.google.common.base.MoreObjects.firstNonNull;

import java.util.Set;
import java.util.logging.Level;

import org.sosy_lab.common.collect.PersistentMap;
import org.sosy_lab.common.configuration.Configuration;
import org.sosy_lab.common.configuration.InvalidConfigurationException;
import org.sosy_lab.common.configuration.Option;
import org.sosy_lab.common.configuration.Options;
import org.sosy_lab.common.log.LogManager;
import org.sosy_lab.common.time.Timer;
import org.sosy_lab.cpachecker.cfa.model.CFANode;
import org.sosy_lab.cpachecker.core.algorithm.invariants.InvariantSupplier;
import org.sosy_lab.cpachecker.core.interfaces.AbstractState;
import org.sosy_lab.cpachecker.core.interfaces.Precision;
import org.sosy_lab.cpachecker.core.interfaces.PrecisionAdjustment;
import org.sosy_lab.cpachecker.core.interfaces.PrecisionAdjustmentResult;
import org.sosy_lab.cpachecker.core.reachedset.UnmodifiableReachedSet;
import org.sosy_lab.cpachecker.exceptions.CPAException;
import org.sosy_lab.cpachecker.util.AbstractStates;
import org.sosy_lab.cpachecker.util.predicates.AbstractionFormula;
import org.sosy_lab.cpachecker.util.predicates.AbstractionPredicate;
import org.sosy_lab.cpachecker.util.predicates.BlockOperator;
import org.sosy_lab.cpachecker.util.predicates.pathformula.PathFormula;
import org.sosy_lab.cpachecker.util.predicates.pathformula.PathFormulaManager;
import org.sosy_lab.cpachecker.util.predicates.smt.FormulaManagerView;
import org.sosy_lab.solver.SolverException;
import org.sosy_lab.solver.api.BooleanFormula;

import com.google.common.base.Function;
import com.google.common.base.Optional;
import com.google.common.collect.Sets;

@Options(prefix="cpa.predicate")
public class PredicatePrecisionAdjustment implements PrecisionAdjustment {

  @Option(secure=true, description="Dynamically derive (and add) precision elements from assumptions on the state.")
  private boolean adjustPrecFromStateAssumes = false;

  // statistics
  final Timer totalPrecTime = new Timer();
  final Timer computingAbstractionTime = new Timer();

  int numAbstractions = 0;
  int numAbstractionsFalse = 0;
  int maxBlockSize = 0;

  private final LogManager logger;
  private final BlockOperator blk;
  private final PredicateAbstractionManager formulaManager;
  private final PathFormulaManager pathFormulaManager;
  private final FormulaManagerView fmgr;
  private final PredicateStaticRefiner staticRefiner;

  private InvariantSupplier invariants;
<<<<<<< HEAD

  public PredicatePrecisionAdjustment(PredicateCPA pCpa,
      Configuration pConfig, InvariantGenerator pInvariantGenerator, PredicateStaticRefiner pStaticRefiner) throws InvalidConfigurationException {

    pConfig.inject(this);

    logger = pCpa.getLogger();
    formulaManager = pCpa.getPredicateManager();
    pathFormulaManager = pCpa.getPathFormulaManager();
    fmgr = pCpa.getSolver().getFormulaManager();
    staticRefiner = pStaticRefiner;

    invariantGenerator = checkNotNull(pInvariantGenerator);
    invariants = InvariantSupplier.TrivialInvariantSupplier.INSTANCE;
=======
  private final PredicateProvider predicateProvider;

  public PredicatePrecisionAdjustment(
      LogManager pLogger,
      FormulaManagerView pFmgr,
      PathFormulaManager pPfmgr,
      BlockOperator pBlk,
      PredicateAbstractionManager pPredAbsManager,
      InvariantSupplier pInvariantSupplier,
      PredicateProvider pPredicateProvider) {

    logger = pLogger;
    fmgr = pFmgr;
    pathFormulaManager = pPfmgr;
    blk = pBlk;
    formulaManager = pPredAbsManager;

    invariants = pInvariantSupplier;
    predicateProvider = pPredicateProvider;
>>>>>>> a5beede5
  }

  @Override
  public Optional<PrecisionAdjustmentResult> prec(
      AbstractState pElement,
      Precision pPrecision,
      UnmodifiableReachedSet pElements,
      Function<AbstractState, AbstractState> pProjection,
      AbstractState pFullState) throws CPAException, InterruptedException {

    totalPrecTime.start();
    try {
      PredicateAbstractState element = (PredicateAbstractState) pElement;
      PredicatePrecision precision = (PredicatePrecision) pPrecision;

      if (adjustPrecFromStateAssumes) {
        Optional<PredicatePrecision> refinement = staticRefiner.derivePrecFromStateWithAssumptions(pFullState);
        if (refinement.isPresent()) {
          PredicatePrecision refinementDelta = refinement.get();
          precision = (PredicatePrecision) precision.join(refinementDelta);
        }
      }

<<<<<<< HEAD
      if (element instanceof ComputeAbstractionState) {
        return computeAbstraction((ComputeAbstractionState) element, precision);
=======
      CFANode location = AbstractStates.extractLocation(fullState);
      PathFormula pathFormula = element.getPathFormula();

      if (!element.isAbstractionState() && blk.isBlockEnd(location, pathFormula.getLength())) {
        PredicatePrecision precision = (PredicatePrecision)pPrecision;

        return computeAbstraction(element, precision, location, fullState);
>>>>>>> a5beede5
      } else {
        return Optional.of(PrecisionAdjustmentResult.create(
            element, precision, PrecisionAdjustmentResult.Action.CONTINUE));
      }

    } catch (SolverException e) {
      throw new CPAException("Solver Failure", e);
    } finally {
      totalPrecTime.stop();
    }
  }

  /**
   * Compute an abstraction.
   */
  private Optional<PrecisionAdjustmentResult> computeAbstraction(
      PredicateAbstractState element,
      PredicatePrecision precision,
      CFANode loc,
      AbstractState fullState)
      throws SolverException, CPAException, InterruptedException {

    AbstractionFormula abstractionFormula = element.getAbstractionFormula();
    PersistentMap<CFANode, Integer> abstractionLocations = element.getAbstractionLocationsOnPath();
    PathFormula pathFormula = element.getPathFormula();
    Integer newLocInstance = firstNonNull(abstractionLocations.get(loc), 0) + 1;

    numAbstractions++;
    logger.log(Level.FINEST, "Computing abstraction at instance", newLocInstance, "of node", loc, "in path.");

    maxBlockSize = Math.max(maxBlockSize, pathFormula.getLength());

    // get invariants and add them
    BooleanFormula invariant =
        invariants.getInvariantFor(loc, fmgr, pathFormulaManager, pathFormula);
    if (invariant != null) {
      pathFormula = pathFormulaManager.makeAnd(pathFormula, invariant);
    }

    // get additional predicates
    Set<AbstractionPredicate> additionalPredicates = predicateProvider.getPredicates(fullState);

    AbstractionFormula newAbstractionFormula = null;

    // compute new abstraction
    computingAbstractionTime.start();
    try {
      Set<AbstractionPredicate> preds = precision.getPredicates(loc, newLocInstance);
      preds = Sets.union(preds, additionalPredicates);

      // compute a new abstraction with a precision based on `preds`
      newAbstractionFormula = formulaManager.buildAbstraction(
          loc, abstractionFormula, pathFormula, preds);
    } finally {
      computingAbstractionTime.stop();
    }

    // if the abstraction is false, return bottom (represented by empty set)
    if (newAbstractionFormula.isFalse()) {
      numAbstractionsFalse++;
      logger.log(Level.FINEST, "Abstraction is false, node is not reachable");
      return Optional.absent();
    }

    // create new empty path formula
    PathFormula newPathFormula = pathFormulaManager.makeEmptyPathFormula(pathFormula);

    // initialize path formula with current invariants
    if (invariant != null) {
      newPathFormula = pathFormulaManager.makeAnd(newPathFormula, invariant);
    }

    // update abstraction locations map
    abstractionLocations = abstractionLocations.putAndCopy(loc, newLocInstance);

    PredicateAbstractState state =
        PredicateAbstractState.mkAbstractionState(newPathFormula,
            newAbstractionFormula, abstractionLocations);
    return Optional.of(PrecisionAdjustmentResult.create(
        state, precision, PrecisionAdjustmentResult.Action.CONTINUE));
  }
<<<<<<< HEAD

  private void extractInvariants() throws CPAException, InterruptedException {
    if (invariantGenerator == null) {
      return; // already done
    }

    try {
      invariants = invariantGenerator.get();

    } catch (InterruptedException e) {
      invariantGenerator.cancel();
      throw e;

    } finally {
      invariantGenerator = null; // to allow GC'ing it and the ReachedSet
    }
  }

  void setInitialLocation(CFANode initialLocation) {
    if (invariantGenerator != null) {
      invariantGenerator.start(initialLocation);
    }
  }
=======
>>>>>>> a5beede5
}<|MERGE_RESOLUTION|>--- conflicted
+++ resolved
@@ -25,8 +25,9 @@
 
 import static com.google.common.base.MoreObjects.firstNonNull;
 
-import java.util.Set;
-import java.util.logging.Level;
+import com.google.common.base.Function;
+import com.google.common.base.Optional;
+import com.google.common.collect.Sets;
 
 import org.sosy_lab.common.collect.PersistentMap;
 import org.sosy_lab.common.configuration.Configuration;
@@ -36,6 +37,7 @@
 import org.sosy_lab.common.log.LogManager;
 import org.sosy_lab.common.time.Timer;
 import org.sosy_lab.cpachecker.cfa.model.CFANode;
+import org.sosy_lab.cpachecker.core.algorithm.invariants.InvariantGenerator;
 import org.sosy_lab.cpachecker.core.algorithm.invariants.InvariantSupplier;
 import org.sosy_lab.cpachecker.core.interfaces.AbstractState;
 import org.sosy_lab.cpachecker.core.interfaces.Precision;
@@ -53,9 +55,10 @@
 import org.sosy_lab.solver.SolverException;
 import org.sosy_lab.solver.api.BooleanFormula;
 
-import com.google.common.base.Function;
-import com.google.common.base.Optional;
-import com.google.common.collect.Sets;
+import javax.annotation.Nullable;
+
+import java.util.Set;
+import java.util.logging.Level;
 
 @Options(prefix="cpa.predicate")
 public class PredicatePrecisionAdjustment implements PrecisionAdjustment {
@@ -76,25 +79,10 @@
   private final PredicateAbstractionManager formulaManager;
   private final PathFormulaManager pathFormulaManager;
   private final FormulaManagerView fmgr;
-  private final PredicateStaticRefiner staticRefiner;
+  private PredicateStaticRefiner staticRefiner;
+  private @Nullable InvariantGenerator invariantGenerator;
 
   private InvariantSupplier invariants;
-<<<<<<< HEAD
-
-  public PredicatePrecisionAdjustment(PredicateCPA pCpa,
-      Configuration pConfig, InvariantGenerator pInvariantGenerator, PredicateStaticRefiner pStaticRefiner) throws InvalidConfigurationException {
-
-    pConfig.inject(this);
-
-    logger = pCpa.getLogger();
-    formulaManager = pCpa.getPredicateManager();
-    pathFormulaManager = pCpa.getPathFormulaManager();
-    fmgr = pCpa.getSolver().getFormulaManager();
-    staticRefiner = pStaticRefiner;
-
-    invariantGenerator = checkNotNull(pInvariantGenerator);
-    invariants = InvariantSupplier.TrivialInvariantSupplier.INSTANCE;
-=======
   private final PredicateProvider predicateProvider;
 
   public PredicatePrecisionAdjustment(
@@ -114,7 +102,24 @@
 
     invariants = pInvariantSupplier;
     predicateProvider = pPredicateProvider;
->>>>>>> a5beede5
+  }
+
+  public PredicatePrecisionAdjustment(PredicateCPA pCpa,
+      Configuration pConfig, InvariantGenerator pInvariantGenerator, PredicateStaticRefiner pStaticRefiner) throws InvalidConfigurationException {
+
+    pConfig.inject(this);
+
+    logger = pCpa.getLogger();
+    formulaManager = pCpa.getPredicateManager();
+    pathFormulaManager = pCpa.getPathFormulaManager();
+    fmgr = pCpa.getSolver().getFormulaManager();
+    staticRefiner = pStaticRefiner;
+
+    invariantGenerator = pInvariantGenerator;
+    invariants = InvariantSupplier.TrivialInvariantSupplier.INSTANCE;
+
+    predicateProvider = null;
+    blk = null;
   }
 
   @Override
@@ -123,33 +128,19 @@
       Precision pPrecision,
       UnmodifiableReachedSet pElements,
       Function<AbstractState, AbstractState> pProjection,
-      AbstractState pFullState) throws CPAException, InterruptedException {
+      AbstractState fullState) throws CPAException, InterruptedException {
 
     totalPrecTime.start();
     try {
       PredicateAbstractState element = (PredicateAbstractState) pElement;
       PredicatePrecision precision = (PredicatePrecision) pPrecision;
 
-      if (adjustPrecFromStateAssumes) {
-        Optional<PredicatePrecision> refinement = staticRefiner.derivePrecFromStateWithAssumptions(pFullState);
-        if (refinement.isPresent()) {
-          PredicatePrecision refinementDelta = refinement.get();
-          precision = (PredicatePrecision) precision.join(refinementDelta);
-        }
-      }
-
-<<<<<<< HEAD
-      if (element instanceof ComputeAbstractionState) {
-        return computeAbstraction((ComputeAbstractionState) element, precision);
-=======
       CFANode location = AbstractStates.extractLocation(fullState);
       PathFormula pathFormula = element.getPathFormula();
 
       if (!element.isAbstractionState() && blk.isBlockEnd(location, pathFormula.getLength())) {
-        PredicatePrecision precision = (PredicatePrecision)pPrecision;
 
         return computeAbstraction(element, precision, location, fullState);
->>>>>>> a5beede5
       } else {
         return Optional.of(PrecisionAdjustmentResult.create(
             element, precision, PrecisionAdjustmentResult.Action.CONTINUE));
@@ -231,7 +222,6 @@
     return Optional.of(PrecisionAdjustmentResult.create(
         state, precision, PrecisionAdjustmentResult.Action.CONTINUE));
   }
-<<<<<<< HEAD
 
   private void extractInvariants() throws CPAException, InterruptedException {
     if (invariantGenerator == null) {
@@ -255,6 +245,4 @@
       invariantGenerator.start(initialLocation);
     }
   }
-=======
->>>>>>> a5beede5
 }