/*
 *  CPAchecker is a tool for configurable software verification.
 *  This file is part of CPAchecker.
 *
 *  Copyright (C) 2007-2014  Dirk Beyer
 *  All rights reserved.
 *
 *  Licensed under the Apache License, Version 2.0 (the "License");
 *  you may not use this file except in compliance with the License.
 *  You may obtain a copy of the License at
 *
 *      http://www.apache.org/licenses/LICENSE-2.0
 *
 *  Unless required by applicable law or agreed to in writing, software
 *  distributed under the License is distributed on an "AS IS" BASIS,
 *  WITHOUT WARRANTIES OR CONDITIONS OF ANY KIND, either express or implied.
 *  See the License for the specific language governing permissions and
 *  limitations under the License.
 *
 *
 *  CPAchecker web page:
 *    http://cpachecker.sosy-lab.org
 */
package org.sosy_lab.cpachecker.cpa.predicate;

import static com.google.common.base.Preconditions.checkArgument;
import static com.google.common.base.Predicates.in;

import java.io.IOException;
import java.io.Writer;
import java.nio.charset.StandardCharsets;
import java.util.ArrayDeque;
import java.util.ArrayList;
import java.util.Collection;
import java.util.Deque;
import java.util.HashMap;
import java.util.HashSet;
import java.util.Iterator;
import java.util.LinkedList;
import java.util.List;
import java.util.Map;
import java.util.Set;
import java.util.logging.Level;

import javax.annotation.Nullable;

import org.sosy_lab.common.ShutdownNotifier;
import org.sosy_lab.common.configuration.Configuration;
import org.sosy_lab.common.configuration.FileOption;
import org.sosy_lab.common.configuration.InvalidConfigurationException;
import org.sosy_lab.common.configuration.Option;
import org.sosy_lab.common.configuration.Options;
import org.sosy_lab.common.io.Path;
import org.sosy_lab.common.log.LogManager;
import org.sosy_lab.common.time.NestedTimer;
import org.sosy_lab.common.time.TimeSpan;
import org.sosy_lab.common.time.Timer;
import org.sosy_lab.cpachecker.cfa.model.CFANode;
<<<<<<< HEAD
import org.sosy_lab.cpachecker.core.interfaces.AnalysisCache;
=======
import org.sosy_lab.cpachecker.cpa.predicate.InvariantsManager.RegionInvariantsSupplier;
>>>>>>> a5beede5
import org.sosy_lab.cpachecker.cpa.predicate.persistence.PredicateAbstractionsStorage;
import org.sosy_lab.cpachecker.cpa.predicate.persistence.PredicateAbstractionsStorage.AbstractionNode;
import org.sosy_lab.cpachecker.cpa.predicate.persistence.PredicatePersistenceUtils.PredicateParsingFailedException;
import org.sosy_lab.cpachecker.util.Pair;
import org.sosy_lab.cpachecker.util.predicates.AbstractionFormula;
import org.sosy_lab.cpachecker.util.predicates.AbstractionManager;
import org.sosy_lab.cpachecker.util.predicates.AbstractionPredicate;
import org.sosy_lab.cpachecker.util.predicates.pathformula.PathFormula;
import org.sosy_lab.cpachecker.util.predicates.pathformula.PathFormulaManager;
import org.sosy_lab.cpachecker.util.predicates.pathformula.SSAMap;
import org.sosy_lab.cpachecker.util.predicates.regions.Region;
import org.sosy_lab.cpachecker.util.predicates.regions.RegionCreator;
import org.sosy_lab.cpachecker.util.predicates.regions.RegionCreator.RegionBuilder;
import org.sosy_lab.cpachecker.util.predicates.smt.BooleanFormulaManagerView;
import org.sosy_lab.cpachecker.util.predicates.smt.FormulaManagerView;
import org.sosy_lab.cpachecker.util.predicates.smt.Solver;
import org.sosy_lab.cpachecker.util.statistics.StatTimer;
import org.sosy_lab.solver.SolverException;
import org.sosy_lab.solver.api.BooleanFormula;
import org.sosy_lab.solver.api.ProverEnvironment;
import org.sosy_lab.solver.api.ProverEnvironment.AllSatCallback;

import com.google.common.base.Joiner;
import com.google.common.base.Optional;
import com.google.common.base.Preconditions;
import com.google.common.collect.ImmutableList;
import com.google.common.collect.ImmutableSet;
import com.google.common.collect.Iterables;
import com.google.common.collect.Sets;

@Options(prefix = "cpa.predicate")
public class PredicateAbstractionManager implements AnalysisCache {

  static class Stats {

    public int numCallsAbstraction = 0; // total calls
    public int numAbstractionReuses = 0; // total reuses

    public int numSymbolicAbstractions = 0; // precision completely empty, no computation
    public int numSatCheckAbstractions = 0; // precision was {false}, only sat check
    public int numCallsAbstractionCached = 0; // result was cached, no computation
    public int numInductivePathFormulaCacheUsed = 0; // loop was cached, no new computation

    public int numTotalPredicates = 0;
    public int maxPredicates = 0;
    public int numIrrelevantPredicates = 0;
    public int numTrivialPredicates = 0;
    public int numInductivePredicates = 0;
    public int numCartesianAbsPredicates = 0;
    public int numCartesianAbsPredicatesCached = 0;
    public int numBooleanAbsPredicates = 0;
    public final Timer abstractionReuseTime = new Timer();
    public final StatTimer abstractionReuseImplicationTime = new StatTimer("Time for checking reusability of abstractions");
    public final Timer trivialPredicatesTime = new Timer();
    public final Timer inductivePredicatesTime = new Timer();
    public final Timer cartesianAbstractionTime = new Timer();
    public final Timer quantifierEliminationTime = new Timer();
    public final Timer booleanAbstractionTime = new Timer();
    public final NestedTimer abstractionEnumTime = new NestedTimer(); // outer: solver time, inner: bdd time
    public final Timer abstractionSolveTime = new Timer(); // only the time for solving, not for model enumeration

    public final Timer relevantPredTime = new Timer();
    public final Timer cacheQueryTime = new Timer();
    public final Timer abstFormulaCreationTime = new Timer();

    public long allSatCount = 0;
    public int maxAllSatCount = 0;
  }

  final Stats stats = new Stats();

  private final LogManager logger;
  private final FormulaManagerView fmgr;
  private final AbstractionManager amgr;
  private final RegionCreator rmgr;
  private final PathFormulaManager pfmgr;
  private final Solver solver;
  private final ShutdownNotifier shutdownNotifier;

  private static final Set<Integer> noAbstractionReuse = ImmutableSet.of();

  private static enum AbstractionType {
    CARTESIAN,
    BOOLEAN,
    COMBINED,
    ELIMINATION;
  }

  @Option(secure=true, name = "abstraction.cartesian",
      description = "whether to use Boolean (false) or Cartesian (true) abstraction")
  @Deprecated
  private boolean cartesianAbstraction = false;

  @Option(secure=true, name = "abstraction.computation",
      description = "whether to use Boolean or Cartesian abstraction or both")
  private AbstractionType abstractionType = AbstractionType.BOOLEAN;

  @Option(secure=true, name = "abstraction.dumpHardQueries",
      description = "dump the abstraction formulas if they took to long")
  private boolean dumpHardAbstractions = false;

  @Option(secure=true, name = "abstraction.reuseAbstractionsFrom",
      description="An initial set of comptued abstractions that might be reusable")
  @FileOption(FileOption.Type.OPTIONAL_INPUT_FILE)
  private Path reuseAbstractionsFrom;

  @Option(secure=true, description = "Max. number of edge of the abstraction tree to prescan for reuse")
  private int maxAbstractionReusePrescan = 1;

  @Option(secure=true, name = "abs.useCache", description = "use caching of abstractions")
  private boolean useCache = true;

  @Option(secure=true, name="refinement.splitItpAtoms",
      description="split each arithmetic equality into two inequalities when extracting predicates from interpolants")
  private boolean splitItpAtoms = false;

  @Option(secure=true, name = "abstraction.identifyTrivialPredicates",
      description="Identify those predicates where the result is trivially known before abstraction computation and omit them.")
  private boolean identifyTrivialPredicates = false;

  @Option(secure=true, name = "abstraction.simplify",
      description="Simplify the abstraction formula that is stored to represent the state space. Helpful when debugging (formulas get smaller).")
  private boolean simplifyAbstractionFormula = false;

  private boolean warnedOfCartesianAbstraction = false;

  private boolean abstractionReuseDisabledBecauseOfAmbiguity = false;

  private final Map<Pair<BooleanFormula, ImmutableSet<AbstractionPredicate>>, AbstractionFormula> abstractionCache;

  // Cache for satisfiability queries: if formula is contained, it is unsat
  private final Set<BooleanFormula> unsatisfiabilityCache;

  // Cache for the variables of a formula
  private final Map<BooleanFormula, Set<String>> formulaVariablesCache;

  // Cache for cartesian abstraction queries. For each predicate, the values
  //    are -1: predicate is false,
  //         0: predicate is don't care,
  //         1: predicate is true
  private final Map<Pair<BooleanFormula, AbstractionPredicate>, Byte> cartesianAbstractionCache;

<<<<<<< HEAD
  // Cache for instantiated predicates
  private final Map<Pair<BooleanFormula, SSAMap>, BooleanFormula> predInstanceCache;
=======
  private final RegionInvariantsSupplier locationBasedInvariantSupplier;
>>>>>>> a5beede5

  private final BooleanFormulaManagerView bfmgr;

  private final PredicateAbstractionsStorage abstractionStorage;

  private final Configuration config;

  public PredicateAbstractionManager(
      AbstractionManager pAmgr,
      PathFormulaManager pPfmgr,
      Solver pSolver,
      Configuration pConfig,
      LogManager pLogger,
      ShutdownNotifier pShutdownNotifier,
      RegionInvariantsSupplier pRegionInvariantsSupplier)
      throws InvalidConfigurationException, PredicateParsingFailedException {
    shutdownNotifier = pShutdownNotifier;
    config = pConfig;

    config.inject(this, PredicateAbstractionManager.class);

    logger = pLogger;
    fmgr = pSolver.getFormulaManager();
    bfmgr = fmgr.getBooleanFormulaManager();
    amgr = pAmgr;
    rmgr = amgr.getRegionCreator();
    pfmgr = pPfmgr;
    solver = pSolver;
    locationBasedInvariantSupplier = pRegionInvariantsSupplier;

    if (cartesianAbstraction) {
      abstractionType = AbstractionType.CARTESIAN;
    }
    if (abstractionType == AbstractionType.COMBINED) {
      warnedOfCartesianAbstraction = true; // warning is not necessary
    }

    if (useCache) {
      abstractionCache = new HashMap<>();
      unsatisfiabilityCache = new HashSet<>();
    } else {
      abstractionCache = null;
      unsatisfiabilityCache = null;
    }

    if (useCache) {
      formulaVariablesCache = new HashMap<>();
    } else {
      formulaVariablesCache = null;
    }

    if (useCache) {
      predInstanceCache = new HashMap<>();
    } else {
      predInstanceCache = null;
    }

    if (useCache && (abstractionType != AbstractionType.BOOLEAN)) {
      cartesianAbstractionCache = new HashMap<>();
    } else {
      cartesianAbstractionCache = null;
    }

    abstractionStorage = new PredicateAbstractionsStorage(reuseAbstractionsFrom, logger, fmgr, null);
  }

  /**
   * Compute an abstraction of the conjunction of an AbstractionFormula and
   * a PathFormula. The AbstractionFormula will be used in its instantiated form,
   * so the indices there should match those from the PathFormula.
   * @param abstractionFormula An AbstractionFormula that is used as input.
   * @param pathFormula A PathFormula that is used as input.
   * @param pPredicates The set of predicates used for abstraction.
   * @return An AbstractionFormula instance representing an abstraction of
   *          "abstractionFormula & pathFormula" with pathFormula as the block formula.
   */
  public AbstractionFormula buildAbstraction(
      final CFANode location,
      final AbstractionFormula abstractionFormula,
      final PathFormula pathFormula,
      final Collection<AbstractionPredicate> pPredicates)
      throws SolverException, InterruptedException {

    stats.numCallsAbstraction++;

    logger.log(Level.FINEST, "Computing abstraction", stats.numCallsAbstraction, "with", pPredicates.size(), "predicates");
    logger.log(Level.ALL, "Old abstraction:", abstractionFormula.asFormula());
    logger.log(Level.ALL, "Path formula:", pathFormula);
    logger.log(Level.ALL, "Predicates:", pPredicates);

    final BooleanFormula absFormula = abstractionFormula.asInstantiatedFormula();
    final BooleanFormula symbFormula = buildFormula(pathFormula.getFormula());
    final BooleanFormula f = bfmgr.and(absFormula, symbFormula);
    final SSAMap ssa = pathFormula.getSsa();

<<<<<<< HEAD
    stats.relevantPredTime.start();
    ImmutableSet<AbstractionPredicate> predicates = getRelevantPredicates(pPredicates, f, ssa, location);
    stats.relevantPredTime.stop();

=======
>>>>>>> a5beede5
    // Try to reuse stored abstractions
    if (reuseAbstractionsFrom != null
        && !abstractionReuseDisabledBecauseOfAmbiguity) {
      AbstractionFormula reused =
          reuseAbstractionIfPossible(abstractionFormula, pathFormula, f, location);
      if (reused != null) {
        return reused;
      }
    }

    // Shortcut if the precision is empty
    if (pPredicates.isEmpty() && (abstractionType != AbstractionType.ELIMINATION)) {
      logger.log(Level.FINEST, "Abstraction", stats.numCallsAbstraction, "with empty precision is true");
      stats.numSymbolicAbstractions++;
      return makeTrueAbstractionFormula(pathFormula);
    }

    // This is the (mutable) set of remaining predicates that still need to be handled.
    // Each step of our abstraction computation may be able to handle some predicates,
    // and should remove those from this set afterwards.
    final Collection<AbstractionPredicate> remainingPredicates =
        getRelevantPredicates(pPredicates, f, ssa, location);

    // caching
    Pair<BooleanFormula, ImmutableSet<AbstractionPredicate>> absKey = null;
<<<<<<< HEAD
    stats.cacheQueryTime.start();
    try {
      if (useCache) {
        absKey = Pair.of(f, predicates);
        AbstractionFormula result = abstractionCache.get(absKey);

        if (result != null) {
          // create new abstraction object to have a unique abstraction id

          // instantiate the formula with the current indices
          BooleanFormula stateFormula = result.asFormula();
          BooleanFormula instantiatedFormula = instantiateMaybeCached(stateFormula, ssa);

          result = new AbstractionFormula(fmgr, result.asRegion(), stateFormula,
              instantiatedFormula, pathFormula, result.getIdsOfStoredAbstractionReused());
          logger.log(Level.FINEST, "Abstraction", stats.numCallsAbstraction, "was cached");
          logger.log(Level.ALL, "Abstraction result is", result.asFormula());
          stats.numCallsAbstractionCached++;
          return result;
        }
=======
    if (useCache) {
      absKey = Pair.of(f, ImmutableSet.copyOf(remainingPredicates));
      AbstractionFormula result = abstractionCache.get(absKey);

      if (result != null) {
        // create new abstraction object to have a unique abstraction id

        // instantiate the formula with the current indices
        BooleanFormula stateFormula = result.asFormula();
        BooleanFormula instantiatedFormula = fmgr.instantiate(stateFormula, ssa);

        result = new AbstractionFormula(fmgr, result.asRegion(), stateFormula,
            instantiatedFormula, pathFormula, result.getIdsOfStoredAbstractionReused());
        logger.log(Level.FINEST, "Abstraction", stats.numCallsAbstraction, "was cached");
        logger.log(Level.ALL, "Abstraction result is", result.asFormula());
        stats.numCallsAbstractionCached++;
        return result;
      }
>>>>>>> a5beede5

        boolean unsatisfiable = unsatisfiabilityCache.contains(symbFormula)
                              || unsatisfiabilityCache.contains(f);
        if (unsatisfiable) {
          // block is infeasible
          logger.log(Level.FINEST, "Block feasibility of abstraction", stats.numCallsAbstraction, "was cached and is false.");
          stats.numCallsAbstractionCached++;
          return new AbstractionFormula(fmgr, rmgr.makeFalse(),
              bfmgr.makeBoolean(false), bfmgr.makeBoolean(false),
              pathFormula, noAbstractionReuse);
        }
      }
    } finally {
      stats.cacheQueryTime.stop();
    }

    // We update statistics here because we want to ignore calls
    // where the result was in the cache.
    stats.numTotalPredicates += pPredicates.size();
    stats.maxPredicates = Math.max(stats.maxPredicates, pPredicates.size());
    stats.numIrrelevantPredicates += pPredicates.size() - remainingPredicates.size();

    // Compute result for those predicates
    // where we can trivially identify their truthness in the result
    Region abs = rmgr.makeTrue();
    if (identifyTrivialPredicates) {
      stats.trivialPredicatesTime.start();
      abs = handleTrivialPredicates(remainingPredicates, abstractionFormula, pathFormula);
      stats.trivialPredicatesTime.stop();
    }

    // add invariants to abstraction formula if available
    Region invariant = locationBasedInvariantSupplier.getInvariantFor(location);
    if (invariant != null) {
      abs = rmgr.makeAnd(abs, invariant);
      // Calculate the set of predicates we still need to use for abstraction.
      Iterables.removeIf(remainingPredicates, in(amgr.extractPredicates(invariant)));
    }

    try (ProverEnvironment thmProver = solver.newProverEnvironment()) {
      thmProver.push(f);

      if (remainingPredicates.isEmpty() && (abstractionType != AbstractionType.ELIMINATION)) {
        stats.numSatCheckAbstractions++;

        stats.abstractionSolveTime.start();
        boolean feasibility;
        try {
          feasibility = !thmProver.isUnsat();
        } finally {
          stats.abstractionSolveTime.stop();
        }

        if (!feasibility) {
          abs = rmgr.makeFalse();
        }

      } else if (abstractionType == AbstractionType.ELIMINATION) {
        stats.quantifierEliminationTime.start();
        try {
          abs = rmgr.makeAnd(abs,
              eliminateIrrelevantVariablePropositions(f, ssa));
        } finally {
          stats.quantifierEliminationTime.stop();
        }
      } else {
        if (abstractionType != AbstractionType.BOOLEAN) {
          // First do cartesian abstraction if desired
          stats.cartesianAbstractionTime.start();
          try {
            abs =
                rmgr.makeAnd(
                    abs, buildCartesianAbstraction(f, ssa, thmProver, remainingPredicates));
          } finally {
            stats.cartesianAbstractionTime.stop();
          }
        }

        if (abstractionType != AbstractionType.CARTESIAN && !remainingPredicates.isEmpty()) {
          // Last do boolean abstraction if desired and necessary
          stats.numBooleanAbsPredicates += remainingPredicates.size();
          stats.booleanAbstractionTime.start();
          try {
            abs = rmgr.makeAnd(abs, buildBooleanAbstraction(ssa, thmProver, remainingPredicates));
          } finally {
            stats.booleanAbstractionTime.stop();
          }

          // Warning:
          // buildBooleanAbstraction() does not clean up thmProver, so do not use it here.
          // remainingPredicates is now empty.
        }
      }
    }

    stats.abstFormulaCreationTime.start();
    AbstractionFormula result = makeAbstractionFormula(abs, ssa, pathFormula);
    stats.abstFormulaCreationTime.stop();

    if (useCache) {
      abstractionCache.put(absKey, result);

      if (result.isFalse()) {
        unsatisfiabilityCache.add(f);
      }
    }

    long abstractionTime = TimeSpan.sum(stats.abstractionSolveTime.getLengthOfLastInterval(),
                                        stats.abstractionEnumTime.getLengthOfLastOuterInterval())
                                   .asMillis();
    logger.log(Level.FINEST, "Computing abstraction took", abstractionTime, "ms");
    logger.log(Level.ALL, "Abstraction result is", result.asFormula());

    if (dumpHardAbstractions && abstractionTime > 10000) {
      // we want to dump "hard" problems...
      Path dumpFile;

      dumpFile = fmgr.formatFormulaOutputFile("abstraction", stats.numCallsAbstraction, "input", 0);
      fmgr.dumpFormulaToFile(f, dumpFile);

      dumpFile = fmgr.formatFormulaOutputFile("abstraction", stats.numCallsAbstraction, "predicates", 0);
      try (Writer w = dumpFile.asCharSink(StandardCharsets.UTF_8).openBufferedStream()) {
        Joiner.on('\n').appendTo(w, pPredicates);
      } catch (IOException e) {
        logger.logUserException(Level.WARNING, e, "Failed to wrote predicates to file");
      }

      dumpFile = fmgr.formatFormulaOutputFile("abstraction", stats.numCallsAbstraction, "result", 0);
      fmgr.dumpFormulaToFile(result.asInstantiatedFormula(), dumpFile);
    }

    return result;
  }

  private @Nullable AbstractionFormula reuseAbstractionIfPossible(
      final AbstractionFormula abstractionFormula,
      final PathFormula pathFormula,
      final BooleanFormula f,
      final CFANode location)
      throws SolverException, InterruptedException {
    stats.abstractionReuseTime.start();
    try (ProverEnvironment reuseEnv = solver.newProverEnvironment()) {
      reuseEnv.push(f);

      Deque<Pair<Integer, Integer>> tryReuseBasedOnPredecessors = new ArrayDeque<>();
      Set<Integer> idsOfStoredAbstractionReused =
          abstractionFormula.getIdsOfStoredAbstractionReused();
      for (Integer id : idsOfStoredAbstractionReused) {
        tryReuseBasedOnPredecessors.add(Pair.of(id, 0));
      }

      if (tryReuseBasedOnPredecessors.isEmpty()) {
        tryReuseBasedOnPredecessors.add(Pair.of(abstractionStorage.getRootAbstractionId(), 0));
      }

      while (!tryReuseBasedOnPredecessors.isEmpty()) {
        final Pair<Integer, Integer> tryBasedOn = tryReuseBasedOnPredecessors.pop();
        final int tryBasedOnAbstractionId = tryBasedOn.getFirst();
        final int tryLevel = tryBasedOn.getSecond();

        if (tryLevel > maxAbstractionReusePrescan) {
          continue;
        }

        Set<AbstractionNode> candidateAbstractions =
            getSuccessorsInAbstractionTree(tryBasedOnAbstractionId);
        Preconditions.checkNotNull(candidateAbstractions);

        //logger.log(Level.WARNING, "Raw candidates based on", tryBasedOnAbstractionId, ":", candidateAbstractions);

        Iterator<AbstractionNode> candidateIterator = candidateAbstractions.iterator();
        while (candidateIterator.hasNext()) {
          AbstractionNode an = candidateIterator.next();
          Preconditions.checkNotNull(an);
          tryReuseBasedOnPredecessors.add(Pair.of(an.getId(), tryLevel + 1));

          if (bfmgr.isTrue(an.getFormula())) {
            candidateIterator.remove();
            continue;
          }

          if (an.getLocationId().isPresent()) {
            if (location.getNodeNumber() != an.getLocationId().get()) {
              candidateIterator.remove();
              continue;
            }
          }
        }

        //logger.log(Level.WARNING, "Filtered candidates", "location", location.getNodeNumber(), "abstraction", tryBasedOnAbstractionId, ":", candidateAbstractions);

        if (candidateAbstractions.size() > 1) {
          logger.log(
              Level.WARNING,
              "Too many abstraction candidates on location",
              location,
              "for abstraction",
              tryBasedOnAbstractionId,
              ". Disabling abstraction reuse!");
          this.abstractionReuseDisabledBecauseOfAmbiguity = true;
          tryReuseBasedOnPredecessors.clear();
          continue;
        }

        Set<Integer> reuseIds = Sets.newTreeSet();
        BooleanFormula reuseFormula = bfmgr.makeBoolean(true);
        for (AbstractionNode an : candidateAbstractions) {
          reuseFormula = bfmgr.and(reuseFormula, an.getFormula());
          abstractionStorage.markAbstractionBeingReused(an.getId());
          reuseIds.add(an.getId());
        }
        BooleanFormula instantiatedReuseFormula =
            fmgr.instantiate(reuseFormula, pathFormula.getSsa());

        stats.abstractionReuseImplicationTime.start();
        reuseEnv.push(bfmgr.not(instantiatedReuseFormula));
        boolean implication = reuseEnv.isUnsat();
        reuseEnv.pop();
        stats.abstractionReuseImplicationTime.stop();

        if (implication) {
          stats.numAbstractionReuses++;

          Region reuseFormulaRegion = amgr.convertFormulaToRegion(reuseFormula);
          return new AbstractionFormula(
              fmgr,
              reuseFormulaRegion,
              reuseFormula,
              instantiatedReuseFormula,
              pathFormula,
              reuseIds);
        }
      }
    } finally {
      stats.abstractionReuseTime.stop();
    }
    return null; //no abstraction could be reused
  }

  private Region eliminateIrrelevantVariablePropositions(BooleanFormula pF, SSAMap pSsa) throws InterruptedException, SolverException {

    BooleanFormula eliminationResult = fmgr.uninstantiate(
        fmgr.eliminateDeadVariables(pF, pSsa));

<<<<<<< HEAD
    Collection<BooleanFormula> atoms = fmgr.extractAtoms(eliminationResult, false);
    for (BooleanFormula atom: atoms) {
      amgr.makePredicate(atom);
      extractPredicates(atom);
    }

    return amgr.buildRegionFromFormula(eliminationResult);
  }
=======
    return amgr.convertFormulaToRegion(eliminationResult);
>>>>>>> a5beede5

  private BooleanFormula instantiateMaybeCached(BooleanFormula pF, SSAMap pSsa) {
    if (useCache) {
      Pair<BooleanFormula, SSAMap> cacheKey = Pair.of(pF, pSsa);
      BooleanFormula result = predInstanceCache.get(cacheKey);
      if (result == null) {
        result = fmgr.instantiate(pF, pSsa);
        predInstanceCache.put(cacheKey, result);
      }
      return result;
    } else {
      return fmgr.instantiate(pF, pSsa);
    }
  }

  private Set<String> extractVariablesMaybeCached(BooleanFormula f) {
    Set<String> formulaVars;
    if (formulaVariablesCache == null) {
      formulaVars = fmgr.extractVariableNames(f);
    } else {
      formulaVars = formulaVariablesCache.get(f);
      if (formulaVars == null) {
        formulaVars = fmgr.extractVariableNames(f);
        formulaVariablesCache.put(f, formulaVars);
      }
    }
    return formulaVars;
  }

  private boolean hasNonEmptyIntersection(Set<?> pSet1, Set<?> pSet2) {
    final Set<?> smallerSet;
    final Set<?> otherSet;

    if (pSet2.size() > pSet1.size()) {
      smallerSet = pSet1;
      otherSet = pSet2;
    } else {
      smallerSet = pSet2;
      otherSet = pSet1;
    }

    for (Object s: smallerSet) {
      if (otherSet.contains(s)) {
        return true;
      }
    }

    return false;
  }

  /**
   * Extract all relevant predicates (with respect to a given formula)
   * from a given set of predicates.
   *
   * Currently the check is syntactically, i.e.,
   * a predicate is relevant if it refers to at least one variable
   * that also occurs in f.
   *
   * A predicate that is just "false" or "true" is also filtered out.
   *
   * @param pPredicates The set of predicates.
   * @param f The formula that determines which variables and predicates are relevant.
   * @param ssa The SSA map to use for instantiating predicates.
   * @param pLocation the location that should be used
   * @return A subset of pPredicates.
   */
  private Collection<AbstractionPredicate> getRelevantPredicates(
      final Collection<AbstractionPredicate> pPredicates,
      final BooleanFormula f,
      final SSAMap ssa,
      final CFANode pLocation) {

<<<<<<< HEAD
    ImmutableSet.Builder<AbstractionPredicate> result = ImmutableSet.builder();
=======
    Set<String> variables = fmgr.extractVariableNames(f);
    // LinkedList keeps order (important to avoid non-determinism) and supports efficient removal.
    Collection<AbstractionPredicate> relevantPredicates = new LinkedList<>();
>>>>>>> a5beede5

    Set<String> formulaVars = extractVariablesMaybeCached(f);

    for (AbstractionPredicate pred : pPredicates) {
      final BooleanFormula predTerm = pred.getSymbolicAtom();
      if (bfmgr.isFalse(predTerm)) {
        // Ignore predicate "false", it means "check for satisfiability".
        // We do this implicitly.
        logger.log(Level.FINEST, "Ignoring predicate 'false'");
        continue;
      }

      BooleanFormula instPredTerm = instantiateMaybeCached(predTerm, ssa);
      Set<String> instPredTermVars = extractVariablesMaybeCached(instPredTerm);

      if (instPredTermVars.isEmpty()
          || hasNonEmptyIntersection(instPredTermVars, formulaVars)) {
        // Predicates without variables occur (for example, talking about UFs).
        // We do not know whether they are relevant, so we have to add them.
<<<<<<< HEAD
        result.add(pred);
=======
        relevantPredicates.add(predicate);
>>>>>>> a5beede5

      } else {
        logger.log(Level.FINEST, "Ignoring predicate about variables", instPredTermVars);
      }
    }

<<<<<<< HEAD
    return result.build();
=======
    return relevantPredicates;
>>>>>>> a5beede5
  }

  /**
   * This method finds predicates whose truth value after the
   * abstraction computation is trivially known,
   * and returns a region with these predicates,
   * so that these predicates also do not need to be used in the abstraction computation.
   *
   * @param pPredicates The set of predicates. Each predicate that is handled will be removed from the set.
   * @param pOldAbs An abstraction formula that determines which variables and predicates are relevant.
   * @param pBlockFormula A path formula that determines which variables and predicates are relevant.
   * @return A region of predicates from pPredicates that is entailed by (pOldAbs & pBlockFormula)
   */
  private Region handleTrivialPredicates(
      final Collection<AbstractionPredicate> pPredicates,
      final AbstractionFormula pOldAbs,
      final PathFormula pBlockFormula)
      throws SolverException, InterruptedException {

    final SSAMap ssa = pBlockFormula.getSsa();
    final Set<String> blockVariables = fmgr.extractVariableNames(pBlockFormula.getFormula());
    final Region oldAbs = pOldAbs.asRegion();

    final RegionCreator regionCreator = amgr.getRegionCreator();
    Region region = regionCreator.makeTrue();

    final Iterator<AbstractionPredicate> predicateIt = pPredicates.iterator();
    while (predicateIt.hasNext()) {
      final AbstractionPredicate predicate = predicateIt.next();
      final BooleanFormula predicateTerm = predicate.getSymbolicAtom();

      BooleanFormula instantiatedPredicate = instantiateMaybeCached(predicateTerm, ssa);
      final Set<String> predVariables = fmgr.extractVariableNames(instantiatedPredicate);

      if (Sets.intersection(predVariables, blockVariables).isEmpty()) {
        // predicate irrelevant with respect to block formula

        final Region predicateVar = predicate.getAbstractVariable();
        if (amgr.entails(oldAbs, predicateVar)) {
          // predicate is unconditionally implied by old abs,
          // we can just copy it to the output
          region = regionCreator.makeAnd(region, predicateVar);
          predicateIt.remove(); // mark predicate as handled
          stats.numTrivialPredicates++;
          logger.log(Level.FINEST, "Predicate", predicate, "is unconditionally true in old abstraction and can be copied to the result.");

        } else {
          final Region negatedPredicateVar = regionCreator.makeNot(predicateVar);
          if (amgr.entails(oldAbs, negatedPredicateVar)) {
            // negated predicate is unconditionally implied by old abs,
            // we can just copy it to the output
            region = regionCreator.makeAnd(region, negatedPredicateVar);
            predicateIt.remove(); // mark predicate as handled
            stats.numTrivialPredicates++;
            logger.log(Level.FINEST, "Negation of predicate", predicate, "is unconditionally true in old abstraction and can be copied to the result.");

          } else {
            // predicate is used in old abs and there is no easy way to handle it
            logger.log(Level.FINEST, "Predicate", predicate, "is relevant because it appears in the old abstraction.");
          }
        }
      }
    }

    assert amgr.entails(oldAbs, region);

    return region;
  }

  /**
   * Compute an abstraction of a single boolean formula.
   * @param f The formula to be abstracted. Needs to be instantiated
   *         with the indices from <code>blockFormula.getSssa()</code>.
   * @param blockFormula A path formula that is not used for the abstraction,
   *         but will be used as the block formula in the resulting AbstractionFormula instance.
   * @param predicates The set of predicates used for abstraction.
   * @return An AbstractionFormula instance representing an abstraction of f
   *          with blockFormula as the block formula.
   */
  public AbstractionFormula buildAbstraction(
      final CFANode location,
      final BooleanFormula f,
      final PathFormula blockFormula,
      final Collection<AbstractionPredicate> predicates)
          throws SolverException, InterruptedException {

    PathFormula pf = new PathFormula(f, blockFormula.getSsa(), blockFormula.getPointerTargetSet(), 0);

    AbstractionFormula emptyAbstraction = makeTrueAbstractionFormula(null);
    AbstractionFormula newAbstraction = buildAbstraction(location, emptyAbstraction, pf, predicates);

    // fix block formula in result
    return new AbstractionFormula(fmgr, newAbstraction.asRegion(),
        newAbstraction.asFormula(), newAbstraction.asInstantiatedFormula(),
        blockFormula, noAbstractionReuse);
  }

  /**
   * Create an abstraction from a single boolean formula without actually
   * doing any abstraction computation. The formula is just converted into a
   * region, but the result is equivalent to the input.
   * This can be used to simply view the formula as a region.
   * If BDDs are used, the result of this method is a minimized form of the input.
   * @param f The formula to be converted to a region. Must NOT be instantiated!
   * @param blockFormula A path formula that is not used for the abstraction,
   *         but will be used as the block formula in the resulting AbstractionFormula instance.
   *         Also it's SSAMap will be used for instantiating the result.
   * @return An AbstractionFormula instance representing f
   *          with blockFormula as the block formula.
   */
  public AbstractionFormula buildAbstraction(final BooleanFormula f,
      final PathFormula blockFormula) {
    Region r = amgr.convertFormulaToRegion(f);
    return makeAbstractionFormula(r, blockFormula.getSsa(), blockFormula);
  }

  /**
   * Compute a Cartesian abstraction of a formula given a set of predicates.
   * The abstracted formula is expected to have been pushed onto the solver stack already.
   *
   * @param f The (instantiated) formula to abstract, only used as cache key.
   * @param ssa The SSAMap for instantiating predicates such that it matches f.
   * @param thmProver The solver to use with the input formula on the stack.
   * @param pPredicates The set of predicates. Each predicate that is handled will be removed from the set.
   * @return A over-approximation of f.
   */
  private Region buildCartesianAbstraction(
      final BooleanFormula f,
      final SSAMap ssa,
      final ProverEnvironment thmProver,
      final Collection<AbstractionPredicate> pPredicates)
      throws SolverException, InterruptedException {

    final boolean feasibility;
    stats.abstractionSolveTime.start();
    try {
      feasibility = !thmProver.isUnsat();
    } finally {
      stats.abstractionSolveTime.stop();
    }

    if (!feasibility) {
      // abstract post leads to false, we can return immediately
      return rmgr.makeFalse();
    }

    if (!warnedOfCartesianAbstraction && !fmgr.isPurelyConjunctive(f)) {
      logger.log(Level.WARNING,
          "Using cartesian abstraction when formulas contain disjunctions may be imprecise. "
          + "This might lead to failing refinements.");
      warnedOfCartesianAbstraction = true;
    }

    stats.abstractionEnumTime.startOuter();
    try {
      Region absbdd = rmgr.makeTrue();

      // check whether each of the predicate is implied in the next state...

      final Iterator<AbstractionPredicate> predicateIt = pPredicates.iterator();
      while (predicateIt.hasNext()) {
        final AbstractionPredicate p = predicateIt.next();
        Pair<BooleanFormula, AbstractionPredicate> cacheKey = Pair.of(f, p);
        if (useCache && cartesianAbstractionCache.containsKey(cacheKey)) {
          byte predVal = cartesianAbstractionCache.get(cacheKey);
          stats.numCartesianAbsPredicatesCached++;

          stats.abstractionEnumTime.getCurentInnerTimer().start();
          try {
            Region v = p.getAbstractVariable();
            if (predVal == -1) { // pred is false
              stats.numCartesianAbsPredicates++;
              v = rmgr.makeNot(v);
              absbdd = rmgr.makeAnd(absbdd, v);
            } else if (predVal == 1) { // pred is true
              stats.numCartesianAbsPredicates++;
              absbdd = rmgr.makeAnd(absbdd, v);
            } else {
              assert predVal == 0 : "predicate value is neither false, true, nor unknown";
            }
          } finally {
            stats.abstractionEnumTime.getCurentInnerTimer().stop();
          }

        } else {
          logger.log(Level.ALL, "DEBUG_1",
              "CHECKING VALUE OF PREDICATE: ", p.getSymbolicAtom());

          // instantiate the definition of the predicate
          BooleanFormula predTrue = instantiateMaybeCached(p.getSymbolicAtom(), ssa);
          BooleanFormula predFalse = bfmgr.not(predTrue);

          // check whether this predicate has a truth value in the next
          // state
          byte predVal = 0; // pred is neither true nor false

          final boolean isTrue;
          thmProver.push(predFalse);
          try {
            isTrue = thmProver.isUnsat();
          } finally {
            thmProver.pop();
          }

          if (isTrue) {
            stats.numCartesianAbsPredicates++;
            stats.abstractionEnumTime.getCurentInnerTimer().start();
<<<<<<< HEAD
            try {
              Region v = p.getAbstractVariable();
              absbdd = rmgr.makeAnd(absbdd, v);
            } finally {
              stats.abstractionEnumTime.getCurentInnerTimer().stop();
            }
=======
            Region v = p.getAbstractVariable();
            absbdd = rmgr.makeAnd(absbdd, v);
            predicateIt.remove(); // mark predicate as handled
            stats.abstractionEnumTime.getCurentInnerTimer().stop();
>>>>>>> a5beede5

            predVal = 1;
          } else {
            // check whether it's false...
            final boolean isFalse;
            thmProver.push(predTrue);
            try {
              isFalse = thmProver.isUnsat();
            } finally {
              thmProver.pop();
            }

            if (isFalse) {
              stats.numCartesianAbsPredicates++;
              stats.abstractionEnumTime.getCurentInnerTimer().start();
<<<<<<< HEAD
              try {
                Region v = p.getAbstractVariable();
                v = rmgr.makeNot(v);
                absbdd = rmgr.makeAnd(absbdd, v);
              } finally {
                stats.abstractionEnumTime.getCurentInnerTimer().stop();
              }
=======
              Region v = p.getAbstractVariable();
              v = rmgr.makeNot(v);
              absbdd = rmgr.makeAnd(absbdd, v);
              predicateIt.remove(); // mark predicate as handled
              stats.abstractionEnumTime.getCurentInnerTimer().stop();
>>>>>>> a5beede5

              predVal = -1;
            }
          }

          if (useCache) {
            cartesianAbstractionCache.put(cacheKey, predVal);
          }
        }
      }

      return absbdd;

    } finally {
      stats.abstractionEnumTime.stopOuter();
    }
  }

  private BooleanFormula buildFormula(BooleanFormula symbFormula) {

    if (fmgr.useBitwiseAxioms()) {
      BooleanFormula bitwiseAxioms = fmgr.getBitwiseAxioms(symbFormula);
      if (!bfmgr.isTrue(bitwiseAxioms)) {
        symbFormula = bfmgr.and(symbFormula, bitwiseAxioms);

        logger.log(Level.ALL, "DEBUG_3", "ADDED BITWISE AXIOMS:", bitwiseAxioms);
      }
    }

    return symbFormula;
  }

  /**
   * Compute a Boolean abstraction of a formula given a set of predicates.
   * The abstracted formula is expected to have been pushed onto the solver stack already.
   *
   * @param ssa The SSAMap for instantiating predicates such that it matches f.
   * @param thmProver The solver to use with the input formula on the stack.
   * @param predicates The set of predicates.
   *    Each predicate that is handled will be removed from the set
   *    (and Boolean abstraction handles all predicates so the set is empty afterwards!).
   * @return A over-approximation of f.
   */
  private Region buildBooleanAbstraction(
      final SSAMap ssa,
      final ProverEnvironment thmProver,
      final Collection<AbstractionPredicate> predicates)
      throws InterruptedException, SolverException {

    // build the definition of the predicates, and instantiate them
    // also collect all predicate variables so that the solver knows for which
    // variables we want to have the satisfying assignments
    BooleanFormula predDef = bfmgr.makeBoolean(true);
    List<BooleanFormula> predVars = new ArrayList<>(predicates.size());

    for (AbstractionPredicate p : predicates) {
      // get propositional variable and definition of predicate
      BooleanFormula var = p.getSymbolicVariable();
      BooleanFormula def = p.getSymbolicAtom();
      assert !bfmgr.isFalse(def);
      def = instantiateMaybeCached(def, ssa);

      // build the formula (var <-> def) and add it to the list of definitions
      BooleanFormula equiv = bfmgr.equivalence(var, def);
      predDef = bfmgr.and(predDef, equiv);

      predVars.add(var);
    }

    final Region result;

    // the formula is (abstractionFormula & pathFormula & predDef)
    thmProver.push(predDef);
    try {
      AllSatCallbackImpl callback = new AllSatCallbackImpl();
      result = thmProver.allSat(callback, predVars);

      // pop() is actually costly sometimes, and we delete the environment anyway
      // thmProver.pop();

      // update statistics
      int numModels = callback.getCount();
      if (numModels < Integer.MAX_VALUE) {
        stats.maxAllSatCount = Math.max(numModels, stats.maxAllSatCount);
        stats.allSatCount += numModels;
      }

    } finally {
      // The AllSat callback might have been interrupted without stopping the timer
      if (stats.abstractionSolveTime.isRunning()) {
        stats.abstractionSolveTime.stop();
      }
      if (stats.abstractionEnumTime.isOnlyOuterRunning()) {
        stats.abstractionEnumTime.stopOuter();
      } else {
        if (stats.abstractionEnumTime.isRunning()) {
          stats.abstractionEnumTime.stopBoth();
        }
      }
    }

    // Not strictly necessary, but mark all predicates as handled
    predicates.clear();

    return result;
  }

  private class AllSatCallbackImpl implements AllSatCallback<Region> {

    private final RegionBuilder builder;

    private Timer regionTime = null;

    private int count = 0;

    private Region formula;

    private AllSatCallbackImpl() {
      builder = rmgr.builder(shutdownNotifier);

      stats.abstractionSolveTime.start();
    }

    @Override
    public void apply(List<BooleanFormula> model) {
      if (count == 0) {
        stats.abstractionSolveTime.stop();
        stats.abstractionEnumTime.startOuter();
        regionTime = stats.abstractionEnumTime.getCurentInnerTimer();
      }

      regionTime.start();

      // the abstraction is created simply by taking the disjunction
      // of all the models found by the all-sat-loop, and storing them in a BDD
      // first, let's create the BDD corresponding to the model
      builder.startNewConjunction();
      for (BooleanFormula f : model) {
        Optional<BooleanFormula> inner = fmgr.stripNegation(f);
        Region region = amgr.getPredicate(inner.or(f)).getAbstractVariable();
        if (inner.isPresent()) {
          // TODO: possible bug if the predicate itself contains the negation.
          builder.addNegativeRegion(region);
        } else {
          builder.addPositiveRegion(region);
        }
      }
      builder.finishConjunction();

      count++;

      regionTime.stop();

    }

    @Override
    public Region getResult() throws InterruptedException {
      if (stats.abstractionSolveTime.isRunning()) {
        stats.abstractionSolveTime.stop();
      } else {
        stats.abstractionEnumTime.stopOuter();
      }

      if (formula == null) {
        stats.abstractionEnumTime.startBoth();
        try {
          formula = builder.getResult();
          builder.close();
        } finally {
          stats.abstractionEnumTime.stopBoth();
        }
      }
      return formula;
    }

    private int getCount() {
      return count;
    }
  }

  /**
   * Checks if a1 => a2
   */
  public boolean checkCoverage(AbstractionFormula a1, AbstractionFormula a2)
      throws SolverException, InterruptedException {
    return amgr.entails(a1.asRegion(), a2.asRegion());
  }

  /**
   * Checks if (a1 & p1) => a2
   */
  public boolean checkCoverage(AbstractionFormula a1, PathFormula p1, AbstractionFormula a2)
      throws SolverException, InterruptedException {
    BooleanFormula absFormula = a1.asInstantiatedFormula();
    BooleanFormula symbFormula = buildFormula(p1.getFormula());
    BooleanFormula a = bfmgr.and(absFormula, symbFormula);

    // get formula of a2 with the indices of p1
    BooleanFormula b = fmgr.instantiate(a2.asFormula(), p1.getSsa());

    return solver.implies(a, b);
  }

  /**
   * Checks if an abstraction formula and a pathFormula are unsatisfiable.
   * @param abstractionFormula the abstraction formula
   * @param pathFormula the path formula
   * @return unsat(pAbstractionFormula & pPathFormula)
   */
  public boolean unsat(AbstractionFormula abstractionFormula, PathFormula pathFormula)
      throws SolverException, InterruptedException {

    BooleanFormula absFormula = abstractionFormula.asInstantiatedFormula();
    BooleanFormula symbFormula = buildFormula(pathFormula.getFormula());
    BooleanFormula f = bfmgr.and(absFormula, symbFormula);

    logger.log(Level.ALL, "Checking satisfiability of formula", f);

    return solver.isUnsat(f);
  }

  public AbstractionFormula makeTrueAbstractionFormula(PathFormula pPreviousBlockFormula) {
    if (pPreviousBlockFormula == null) {
      pPreviousBlockFormula = pfmgr.makeEmptyPathFormula();
    }

    return new AbstractionFormula(fmgr, amgr.getRegionCreator().makeTrue(), bfmgr.makeBoolean(true), bfmgr.makeBoolean(true),
        pPreviousBlockFormula, noAbstractionReuse);
  }

  /**
   * Conjuncts two abstractions.
   * Both need to have the same block formula.
   */
  public AbstractionFormula makeAnd(AbstractionFormula a1, AbstractionFormula a2) {
    checkArgument(a1.getBlockFormula().equals(a2.getBlockFormula()));

    Region region = amgr.getRegionCreator().makeAnd(a1.asRegion(), a2.asRegion());
    BooleanFormula formula = fmgr.makeAnd(a1.asFormula(), a2.asFormula());
    BooleanFormula instantiatedFormula = fmgr.makeAnd(a1.asInstantiatedFormula(), a2.asInstantiatedFormula());

    return new AbstractionFormula(fmgr, region, formula, instantiatedFormula, a1.getBlockFormula(), noAbstractionReuse);
  }

  private AbstractionFormula makeAbstractionFormula(Region abs, SSAMap ssaMap, PathFormula blockFormula) {
<<<<<<< HEAD
    BooleanFormula symbolicAbs = amgr.toConcrete(abs);
    BooleanFormula instantiatedSymbolicAbs = instantiateMaybeCached(symbolicAbs, ssaMap);
=======
    BooleanFormula symbolicAbs = amgr.convertRegionToFormula(abs);
    BooleanFormula instantiatedSymbolicAbs = fmgr.instantiate(symbolicAbs, ssaMap);
>>>>>>> a5beede5

    if (simplifyAbstractionFormula) {
      symbolicAbs = fmgr.simplify(symbolicAbs);
      instantiatedSymbolicAbs = fmgr.simplify(instantiatedSymbolicAbs);
    }

    return new AbstractionFormula(fmgr, abs, symbolicAbs, instantiatedSymbolicAbs, blockFormula, noAbstractionReuse);
  }

  /**
   * Remove a set of predicates from an abstraction.
   * @param oldAbstraction The abstraction to start from.
   * @param removePredicates The predicate to remove.
   * @param ssaMap The SSAMap to use for instantiating the new abstraction.
   * @return A new abstraction similar to the old one without the predicates.
   */
  public AbstractionFormula reduce(AbstractionFormula oldAbstraction,
      Collection<AbstractionPredicate> removePredicates, SSAMap ssaMap) {
    RegionCreator rmgr = amgr.getRegionCreator();

    Region newRegion = oldAbstraction.asRegion();
    for (AbstractionPredicate predicate : removePredicates) {
      newRegion = rmgr.makeExists(newRegion, predicate.getAbstractVariable());
    }

    return makeAbstractionFormula(newRegion, ssaMap, oldAbstraction.getBlockFormula());
  }

  /**
   * Extend an abstraction by a set of predicates.
   * @param reducedAbstraction The abstraction to extend.
   * @param sourceAbstraction The abstraction where to take the predicates from.
   * @param relevantPredicates The predicates to add.
   * @param newSSA The SSAMap to use for instantiating the new abstraction.
   * @param blockFormula block formula of reduced abstraction state
   * @return A new abstraction similar to the old one with some more predicates.
   */
  public AbstractionFormula expand(Region reducedAbstraction, Region sourceAbstraction,
      Collection<AbstractionPredicate> relevantPredicates, SSAMap newSSA, PathFormula blockFormula) {
    RegionCreator rmgr = amgr.getRegionCreator();

    for (AbstractionPredicate predicate : relevantPredicates) {
      sourceAbstraction = rmgr.makeExists(sourceAbstraction,
          predicate.getAbstractVariable());
    }

    Region expandedRegion = rmgr.makeAnd(reducedAbstraction, sourceAbstraction);

    return makeAbstractionFormula(expandedRegion, newSSA, blockFormula);
  }

  /**
   * Extract all atoms from a formula and create predicates for them.
   * If instead a single predicate should be created for the whole formula,
   * call {@link #getPredicateFor(BooleanFormula)} instead.
   *
   * @param pFormula The formula with the atoms (with SSA indices).
   * @return A (possibly empty) collection of AbstractionPredicates without duplicates.
   */
  public Collection<AbstractionPredicate> getPredicatesForAtomsOf(BooleanFormula pFormula) {
    if (bfmgr.isFalse(pFormula)) {
      return ImmutableList.of(amgr.makeFalsePredicate());
    }

    Set<BooleanFormula> atoms = fmgr.extractAtoms(pFormula, splitItpAtoms);

    List<AbstractionPredicate> preds = new ArrayList<>(atoms.size());

    for (BooleanFormula atom : atoms) {
      preds.add(amgr.makePredicate(fmgr.uninstantiate(atom)));
    }

    amgr.reorderPredicates();
    return preds;
  }

  /**
   * Create a single AbstractionPredicate representing a formula.
   * If instead a predicate should be used for each atom in this formula,
   * call {@link #getPredicatesForAtomsOf(BooleanFormula)}.
   *
   * @param pFormula The formula to use (with SSA indices), may not simply be "true".
   * @return A single abstraction predicate.
   */
  public AbstractionPredicate getPredicateFor(BooleanFormula pFormula) {
    checkArgument(!bfmgr.isTrue(pFormula));

    return amgr.makePredicate(fmgr.uninstantiate(pFormula));
  }

  // delegate methods

  public AbstractionPredicate makeFalsePredicate() {
    return amgr.makeFalsePredicate();
  }

  /**
   * Return the set of predicates that occur in a region.
   *
   * Note: this method currently fails with SymbolicRegionManager,
   * and it probably cannot really be fixed either, because when using symbolic regions
   * we do not know what are the predicates (a predicate does not need to be an SMT atom,
   * it can be larger).
   *
   * Thus better avoid using this method if possible.
   */
  public Set<AbstractionPredicate> extractPredicates(Region pRegion) {
    return amgr.extractPredicates(pRegion);
  }

  private Set<AbstractionNode> getSuccessorsInAbstractionTree(int pIdOfLastAbstractionReused) {
    Preconditions.checkNotNull(reuseAbstractionsFrom);
    return abstractionStorage.getSuccessorAbstractions(pIdOfLastAbstractionReused);
  }

  @Override
  public void clearCaches() {
    if (useCache) {
      amgr.clearCaches();
      abstractionCache.clear();
      unsatisfiabilityCache.clear();
      if (cartesianAbstractionCache != null) {
        cartesianAbstractionCache.clear();
      }
      formulaVariablesCache.clear();
      predInstanceCache.clear();
    }
  }

}<|MERGE_RESOLUTION|>--- conflicted
+++ resolved
@@ -26,23 +26,13 @@
 import static com.google.common.base.Preconditions.checkArgument;
 import static com.google.common.base.Predicates.in;
 
-import java.io.IOException;
-import java.io.Writer;
-import java.nio.charset.StandardCharsets;
-import java.util.ArrayDeque;
-import java.util.ArrayList;
-import java.util.Collection;
-import java.util.Deque;
-import java.util.HashMap;
-import java.util.HashSet;
-import java.util.Iterator;
-import java.util.LinkedList;
-import java.util.List;
-import java.util.Map;
-import java.util.Set;
-import java.util.logging.Level;
-
-import javax.annotation.Nullable;
+import com.google.common.base.Joiner;
+import com.google.common.base.Optional;
+import com.google.common.base.Preconditions;
+import com.google.common.collect.ImmutableList;
+import com.google.common.collect.ImmutableSet;
+import com.google.common.collect.Iterables;
+import com.google.common.collect.Sets;
 
 import org.sosy_lab.common.ShutdownNotifier;
 import org.sosy_lab.common.configuration.Configuration;
@@ -56,11 +46,8 @@
 import org.sosy_lab.common.time.TimeSpan;
 import org.sosy_lab.common.time.Timer;
 import org.sosy_lab.cpachecker.cfa.model.CFANode;
-<<<<<<< HEAD
 import org.sosy_lab.cpachecker.core.interfaces.AnalysisCache;
-=======
 import org.sosy_lab.cpachecker.cpa.predicate.InvariantsManager.RegionInvariantsSupplier;
->>>>>>> a5beede5
 import org.sosy_lab.cpachecker.cpa.predicate.persistence.PredicateAbstractionsStorage;
 import org.sosy_lab.cpachecker.cpa.predicate.persistence.PredicateAbstractionsStorage.AbstractionNode;
 import org.sosy_lab.cpachecker.cpa.predicate.persistence.PredicatePersistenceUtils.PredicateParsingFailedException;
@@ -83,13 +70,22 @@
 import org.sosy_lab.solver.api.ProverEnvironment;
 import org.sosy_lab.solver.api.ProverEnvironment.AllSatCallback;
 
-import com.google.common.base.Joiner;
-import com.google.common.base.Optional;
-import com.google.common.base.Preconditions;
-import com.google.common.collect.ImmutableList;
-import com.google.common.collect.ImmutableSet;
-import com.google.common.collect.Iterables;
-import com.google.common.collect.Sets;
+import javax.annotation.Nullable;
+
+import java.io.IOException;
+import java.io.Writer;
+import java.nio.charset.StandardCharsets;
+import java.util.ArrayDeque;
+import java.util.ArrayList;
+import java.util.Collection;
+import java.util.Deque;
+import java.util.HashMap;
+import java.util.HashSet;
+import java.util.Iterator;
+import java.util.List;
+import java.util.Map;
+import java.util.Set;
+import java.util.logging.Level;
 
 @Options(prefix = "cpa.predicate")
 public class PredicateAbstractionManager implements AnalysisCache {
@@ -203,12 +199,10 @@
   //         1: predicate is true
   private final Map<Pair<BooleanFormula, AbstractionPredicate>, Byte> cartesianAbstractionCache;
 
-<<<<<<< HEAD
   // Cache for instantiated predicates
   private final Map<Pair<BooleanFormula, SSAMap>, BooleanFormula> predInstanceCache;
-=======
+
   private final RegionInvariantsSupplier locationBasedInvariantSupplier;
->>>>>>> a5beede5
 
   private final BooleanFormulaManagerView bfmgr;
 
@@ -304,13 +298,10 @@
     final BooleanFormula f = bfmgr.and(absFormula, symbFormula);
     final SSAMap ssa = pathFormula.getSsa();
 
-<<<<<<< HEAD
-    stats.relevantPredTime.start();
+    /*stats.relevantPredTime.start();
     ImmutableSet<AbstractionPredicate> predicates = getRelevantPredicates(pPredicates, f, ssa, location);
-    stats.relevantPredTime.stop();
-
-=======
->>>>>>> a5beede5
+    stats.relevantPredTime.stop();*/
+
     // Try to reuse stored abstractions
     if (reuseAbstractionsFrom != null
         && !abstractionReuseDisabledBecauseOfAmbiguity) {
@@ -336,28 +327,6 @@
 
     // caching
     Pair<BooleanFormula, ImmutableSet<AbstractionPredicate>> absKey = null;
-<<<<<<< HEAD
-    stats.cacheQueryTime.start();
-    try {
-      if (useCache) {
-        absKey = Pair.of(f, predicates);
-        AbstractionFormula result = abstractionCache.get(absKey);
-
-        if (result != null) {
-          // create new abstraction object to have a unique abstraction id
-
-          // instantiate the formula with the current indices
-          BooleanFormula stateFormula = result.asFormula();
-          BooleanFormula instantiatedFormula = instantiateMaybeCached(stateFormula, ssa);
-
-          result = new AbstractionFormula(fmgr, result.asRegion(), stateFormula,
-              instantiatedFormula, pathFormula, result.getIdsOfStoredAbstractionReused());
-          logger.log(Level.FINEST, "Abstraction", stats.numCallsAbstraction, "was cached");
-          logger.log(Level.ALL, "Abstraction result is", result.asFormula());
-          stats.numCallsAbstractionCached++;
-          return result;
-        }
-=======
     if (useCache) {
       absKey = Pair.of(f, ImmutableSet.copyOf(remainingPredicates));
       AbstractionFormula result = abstractionCache.get(absKey);
@@ -367,7 +336,7 @@
 
         // instantiate the formula with the current indices
         BooleanFormula stateFormula = result.asFormula();
-        BooleanFormula instantiatedFormula = fmgr.instantiate(stateFormula, ssa);
+        BooleanFormula instantiatedFormula = instantiateMaybeCached(stateFormula, ssa);
 
         result = new AbstractionFormula(fmgr, result.asRegion(), stateFormula,
             instantiatedFormula, pathFormula, result.getIdsOfStoredAbstractionReused());
@@ -376,21 +345,17 @@
         stats.numCallsAbstractionCached++;
         return result;
       }
->>>>>>> a5beede5
-
-        boolean unsatisfiable = unsatisfiabilityCache.contains(symbFormula)
-                              || unsatisfiabilityCache.contains(f);
-        if (unsatisfiable) {
-          // block is infeasible
-          logger.log(Level.FINEST, "Block feasibility of abstraction", stats.numCallsAbstraction, "was cached and is false.");
-          stats.numCallsAbstractionCached++;
-          return new AbstractionFormula(fmgr, rmgr.makeFalse(),
-              bfmgr.makeBoolean(false), bfmgr.makeBoolean(false),
-              pathFormula, noAbstractionReuse);
-        }
-      }
-    } finally {
-      stats.cacheQueryTime.stop();
+
+      boolean unsatisfiable = unsatisfiabilityCache.contains(symbFormula)
+                            || unsatisfiabilityCache.contains(f);
+      if (unsatisfiable) {
+        // block is infeasible
+        logger.log(Level.FINEST, "Block feasibility of abstraction", stats.numCallsAbstraction, "was cached and is false.");
+        stats.numCallsAbstractionCached++;
+        return new AbstractionFormula(fmgr, rmgr.makeFalse(),
+            bfmgr.makeBoolean(false), bfmgr.makeBoolean(false),
+            pathFormula, noAbstractionReuse);
+      }
     }
 
     // We update statistics here because we want to ignore calls
@@ -621,18 +586,8 @@
     BooleanFormula eliminationResult = fmgr.uninstantiate(
         fmgr.eliminateDeadVariables(pF, pSsa));
 
-<<<<<<< HEAD
-    Collection<BooleanFormula> atoms = fmgr.extractAtoms(eliminationResult, false);
-    for (BooleanFormula atom: atoms) {
-      amgr.makePredicate(atom);
-      extractPredicates(atom);
-    }
-
-    return amgr.buildRegionFromFormula(eliminationResult);
-  }
-=======
     return amgr.convertFormulaToRegion(eliminationResult);
->>>>>>> a5beede5
+  }
 
   private BooleanFormula instantiateMaybeCached(BooleanFormula pF, SSAMap pSsa) {
     if (useCache) {
@@ -705,13 +660,11 @@
       final SSAMap ssa,
       final CFANode pLocation) {
 
-<<<<<<< HEAD
     ImmutableSet.Builder<AbstractionPredicate> result = ImmutableSet.builder();
-=======
+
     Set<String> variables = fmgr.extractVariableNames(f);
     // LinkedList keeps order (important to avoid non-determinism) and supports efficient removal.
-    Collection<AbstractionPredicate> relevantPredicates = new LinkedList<>();
->>>>>>> a5beede5
+    //Collection<AbstractionPredicate> relevantPredicates = new LinkedList<>();
 
     Set<String> formulaVars = extractVariablesMaybeCached(f);
 
@@ -731,22 +684,18 @@
           || hasNonEmptyIntersection(instPredTermVars, formulaVars)) {
         // Predicates without variables occur (for example, talking about UFs).
         // We do not know whether they are relevant, so we have to add them.
-<<<<<<< HEAD
         result.add(pred);
-=======
-        relevantPredicates.add(predicate);
->>>>>>> a5beede5
+
+        //relevantPredicates.add(predicate);
 
       } else {
         logger.log(Level.FINEST, "Ignoring predicate about variables", instPredTermVars);
       }
     }
 
-<<<<<<< HEAD
     return result.build();
-=======
-    return relevantPredicates;
->>>>>>> a5beede5
+
+    //return relevantPredicates;
   }
 
   /**
@@ -954,19 +903,10 @@
           if (isTrue) {
             stats.numCartesianAbsPredicates++;
             stats.abstractionEnumTime.getCurentInnerTimer().start();
-<<<<<<< HEAD
-            try {
-              Region v = p.getAbstractVariable();
-              absbdd = rmgr.makeAnd(absbdd, v);
-            } finally {
-              stats.abstractionEnumTime.getCurentInnerTimer().stop();
-            }
-=======
             Region v = p.getAbstractVariable();
             absbdd = rmgr.makeAnd(absbdd, v);
             predicateIt.remove(); // mark predicate as handled
             stats.abstractionEnumTime.getCurentInnerTimer().stop();
->>>>>>> a5beede5
 
             predVal = 1;
           } else {
@@ -982,21 +922,11 @@
             if (isFalse) {
               stats.numCartesianAbsPredicates++;
               stats.abstractionEnumTime.getCurentInnerTimer().start();
-<<<<<<< HEAD
-              try {
-                Region v = p.getAbstractVariable();
-                v = rmgr.makeNot(v);
-                absbdd = rmgr.makeAnd(absbdd, v);
-              } finally {
-                stats.abstractionEnumTime.getCurentInnerTimer().stop();
-              }
-=======
               Region v = p.getAbstractVariable();
               v = rmgr.makeNot(v);
               absbdd = rmgr.makeAnd(absbdd, v);
               predicateIt.remove(); // mark predicate as handled
               stats.abstractionEnumTime.getCurentInnerTimer().stop();
->>>>>>> a5beede5
 
               predVal = -1;
             }
@@ -1099,7 +1029,7 @@
     }
 
     // Not strictly necessary, but mark all predicates as handled
-    predicates.clear();
+    //predicates.clear();
 
     return result;
   }
@@ -1242,13 +1172,8 @@
   }
 
   private AbstractionFormula makeAbstractionFormula(Region abs, SSAMap ssaMap, PathFormula blockFormula) {
-<<<<<<< HEAD
-    BooleanFormula symbolicAbs = amgr.toConcrete(abs);
+    BooleanFormula symbolicAbs = amgr.convertRegionToFormula(abs);
     BooleanFormula instantiatedSymbolicAbs = instantiateMaybeCached(symbolicAbs, ssaMap);
-=======
-    BooleanFormula symbolicAbs = amgr.convertRegionToFormula(abs);
-    BooleanFormula instantiatedSymbolicAbs = fmgr.instantiate(symbolicAbs, ssaMap);
->>>>>>> a5beede5
 
     if (simplifyAbstractionFormula) {
       symbolicAbs = fmgr.simplify(symbolicAbs);
