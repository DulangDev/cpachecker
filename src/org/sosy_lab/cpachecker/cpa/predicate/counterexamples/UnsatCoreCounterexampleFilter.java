/*
 *  CPAchecker is a tool for configurable software verification.
 *  This file is part of CPAchecker.
 *
 *  Copyright (C) 2007-2014  Dirk Beyer
 *  All rights reserved.
 *
 *  Licensed under the Apache License, Version 2.0 (the "License");
 *  you may not use this file except in compliance with the License.
 *  You may obtain a copy of the License at
 *
 *      http://www.apache.org/licenses/LICENSE-2.0
 *
 *  Unless required by applicable law or agreed to in writing, software
 *  distributed under the License is distributed on an "AS IS" BASIS,
 *  WITHOUT WARRANTIES OR CONDITIONS OF ANY KIND, either express or implied.
 *  See the License for the specific language governing permissions and
 *  limitations under the License.
 *
 *
 *  CPAchecker web page:
 *    http://cpachecker.sosy-lab.org
 */
package org.sosy_lab.cpachecker.cpa.predicate.counterexamples;

import com.google.common.collect.ImmutableList;
import java.util.List;
import java.util.Optional;
import java.util.logging.Level;
import org.sosy_lab.common.configuration.Configuration;
import org.sosy_lab.common.configuration.InvalidConfigurationException;
import org.sosy_lab.common.log.LogManager;
import org.sosy_lab.cpachecker.core.interfaces.ConfigurableProgramAnalysis;
import org.sosy_lab.cpachecker.cpa.arg.counterexamples.CounterexampleFilter;
import org.sosy_lab.cpachecker.cpa.predicate.PredicateCPA;
import org.sosy_lab.cpachecker.util.CPAs;
import org.sosy_lab.cpachecker.util.predicates.smt.Solver;
import org.sosy_lab.java_smt.api.BooleanFormula;
import org.sosy_lab.java_smt.api.ProverEnvironment;
import org.sosy_lab.java_smt.api.SolverContext.ProverOptions;
import org.sosy_lab.java_smt.api.SolverException;

/**
 * A {@link CounterexampleFilter} that defines counterexamples as similar,
 * if the unsat core of their "negated paths" is the same.
 * The "negated path" of a counterexample is defined as the prefix of the path
 * until before the last AssumeEdge, and then the negation of that last AssumeEdge.
 *
 * If the negated path is not infeasible, the counterexample is considered
 * relevant (because no interpolants can be computed).
 */
public class UnsatCoreCounterexampleFilter extends AbstractNegatedPathCounterexampleFilter<ImmutableList<BooleanFormula>> {

  private final LogManager logger;
  private final Solver solver;

  public UnsatCoreCounterexampleFilter(Configuration pConfig, LogManager pLogger,
      ConfigurableProgramAnalysis pCpa) throws InvalidConfigurationException {
    super(pConfig, pLogger, pCpa);
    logger = pLogger;
<<<<<<< HEAD
=======
    @SuppressWarnings("resource")
>>>>>>> d3e21bf7
    PredicateCPA predicateCpa =
        CPAs.retrieveCPAOrFail(pCpa, PredicateCPA.class, UnsatCoreCounterexampleFilter.class);
    solver = predicateCpa.getSolver();
  }

  @Override
  protected Optional<ImmutableList<BooleanFormula>> getCounterexampleRepresentation(List<BooleanFormula> formulas) throws InterruptedException {

    try (ProverEnvironment thmProver = solver.newProverEnvironment(ProverOptions.GENERATE_UNSAT_CORE)) {

      for (BooleanFormula f : formulas) {
        thmProver.push(f);
      }

      if (!thmProver.isUnsat()) {
        // Negated path is not infeasible, cannot produce unsat core.
        // No filtering possible.
        return Optional.empty();
      }

      return Optional.of(ImmutableList.copyOf(thmProver.getUnsatCore()));

    } catch (SolverException e) {
      logger.logUserException(Level.WARNING, e, "Solving failed on counterexample path, cannot filter this counterexample");
      return Optional.empty();
    }
  }
}<|MERGE_RESOLUTION|>--- conflicted
+++ resolved
@@ -58,10 +58,7 @@
       ConfigurableProgramAnalysis pCpa) throws InvalidConfigurationException {
     super(pConfig, pLogger, pCpa);
     logger = pLogger;
-<<<<<<< HEAD
-=======
     @SuppressWarnings("resource")
->>>>>>> d3e21bf7
     PredicateCPA predicateCpa =
         CPAs.retrieveCPAOrFail(pCpa, PredicateCPA.class, UnsatCoreCounterexampleFilter.class);
     solver = predicateCpa.getSolver();
