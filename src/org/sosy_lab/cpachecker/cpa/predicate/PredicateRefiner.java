/*
 *  CPAchecker is a tool for configurable software verification.
 *  This file is part of CPAchecker.
 *
 *  Copyright (C) 2007-2014  Dirk Beyer
 *  All rights reserved.
 *
 *  Licensed under the Apache License, Version 2.0 (the "License");
 *  you may not use this file except in compliance with the License.
 *  You may obtain a copy of the License at
 *
 *      http://www.apache.org/licenses/LICENSE-2.0
 *
 *  Unless required by applicable law or agreed to in writing, software
 *  distributed under the License is distributed on an "AS IS" BASIS,
 *  WITHOUT WARRANTIES OR CONDITIONS OF ANY KIND, either express or implied.
 *  See the License for the specific language governing permissions and
 *  limitations under the License.
 *
 *
 *  CPAchecker web page:
 *    http://cpachecker.sosy-lab.org
 */
package org.sosy_lab.cpachecker.cpa.predicate;

import org.sosy_lab.common.configuration.InvalidConfigurationException;
import org.sosy_lab.cpachecker.core.interfaces.ConfigurableProgramAnalysis;
import org.sosy_lab.cpachecker.core.interfaces.Refiner;
import org.sosy_lab.cpachecker.cpa.arg.ARGBasedRefiner;
import org.sosy_lab.cpachecker.cpa.arg.AbstractARGBasedRefiner;
import org.sosy_lab.cpachecker.util.CPAs;

public abstract class PredicateRefiner implements Refiner {

  public static Refiner create(ConfigurableProgramAnalysis pCpa)
      throws InvalidConfigurationException {
    return AbstractARGBasedRefiner.forARGBasedRefiner(create0(pCpa), pCpa);
  }

  public static ARGBasedRefiner create0(ConfigurableProgramAnalysis pCpa)
      throws InvalidConfigurationException {
    PredicateCPA predicateCpa = CPAs.retrieveCPA(pCpa, PredicateCPA.class);
    if (predicateCpa == null) {
      throw new InvalidConfigurationException(PredicateRefiner.class.getSimpleName() + " needs a PredicateCPA");
    }

<<<<<<< HEAD
    Configuration config = predicateCpa.getConfiguration();
    LogManager logger = predicateCpa.getLogger();
    PredicateStaticRefiner staticRefiner = predicateCpa.getStaticRefinerForMining();
    Solver solver = predicateCpa.getSolver();

=======
>>>>>>> a5beede5
    RefinementStrategy strategy = new PredicateAbstractionRefinementStrategy(
        predicateCpa.getConfiguration(),
        predicateCpa.getLogger(),
        predicateCpa.getPredicateManager(),
<<<<<<< HEAD
        staticRefiner,
        solver,
        predicateCpa.getCfa().getLoopStructure());

    return create(pCpa, strategy);
  }
=======
        predicateCpa.getSolver());
>>>>>>> a5beede5

    return new PredicateCPARefinerFactory(pCpa).create(strategy);
  }
}<|MERGE_RESOLUTION|>--- conflicted
+++ resolved
@@ -44,28 +44,11 @@
       throw new InvalidConfigurationException(PredicateRefiner.class.getSimpleName() + " needs a PredicateCPA");
     }
 
-<<<<<<< HEAD
-    Configuration config = predicateCpa.getConfiguration();
-    LogManager logger = predicateCpa.getLogger();
-    PredicateStaticRefiner staticRefiner = predicateCpa.getStaticRefinerForMining();
-    Solver solver = predicateCpa.getSolver();
-
-=======
->>>>>>> a5beede5
     RefinementStrategy strategy = new PredicateAbstractionRefinementStrategy(
         predicateCpa.getConfiguration(),
         predicateCpa.getLogger(),
         predicateCpa.getPredicateManager(),
-<<<<<<< HEAD
-        staticRefiner,
-        solver,
-        predicateCpa.getCfa().getLoopStructure());
-
-    return create(pCpa, strategy);
-  }
-=======
         predicateCpa.getSolver());
->>>>>>> a5beede5
 
     return new PredicateCPARefinerFactory(pCpa).create(strategy);
   }
