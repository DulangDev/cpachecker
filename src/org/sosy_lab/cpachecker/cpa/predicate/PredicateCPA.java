/*
 *  CPAchecker is a tool for configurable software verification.
 *  This file is part of CPAchecker.
 *
 *  Copyright (C) 2007-2014  Dirk Beyer
 *  All rights reserved.
 *
 *  Licensed under the Apache License, Version 2.0 (the "License");
 *  you may not use this file except in compliance with the License.
 *  You may obtain a copy of the License at
 *
 *      http://www.apache.org/licenses/LICENSE-2.0
 *
 *  Unless required by applicable law or agreed to in writing, software
 *  distributed under the License is distributed on an "AS IS" BASIS,
 *  WITHOUT WARRANTIES OR CONDITIONS OF ANY KIND, either express or implied.
 *  See the License for the specific language governing permissions and
 *  limitations under the License.
 *
 *
 *  CPAchecker web page:
 *    http://cpachecker.sosy-lab.org
 */
package org.sosy_lab.cpachecker.cpa.predicate;

import java.util.Collection;
import java.util.logging.Level;

import org.sosy_lab.common.ShutdownNotifier;
import org.sosy_lab.common.collect.PathCopyingPersistentTreeMap;
import org.sosy_lab.common.configuration.Configuration;
import org.sosy_lab.common.configuration.InvalidConfigurationException;
import org.sosy_lab.common.configuration.Option;
import org.sosy_lab.common.configuration.Options;
import org.sosy_lab.common.log.LogManager;
import org.sosy_lab.cpachecker.cfa.CFA;
import org.sosy_lab.cpachecker.cfa.model.CFAEdge;
import org.sosy_lab.cpachecker.cfa.model.CFANode;
import org.sosy_lab.cpachecker.core.AnalysisDirection;
import org.sosy_lab.cpachecker.core.algorithm.invariants.InvariantSupplier;
import org.sosy_lab.cpachecker.core.defaults.AutomaticCPAFactory;
import org.sosy_lab.cpachecker.core.defaults.MergeSepOperator;
import org.sosy_lab.cpachecker.core.interfaces.AbstractDomain;
import org.sosy_lab.cpachecker.core.interfaces.AbstractState;
import org.sosy_lab.cpachecker.core.interfaces.AnalysisCache;
import org.sosy_lab.cpachecker.core.interfaces.CPAFactory;
import org.sosy_lab.cpachecker.core.interfaces.ConfigurableProgramAnalysis;
import org.sosy_lab.cpachecker.core.interfaces.MergeOperator;
import org.sosy_lab.cpachecker.core.interfaces.Precision;
import org.sosy_lab.cpachecker.core.interfaces.PrecisionAdjustment;
import org.sosy_lab.cpachecker.core.interfaces.StateSpacePartition;
import org.sosy_lab.cpachecker.core.interfaces.Statistics;
import org.sosy_lab.cpachecker.core.interfaces.StatisticsProvider;
import org.sosy_lab.cpachecker.core.interfaces.StopOperator;
import org.sosy_lab.cpachecker.core.interfaces.pcc.ProofChecker;
import org.sosy_lab.cpachecker.exceptions.CPAException;
import org.sosy_lab.cpachecker.exceptions.CPATransferException;
import org.sosy_lab.cpachecker.util.blocking.BlockedCFAReducer;
import org.sosy_lab.cpachecker.util.blocking.interfaces.BlockComputer;
import org.sosy_lab.cpachecker.util.predicates.AbstractionManager;
import org.sosy_lab.cpachecker.util.predicates.BlockOperator;
import org.sosy_lab.cpachecker.util.predicates.bdd.BDDManagerFactory;
import org.sosy_lab.cpachecker.util.predicates.pathformula.CachingPathFormulaManager;
import org.sosy_lab.cpachecker.util.predicates.pathformula.PathFormulaManager;
import org.sosy_lab.cpachecker.util.predicates.pathformula.PathFormulaManagerImpl;
import org.sosy_lab.cpachecker.util.predicates.regions.RegionManager;
import org.sosy_lab.cpachecker.util.predicates.regions.SymbolicRegionManager;
import org.sosy_lab.cpachecker.util.predicates.smt.FormulaManagerView;
import org.sosy_lab.cpachecker.util.predicates.smt.Solver;
import org.sosy_lab.cpachecker.util.refinement.PrefixProvider;
import org.sosy_lab.solver.SolverException;

<<<<<<< HEAD
import com.google.common.base.Optional;
import com.google.common.base.Supplier;
=======
import com.google.common.collect.ImmutableSet;
>>>>>>> a5beede5

/**
 * CPA that defines symbolic predicate abstraction.
 */
@Options(prefix="cpa.predicate")
public class PredicateCPA implements ConfigurableProgramAnalysis, StatisticsProvider,
ProofChecker, AutoCloseable, AnalysisCache {

  public static CPAFactory factory() {
    return AutomaticCPAFactory.forType(PredicateCPA.class).withOptions(BlockOperator.class);
  }

  @Option(secure=true, name="abstraction.type", toUppercase=true, values={"BDD", "FORMULA"},
      description="What to use for storing abstractions")
  private String abstractionType = "BDD";

  @Option(secure=true, name="blk.useCache", description="use caching of path formulas")
  private boolean useCache = true;

  @Option(secure=true, name="enableBlockreducer", description="Enable the possibility to precompute explicit abstraction locations.")
  private boolean enableBlockreducer = false;

  @Option(secure=true, name="merge", values={"SEP", "ABE"}, toUppercase=true,
      description="which merge operator to use for predicate cpa (usually ABE should be used)")
  private String mergeType = "ABE";

  @Option(secure=true, name="stop", values={"SEP", "SEPPCC"}, toUppercase=true,
      description="which stop operator to use for predicate cpa (usually SEP should be used in analysis)")
  private String stopType = "SEP";

  @Option(secure=true, description="Generate invariants and strengthen the formulas during abstraction with them.")
  private boolean useInvariantsForAbstraction = false;

  @Option(secure=true, description="Direction of the analysis?")
  private AnalysisDirection direction = AnalysisDirection.FORWARD;

  protected final Configuration config;
  protected final LogManager logger;

  private final PredicateAbstractDomain domain;
  private final PredicateTransferRelation transfer;
  private final MergeOperator merge;
  private final PredicatePrecisionAdjustment prec;
  private final StopOperator stop;
  private final PredicatePrecision initialPrecision;
  private final PathFormulaManager pathFormulaManager;
  private final Solver solver;
  private final PredicateAbstractionManager predicateManager;
  private final PredicateCPAStatistics stats;
  private final PredicateAbstractState topState;
  private final PredicatePrecisionBootstrapper precisionBootstraper;
  private final CFA cfa;
  private final AbstractionManager abstractionManager;
<<<<<<< HEAD
  private final InvariantGenerator invariantGenerator;

  protected ShutdownNotifier shutdownNotifier;
  private class ShutdownNotifierSupplier implements Supplier<ShutdownNotifier> {
    @Override
    public ShutdownNotifier get() {
      return shutdownNotifier;
    }
  }
  protected ShutdownNotifierSupplier shutdownNotifierSupplier = new ShutdownNotifierSupplier();

  protected PredicateCPA(Configuration config, LogManager logger,
      BlockOperator blk, CFA pCfa, ShutdownNotifier pShutdownNotifier)
          throws InvalidConfigurationException, CPAException {
=======
  private final PrefixProvider prefixProvider;
  private final InvariantsManager invariantsManager;
  private final BlockOperator blk;

  protected PredicateCPA(
      Configuration config,
      LogManager logger,
      BlockOperator pBlk,
      CFA pCfa,
      ShutdownNotifier pShutdownNotifier)
      throws InvalidConfigurationException, CPAException {
>>>>>>> a5beede5
    config.inject(this, PredicateCPA.class);

    this.config = config;
    this.logger = logger;
    this.shutdownNotifier = pShutdownNotifier;

    cfa = pCfa;
    blk = pBlk;

    if (enableBlockreducer) {
      BlockComputer blockComputer = new BlockedCFAReducer(config, logger);
      blk.setExplicitAbstractionNodes(blockComputer.computeAbstractionNodes(cfa));
    }
    blk.setCFA(cfa);

    solver = Solver.create(config, logger, shutdownNotifierSupplier);
    FormulaManagerView formulaManager = solver.getFormulaManager();
    String libraries = solver.getVersion();

    PathFormulaManager pfMgr = new PathFormulaManagerImpl(formulaManager, config, logger, shutdownNotifier, cfa, direction);
    if (useCache) {
      pfMgr = new CachingPathFormulaManager(pfMgr);
    }
    pathFormulaManager = pfMgr;

    RegionManager regionManager;
    if (abstractionType.equals("FORMULA") || blk.alwaysReturnsFalse()) {
      // No need to load BDD library if we never abstract (might use lots of memory)
      regionManager = new SymbolicRegionManager(solver);
    } else {
      assert abstractionType.equals("BDD");
      regionManager = new BDDManagerFactory(config, logger).createRegionManager();
      libraries += " and " + regionManager.getVersion();
    }
    logger.log(Level.INFO, "Using predicate analysis with", libraries + ".");

    abstractionManager = new AbstractionManager(regionManager, config, logger, solver);

    prefixProvider = new PredicateBasedPrefixProvider(config, logger, solver, pathFormulaManager);
    invariantsManager =
        new InvariantsManager(
            config,
            logger,
            pShutdownNotifier,
            pCfa,
            solver,
            pfMgr,
            abstractionManager,
            prefixProvider);

    predicateManager =
        new PredicateAbstractionManager(
            abstractionManager,
            pathFormulaManager,
            solver,
            config,
            logger,
            pShutdownNotifier,
            invariantsManager.asRegionInvariantsSupplier());

    transfer =
        new PredicateTransferRelation(
            config, logger, direction, formulaManager, pfMgr, blk, predicateManager);

    topState = PredicateAbstractState.mkAbstractionState(
        pathFormulaManager.makeEmptyPathFormula(),
        predicateManager.makeTrueAbstractionFormula(null),
        PathCopyingPersistentTreeMap.<CFANode, Integer>of());
    domain = new PredicateAbstractDomain(config, predicateManager);

    if (mergeType.equals("SEP")) {
      merge = MergeSepOperator.getInstance();
    } else if (mergeType.equals("ABE")) {
      merge = new PredicateMergeOperator(logger, pfMgr);
    } else {
      throw new InternalError("Update list of allowed merge operators");
    }

<<<<<<< HEAD
    if (useInvariantsForAbstraction) {
      ShutdownManager invariantShutdown = ShutdownManager.createWithParent(pShutdownNotifier);
      invariantGenerator = CPAInvariantGenerator.create(config, logger, invariantShutdown, Optional.<ShutdownManager>absent(), cfa);
    } else {
      invariantGenerator = new DoNothingInvariantGenerator();
    }

    staticRefiner = new PredicateStaticRefiner(config, logger, solver,
        pathFormulaManager, formulaManager, predicateManager, cfa);

=======
>>>>>>> a5beede5
    precisionBootstraper = new PredicatePrecisionBootstrapper(config, logger, cfa, abstractionManager, formulaManager);
    initialPrecision = precisionBootstraper.prepareInitialPredicates();
    logger.log(Level.FINEST, "Initial precision is", initialPrecision);

    PredicateProvider predicateProvider = new PredicateProvider(config, pCfa, logger, formulaManager, predicateManager);

<<<<<<< HEAD
    prec = new PredicatePrecisionAdjustment(this, config, invariantGenerator, staticRefiner);
=======
    prec =
        new PredicatePrecisionAdjustment(
            logger,
            formulaManager,
            pfMgr,
            blk,
            predicateManager,
            useInvariantsForAbstraction
                ? invariantsManager.asAsyncInvariantsSupplier()
                : InvariantSupplier.TrivialInvariantSupplier.INSTANCE,
            predicateProvider);
>>>>>>> a5beede5

    if (stopType.equals("SEP")) {
      stop = new PredicateStopOperator(domain);
    } else if (stopType.equals("SEPPCC")) {
      stop = new PredicatePCCStopOperator(pfMgr, predicateManager);
    } else {
      throw new InternalError("Update list of allowed stop operators");
    }

    stats =
        new PredicateCPAStatistics(
            config,
            logger,
            pCfa,
            solver,
            pfMgr,
            blk,
            regionManager,
            abstractionManager,
            predicateManager,
            domain,
            merge,
            transfer,
            prec);
  }

  @Override
  public AbstractDomain getAbstractDomain() {
    return domain;
  }

  @Override
  public PredicateTransferRelation getTransferRelation() {
    return transfer;
  }

  @Override
  public MergeOperator getMergeOperator() {
    return merge;
  }

  @Override
  public StopOperator getStopOperator() {
    return stop;
  }

  public PredicateAbstractionManager getPredicateManager() {
    return predicateManager;
  }

  public PathFormulaManager getPathFormulaManager() {
    return pathFormulaManager;
  }

  public Solver getSolver() {
    return solver;
  }

  Configuration getConfiguration() {
    return config;
  }

  LogManager getLogger() {
    return logger;
  }

  public ShutdownNotifier getShutdownNotifier() {
    return shutdownNotifier;
  }

<<<<<<< HEAD
  @Nullable
  public PredicateStaticRefiner getStaticRefinerForMining() {
    if (performInitialStaticRefinement) {
      return staticRefiner;
    } else {
      return null;
    }
=======
  public PrefixProvider getPrefixProvider() {
    return prefixProvider;
>>>>>>> a5beede5
  }

  @Override
  public AbstractState getInitialState(CFANode node, StateSpacePartition pPartition) {
    invariantsManager.setInitialLocation(node);
    return topState;
  }

  @Override
  public Precision getInitialPrecision(CFANode pNode, StateSpacePartition pPartition) {
    return initialPrecision;
  }

  @Override
  public PrecisionAdjustment getPrecisionAdjustment() {
    return prec;
  }

  @Override
  public void collectStatistics(Collection<Statistics> pStatsCollection) {
    pStatsCollection.add(stats);
    precisionBootstraper.collectStatistics(pStatsCollection);
    invariantsManager.collectStatistics(pStatsCollection);
  }

  @Override
  public void close() {
    solver.close();
  }

  @Override
  public boolean areAbstractSuccessors(AbstractState pElement, CFAEdge pCfaEdge, Collection<? extends AbstractState> pSuccessors) throws CPATransferException, InterruptedException {
    try {
      return transfer.areAbstractSuccessors(pElement, pCfaEdge, pSuccessors);
    } catch (SolverException e) {
      throw new CPATransferException("Solver failed during abstract-successor check", e);
    }
  }

  @Override
  public boolean isCoveredBy(AbstractState pElement, AbstractState pOtherElement) throws CPAException, InterruptedException {
    // isLessOrEqual for proof checking; formula based; elements can be trusted (i.e., invariants do not have to be checked)

    PredicateAbstractState e1 = (PredicateAbstractState) pElement;
    PredicateAbstractState e2 = (PredicateAbstractState) pOtherElement;

    if (e1.isAbstractionState() && e2.isAbstractionState()) {
      try {
        return predicateManager.checkCoverage(
            e1.getAbstractionFormula(),
            pathFormulaManager.makeEmptyPathFormula(e1.getPathFormula()),
            e2.getAbstractionFormula()
        );
      } catch (SolverException e) {
        throw new CPAException("Solver Failure", e);
      }
    } else {
      return false;
    }
  }

  public CFA getCfa() {
    return cfa;
  }

  public AbstractionManager getAbstractionManager() {
    return abstractionManager;
  }

<<<<<<< HEAD
  public void setShutdownNotifier(ShutdownNotifier pShutdownNotifier) {
    shutdownNotifier = pShutdownNotifier;
  }

  @Override
  public void clearCaches() {
    abstractionManager.clearCaches();
    predicateManager.clearCaches();
    solver.clearCaches();
=======
  public InvariantsManager getInvariantsManager() {
    return invariantsManager;
  }

  public void changeExplicitAbstractionNodes(final ImmutableSet<CFANode> explicitlyAbstractAt) {
    blk.setExplicitAbstractionNodes(explicitlyAbstractAt);
>>>>>>> a5beede5
  }
}<|MERGE_RESOLUTION|>--- conflicted
+++ resolved
@@ -23,8 +23,8 @@
  */
 package org.sosy_lab.cpachecker.cpa.predicate;
 
-import java.util.Collection;
-import java.util.logging.Level;
+import com.google.common.base.Supplier;
+import com.google.common.collect.ImmutableSet;
 
 import org.sosy_lab.common.ShutdownNotifier;
 import org.sosy_lab.common.collect.PathCopyingPersistentTreeMap;
@@ -70,12 +70,8 @@
 import org.sosy_lab.cpachecker.util.refinement.PrefixProvider;
 import org.sosy_lab.solver.SolverException;
 
-<<<<<<< HEAD
-import com.google.common.base.Optional;
-import com.google.common.base.Supplier;
-=======
-import com.google.common.collect.ImmutableSet;
->>>>>>> a5beede5
+import java.util.Collection;
+import java.util.logging.Level;
 
 /**
  * CPA that defines symbolic predicate abstraction.
@@ -129,8 +125,9 @@
   private final PredicatePrecisionBootstrapper precisionBootstraper;
   private final CFA cfa;
   private final AbstractionManager abstractionManager;
-<<<<<<< HEAD
-  private final InvariantGenerator invariantGenerator;
+  private final PrefixProvider prefixProvider;
+  private final InvariantsManager invariantsManager;
+  private final BlockOperator blk;
 
   protected ShutdownNotifier shutdownNotifier;
   private class ShutdownNotifierSupplier implements Supplier<ShutdownNotifier> {
@@ -140,14 +137,6 @@
     }
   }
   protected ShutdownNotifierSupplier shutdownNotifierSupplier = new ShutdownNotifierSupplier();
-
-  protected PredicateCPA(Configuration config, LogManager logger,
-      BlockOperator blk, CFA pCfa, ShutdownNotifier pShutdownNotifier)
-          throws InvalidConfigurationException, CPAException {
-=======
-  private final PrefixProvider prefixProvider;
-  private final InvariantsManager invariantsManager;
-  private final BlockOperator blk;
 
   protected PredicateCPA(
       Configuration config,
@@ -156,7 +145,6 @@
       CFA pCfa,
       ShutdownNotifier pShutdownNotifier)
       throws InvalidConfigurationException, CPAException {
->>>>>>> a5beede5
     config.inject(this, PredicateCPA.class);
 
     this.config = config;
@@ -235,28 +223,12 @@
       throw new InternalError("Update list of allowed merge operators");
     }
 
-<<<<<<< HEAD
-    if (useInvariantsForAbstraction) {
-      ShutdownManager invariantShutdown = ShutdownManager.createWithParent(pShutdownNotifier);
-      invariantGenerator = CPAInvariantGenerator.create(config, logger, invariantShutdown, Optional.<ShutdownManager>absent(), cfa);
-    } else {
-      invariantGenerator = new DoNothingInvariantGenerator();
-    }
-
-    staticRefiner = new PredicateStaticRefiner(config, logger, solver,
-        pathFormulaManager, formulaManager, predicateManager, cfa);
-
-=======
->>>>>>> a5beede5
     precisionBootstraper = new PredicatePrecisionBootstrapper(config, logger, cfa, abstractionManager, formulaManager);
     initialPrecision = precisionBootstraper.prepareInitialPredicates();
     logger.log(Level.FINEST, "Initial precision is", initialPrecision);
 
     PredicateProvider predicateProvider = new PredicateProvider(config, pCfa, logger, formulaManager, predicateManager);
 
-<<<<<<< HEAD
-    prec = new PredicatePrecisionAdjustment(this, config, invariantGenerator, staticRefiner);
-=======
     prec =
         new PredicatePrecisionAdjustment(
             logger,
@@ -268,7 +240,6 @@
                 ? invariantsManager.asAsyncInvariantsSupplier()
                 : InvariantSupplier.TrivialInvariantSupplier.INSTANCE,
             predicateProvider);
->>>>>>> a5beede5
 
     if (stopType.equals("SEP")) {
       stop = new PredicateStopOperator(domain);
@@ -339,18 +310,8 @@
     return shutdownNotifier;
   }
 
-<<<<<<< HEAD
-  @Nullable
-  public PredicateStaticRefiner getStaticRefinerForMining() {
-    if (performInitialStaticRefinement) {
-      return staticRefiner;
-    } else {
-      return null;
-    }
-=======
   public PrefixProvider getPrefixProvider() {
     return prefixProvider;
->>>>>>> a5beede5
   }
 
   @Override
@@ -420,7 +381,6 @@
     return abstractionManager;
   }
 
-<<<<<<< HEAD
   public void setShutdownNotifier(ShutdownNotifier pShutdownNotifier) {
     shutdownNotifier = pShutdownNotifier;
   }
@@ -430,13 +390,13 @@
     abstractionManager.clearCaches();
     predicateManager.clearCaches();
     solver.clearCaches();
-=======
+  }
+
   public InvariantsManager getInvariantsManager() {
     return invariantsManager;
   }
 
   public void changeExplicitAbstractionNodes(final ImmutableSet<CFANode> explicitlyAbstractAt) {
     blk.setExplicitAbstractionNodes(explicitlyAbstractAt);
->>>>>>> a5beede5
   }
 }