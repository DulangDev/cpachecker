/*
 *  CPAchecker is a tool for configurable software verification.
 *  This file is part of CPAchecker.
 *
 *  Copyright (C) 2007-2018  Dirk Beyer
 *  All rights reserved.
 *
 *  Licensed under the Apache License, Version 2.0 (the "License");
 *  you may not use this file except in compliance with the License.
 *  You may obtain a copy of the License at
 *
 *      http://www.apache.org/licenses/LICENSE-2.0
 *
 *  Unless required by applicable law or agreed to in writing, software
 *  distributed under the License is distributed on an "AS IS" BASIS,
 *  WITHOUT WARRANTIES OR CONDITIONS OF ANY KIND, either express or implied.
 *  See the License for the specific language governing permissions and
 *  limitations under the License.
 */
package org.sosy_lab.cpachecker.cpa.predicate;

import org.sosy_lab.common.configuration.Configuration;
import org.sosy_lab.common.configuration.InvalidConfigurationException;
import org.sosy_lab.common.configuration.Option;
import org.sosy_lab.common.configuration.Options;

@Options(prefix = "cpa.predicate")
class PredicateCpaOptions {

  @Option(
      secure = true,
      name = "satCheck",
      description =
          "maximum blocksize before a satisfiability check is done\n"
              + "(non-negative number, 0 means never, if positive should be smaller than blocksize)")
  private int satCheckBlockSize = 0;

  @Option(
      secure = true,
      description =
          "Enables sat checks at abstraction location.\n"
              + "Infeasible paths are already excluded by transfer relation and not later by precision adjustment. This property is required in proof checking.")
  private boolean satCheckAtAbstraction = false;

  @Option(secure = true, description = "check satisfiability when a target state has been found")
  private boolean targetStateSatCheck = false;

  @Option(
      secure = true,
      description = "do not include assumptions of states into path formula during strengthening")
  private boolean ignoreStateAssumptions = false;

  @Option(secure = true, description = "Apply only relevant effects.")
  private boolean applyRelevantEffects = false;

  @Option(secure = true, description = "Merge only effects with equal abstractions.")
  private boolean abstractionLattice = false;

<<<<<<< HEAD
=======
  @Option(secure = true, description = "Join effects into undefs or just combine assignments.")
  private boolean joinEffectsIntoUndefs = true;

>>>>>>> 74c27f18
  @Option(secure = true, description = "Use formula reporting states for strengthening.")
  private boolean strengthenWithFormulaReportingStates = false;

  @Option(
      secure = true,
      description = "Check satisfiability for plain conjunction of edge and assumptions.")
  private boolean assumptionStrengtheningSatCheck = false;

  PredicateCpaOptions(Configuration config) throws InvalidConfigurationException {
    config.inject(this);
  }

  int getSatCheckBlockSize() {
    return satCheckBlockSize;
  }

  boolean satCheckAtAbstraction() {
    return satCheckAtAbstraction;
  }

  boolean targetStateSatCheck() {
    return targetStateSatCheck;
  }

  boolean ignoreStateAssumptions() {
    return ignoreStateAssumptions;
  }

  boolean strengthenWithFormulaReportingStates() {
    return strengthenWithFormulaReportingStates;
  }

  boolean applyRelevantEffects() {
    return applyRelevantEffects;
  }

  boolean abstractionLattice() {
    return abstractionLattice;
  }
<<<<<<< HEAD
=======

  boolean joinEffectsIntoUndefs() {
    return joinEffectsIntoUndefs;
  }

  public boolean assumptionStrengtheningSatCheck() {
    return assumptionStrengtheningSatCheck;
  }
>>>>>>> 74c27f18
}<|MERGE_RESOLUTION|>--- conflicted
+++ resolved
@@ -56,12 +56,9 @@
   @Option(secure = true, description = "Merge only effects with equal abstractions.")
   private boolean abstractionLattice = false;
 
-<<<<<<< HEAD
-=======
   @Option(secure = true, description = "Join effects into undefs or just combine assignments.")
   private boolean joinEffectsIntoUndefs = true;
 
->>>>>>> 74c27f18
   @Option(secure = true, description = "Use formula reporting states for strengthening.")
   private boolean strengthenWithFormulaReportingStates = false;
 
@@ -101,8 +98,6 @@
   boolean abstractionLattice() {
     return abstractionLattice;
   }
-<<<<<<< HEAD
-=======
 
   boolean joinEffectsIntoUndefs() {
     return joinEffectsIntoUndefs;
@@ -111,5 +106,4 @@
   public boolean assumptionStrengtheningSatCheck() {
     return assumptionStrengtheningSatCheck;
   }
->>>>>>> 74c27f18
 }