/*
 *  CPAchecker is a tool for configurable software verification.
 *  This file is part of CPAchecker.
 *
 *  Copyright (C) 2007-2014  Dirk Beyer
 *  All rights reserved.
 *
 *  Licensed under the Apache License, Version 2.0 (the "License");
 *  you may not use this file except in compliance with the License.
 *  You may obtain a copy of the License at
 *
 *      http://www.apache.org/licenses/LICENSE-2.0
 *
 *  Unless required by applicable law or agreed to in writing, software
 *  distributed under the License is distributed on an "AS IS" BASIS,
 *  WITHOUT WARRANTIES OR CONDITIONS OF ANY KIND, either express or implied.
 *  See the License for the specific language governing permissions and
 *  limitations under the License.
 *
 *
 *  CPAchecker web page:
 *    http://cpachecker.sosy-lab.org
 */
package org.sosy_lab.cpachecker.cpa.predicate;

import org.sosy_lab.cpachecker.core.interfaces.AbstractDomain;
import org.sosy_lab.cpachecker.core.interfaces.AbstractEdge;
import org.sosy_lab.cpachecker.core.interfaces.AbstractState;
import org.sosy_lab.cpachecker.exceptions.CPAException;
import org.sosy_lab.cpachecker.util.predicates.smt.BooleanFormulaManagerView;
import org.sosy_lab.cpachecker.util.statistics.ThreadSafeTimerContainer.TimerWrapper;
import org.sosy_lab.java_smt.api.BooleanFormula;
import org.sosy_lab.java_smt.api.SolverException;

public class PredicateAbstractDomain implements AbstractDomain {

  private final PredicateAbstractionManager mgr;
  private final BooleanFormulaManagerView bmgr;
  private final boolean symbolicCoverageCheck;
  private final PredicateStatistics statistics;

  private final TimerWrapper coverageCheckTimer;
  private final TimerWrapper bddCoverageCheckTimer;
  private final TimerWrapper symbolicCoverageCheckTimer;

  public PredicateAbstractDomain(
      PredicateAbstractionManager pPredAbsManager,
      boolean pSymbolicCoverageCheck,
      PredicateStatistics pStatistics,
      BooleanFormulaManagerView pBmanager) {
    mgr = pPredAbsManager;
    symbolicCoverageCheck = pSymbolicCoverageCheck;
    statistics = pStatistics;
    bmgr = pBmanager;

    coverageCheckTimer = statistics.coverageCheckTimer.getNewTimer();
    bddCoverageCheckTimer = statistics.bddCoverageCheckTimer.getNewTimer();
    symbolicCoverageCheckTimer = statistics.symbolicCoverageCheckTimer.getNewTimer();
  }

  @Override
  public boolean isLessOrEqual(AbstractState element1,
                                       AbstractState element2) throws CPAException, InterruptedException {
    coverageCheckTimer.start();
    try {

      if (element1 instanceof PredicateProjectedState
          && element2 instanceof PredicateProjectedState) {

        PredicateProjectedState e1 = (PredicateProjectedState) element1;
        PredicateProjectedState e2 = (PredicateProjectedState) element2;

        BooleanFormula abs1 = e1.getGuard();
        BooleanFormula abs2 = e2.getGuard();
        if (!bmgr.isTrue(abs2) && bmgr.isTrue(abs1)) {
          return false;
        }
        BooleanFormula implication = bmgr.implication(abs1, abs2);
        BooleanFormula negation = bmgr.not(implication);
        try {
          if (!mgr.unsat(negation)) {
            return false;
          }
        } catch (SolverException | InterruptedException e) {
          return false;
        }

        AbstractEdge edge1 = e1.getAbstractEdge();
        AbstractEdge edge2 = e2.getAbstractEdge();

        if (edge1 instanceof PredicateAbstractEdge && edge2 instanceof PredicateAbstractEdge) {

          PredicateAbstractEdge pEdge1 = (PredicateAbstractEdge) edge1;
          PredicateAbstractEdge pEdge2 = (PredicateAbstractEdge) edge2;

<<<<<<< HEAD
=======
          if (pEdge2 == PredicateAbstractEdge.getHavocEdgeInstance()) {
            return true;
          } else if (pEdge1 == PredicateAbstractEdge.getHavocEdgeInstance()) {
            return false;
          }

>>>>>>> 74c27f18
          if (pEdge2.getAssignments().containsAll(pEdge1.getAssignments())) {
            return true;
          }
          return false;

        } else {
          return edge1.getClass() == edge2.getClass();
        }

      } else if (element1 instanceof PredicateAbstractState
          && element2 instanceof PredicateAbstractState) {

        PredicateAbstractState e1 = (PredicateAbstractState) element1;
        PredicateAbstractState e2 = (PredicateAbstractState) element2;

        // TODO time statistics (previously in formula manager)
        /*
         * long start = System.currentTimeMillis(); entails(f1, f2); long end =
         * System.currentTimeMillis(); stats.bddCoverageCheckMaxTime =
         * Math.max(stats.bddCoverageCheckMaxTime, (end - start)); stats.bddCoverageCheckTime +=
         * (end - start); ++stats.numCoverageChecks;
         */

        if (e1.isAbstractionState() && e2.isAbstractionState()) {
          bddCoverageCheckTimer.start();

          // if e1's predicate abstraction entails e2's pred. abst.
          boolean result =
              mgr.checkCoverage(e1.getAbstractionFormula(), e2.getAbstractionFormula());

          bddCoverageCheckTimer.stop();
          return result;

        } else if (e2.isAbstractionState()) {
          if (symbolicCoverageCheck) {
            symbolicCoverageCheckTimer.start();

            boolean result =
                mgr.checkCoverage(
                    e1.getAbstractionFormula(),
                    e1.getPathFormula(),
                    e2.getAbstractionFormula());

            symbolicCoverageCheckTimer.stop();
            return result;

          } else {
            return false;
          }

        } else if (e1.isAbstractionState()) {
          return false;

        } else {

          if (e1.getPathFormula().equals(e2.getPathFormula())) {
            return true;
          }
          // only the fast check which returns true if a merge occurred for this element
          return e1.getMergedInto() == e2;
        }
      } else {
        throw new UnsupportedOperationException("Should not be possible");
      }

    } catch (SolverException e) {
      throw new CPAException("Solver Exception", e);
    } finally {
      coverageCheckTimer.stop();
    }
  }

  @Override
  public AbstractState join(AbstractState pElement1,
      AbstractState pElement2) throws CPAException {
    throw new UnsupportedOperationException();
  }
}<|MERGE_RESOLUTION|>--- conflicted
+++ resolved
@@ -93,15 +93,12 @@
           PredicateAbstractEdge pEdge1 = (PredicateAbstractEdge) edge1;
           PredicateAbstractEdge pEdge2 = (PredicateAbstractEdge) edge2;
 
-<<<<<<< HEAD
-=======
           if (pEdge2 == PredicateAbstractEdge.getHavocEdgeInstance()) {
             return true;
           } else if (pEdge1 == PredicateAbstractEdge.getHavocEdgeInstance()) {
             return false;
           }
 
->>>>>>> 74c27f18
           if (pEdge2.getAssignments().containsAll(pEdge1.getAssignments())) {
             return true;
           }
