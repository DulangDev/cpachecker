--- conflicted
+++ resolved
@@ -63,11 +63,6 @@
 import org.sosy_lab.cpachecker.cpa.arg.ARGUtils;
 import org.sosy_lab.cpachecker.cpa.arg.AbstractARGBasedRefiner;
 import org.sosy_lab.cpachecker.cpa.location.LocationState;
-<<<<<<< HEAD
-import org.sosy_lab.cpachecker.util.refiner.ErrorPathClassifier;
-import org.sosy_lab.cpachecker.util.refiner.ErrorPathClassifier.PrefixPreference;
-=======
->>>>>>> 6977c85a
 import org.sosy_lab.cpachecker.exceptions.CPAException;
 import org.sosy_lab.cpachecker.exceptions.CPATransferException;
 import org.sosy_lab.cpachecker.exceptions.SolverException;
@@ -321,29 +316,14 @@
   }
 
   private ARGPath performRefinementSelection(ARGPath allStatesTrace) throws CPAException, InterruptedException {
-<<<<<<< HEAD
-    PrefixProvider provider = new PredicateBasedPrefixProvider(logger, solver, pfmgr);
-
-    prefixExtractionTime.start();
-    List<ARGPath> infeasilbePrefixes = provider.getInfeasilbePrefixes(allStatesTrace);
-    prefixExtractionTime.stop();
-=======
     List<InfeasiblePrefix> infeasiblePrefixes = extractInfeasiblePrefixes(allStatesTrace);
->>>>>>> 6977c85a
 
     if(!infeasiblePrefixes.isEmpty()) {
       totalPrefixes.setNextValue(infeasiblePrefixes.size());
 
-<<<<<<< HEAD
-    if(allStatesTrace != infeasilbePrefixes.get(0)) {
-      ErrorPathClassifier classifier = new ErrorPathClassifier(cfa.getVarClassification(), cfa.getLoopStructure());
-      prefixSelectionTime.start();
-      allStatesTrace = classifier.obtainSlicedPrefix(prefixPreference, allStatesTrace, infeasilbePrefixes);
-=======
       prefixSelectionTime.start();
       PrefixSelector selector = new PrefixSelector(cfa.getVarClassification(), cfa.getLoopStructure());
       allStatesTrace = selector.selectSlicedPrefix(prefixPreference, infeasiblePrefixes).getPath();
->>>>>>> 6977c85a
       prefixSelectionTime.stop();
     }
 
