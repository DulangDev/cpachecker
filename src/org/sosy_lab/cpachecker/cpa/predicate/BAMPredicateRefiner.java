/*
 *  CPAchecker is a tool for configurable software verification.
 *  This file is part of CPAchecker.
 *
 *  Copyright (C) 2007-2014  Dirk Beyer
 *  All rights reserved.
 *
 *  Licensed under the Apache License, Version 2.0 (the "License");
 *  you may not use this file except in compliance with the License.
 *  You may obtain a copy of the License at
 *
 *      http://www.apache.org/licenses/LICENSE-2.0
 *
 *  Unless required by applicable law or agreed to in writing, software
 *  distributed under the License is distributed on an "AS IS" BASIS,
 *  WITHOUT WARRANTIES OR CONDITIONS OF ANY KIND, either express or implied.
 *  See the License for the specific language governing permissions and
 *  limitations under the License.
 *
 *
 *  CPAchecker web page:
 *    http://cpachecker.sosy-lab.org
 */
package org.sosy_lab.cpachecker.cpa.predicate;

import static com.google.common.collect.Iterables.getOnlyElement;
import static org.sosy_lab.cpachecker.cpa.predicate.PredicateAbstractState.getPredicateState;
import static org.sosy_lab.cpachecker.util.AbstractStates.*;

import java.util.ArrayDeque;
import java.util.ArrayList;
import java.util.Deque;
import java.util.HashMap;
import java.util.Iterator;
import java.util.List;
import java.util.Map;
import java.util.Set;
import java.util.logging.Level;

import org.sosy_lab.common.configuration.Configuration;
import org.sosy_lab.common.configuration.InvalidConfigurationException;
import org.sosy_lab.common.log.LogManager;
import org.sosy_lab.cpachecker.cfa.blocks.Block;
import org.sosy_lab.cpachecker.cfa.blocks.BlockPartitioning;
import org.sosy_lab.cpachecker.cfa.model.CFAEdge;
import org.sosy_lab.cpachecker.cfa.model.CFAEdgeType;
import org.sosy_lab.cpachecker.cfa.model.CFANode;
import org.sosy_lab.cpachecker.cfa.model.FunctionExitNode;
import org.sosy_lab.cpachecker.core.interfaces.ConfigurableProgramAnalysis;
import org.sosy_lab.cpachecker.core.interfaces.Precision;
import org.sosy_lab.cpachecker.core.interfaces.Refiner;
import org.sosy_lab.cpachecker.core.interfaces.WrapperCPA;
import org.sosy_lab.cpachecker.core.reachedset.UnmodifiableReachedSet;
import org.sosy_lab.cpachecker.cpa.arg.ARGBasedRefiner;
import org.sosy_lab.cpachecker.cpa.arg.ARGReachedSet;
import org.sosy_lab.cpachecker.cpa.arg.ARGState;
import org.sosy_lab.cpachecker.cpa.bam.BAMBasedRefiner;
import org.sosy_lab.cpachecker.cpa.predicate.relevantpredicates.RefineableRelevantPredicatesComputer;
import org.sosy_lab.cpachecker.cpa.predicate.relevantpredicates.RelevantPredicatesComputer;
import org.sosy_lab.cpachecker.exceptions.CPAException;
import org.sosy_lab.cpachecker.exceptions.CPATransferException;
import org.sosy_lab.cpachecker.exceptions.RefinementFailedException;
import org.sosy_lab.cpachecker.exceptions.RefinementFailedException.Reason;
import org.sosy_lab.cpachecker.util.AbstractStates;
import org.sosy_lab.cpachecker.util.Precisions;
import org.sosy_lab.cpachecker.util.predicates.AbstractionPredicate;
import org.sosy_lab.cpachecker.util.predicates.pathformula.PathFormula;
import org.sosy_lab.cpachecker.util.predicates.pathformula.PathFormulaManager;
import org.sosy_lab.cpachecker.util.predicates.pathformula.SSAMap;
import org.sosy_lab.cpachecker.util.predicates.smt.Solver;
import org.sosy_lab.solver.api.BooleanFormula;

import com.google.common.collect.Sets;


/**
 * This is a small extension of {@link PredicateCPARefiner} that supplies it with a special
 * {@link BlockFormulaStrategy} and {@link RefinementStrategy} so that it respects BAM.
 *
 * So the hierarchy is as follows:
 *
 *        Refiner                  ARGBasedRefiner                     RefinementStrategy
 *           ^                           ^                                     ^
 *           |                           |                                     |
 * AbstractARGBasedRefiner               |                     PredicateAbstractionRefinementStrategy
 *           ^                           |                                     ^
 *           |                           |                                     |
 *     BAMBasedRefiner    --->    PredicateCPARefiner  --->   BAMPredicateAbstractionRefinementStrategy
 *
 * Here ^ means inheritance and -> means reference.
 *
 * BAMPredicateRefiner is only used for encapsulating this and providing the static factory method.
 */
public abstract class BAMPredicateRefiner implements Refiner {

  public static Refiner create(ConfigurableProgramAnalysis pCpa)
      throws InvalidConfigurationException {
    return BAMBasedRefiner.forARGBasedRefiner(create0(pCpa), pCpa);
  }

  public static ARGBasedRefiner create0(ConfigurableProgramAnalysis pCpa)
      throws InvalidConfigurationException {
    if (!(pCpa instanceof WrapperCPA)) {
      throw new InvalidConfigurationException(BAMPredicateRefiner.class.getSimpleName() + " could not find the PredicateCPA");
    }

    BAMPredicateCPA predicateCpa = ((WrapperCPA)pCpa).retrieveWrappedCpa(BAMPredicateCPA.class);
    if (predicateCpa == null) {
      throw new InvalidConfigurationException(BAMPredicateRefiner.class.getSimpleName() + " needs an BAMPredicateCPA");
    }

    Configuration config = predicateCpa.getConfiguration();
    LogManager logger = predicateCpa.getLogger();
    Solver solver = predicateCpa.getSolver();
    PathFormulaManager pfmgr = predicateCpa.getPathFormulaManager();

<<<<<<< HEAD
    InterpolationManager manager = new InterpolationManager(
                                          predicateCpa.getPathFormulaManager(),
                                          predicateCpa.getSolver(),
                                          predicateCpa.getCfa().getLoopStructure(),
                                          predicateCpa.getCfa().getVarClassification(),
                                          predicateCpa.getConfiguration(),
                                          predicateCpa.getShutdownNotifier(),
                                          logger);

    PathChecker pathChecker = new PathChecker(
                                          predicateCpa.getConfiguration(),
                                          logger,
                                          predicateCpa.getShutdownNotifier(),
                                          predicateCpa.getMachineModel(),
                                          predicateCpa.getPathFormulaManager(),
                                          predicateCpa.getSolver());


    PrefixProvider prefixProvider = new PredicateBasedPrefixProvider(predicateCpa.getConfiguration(),
                                          logger,
                                          predicateCpa.getSolver(),
                                          predicateCpa.getPathFormulaManager());

    RefinementStrategy strategy = new BAMPredicateAbstractionRefinementStrategy(
                                          predicateCpa.getConfiguration(),
                                          logger,
                                          predicateCpa,
                                          predicateCpa.getSolver(),
                                          predicateCpa.getPredicateManager(),
                                          predicateCpa.getStaticRefinerForMining());

    this.refiner = new ExtendedPredicateRefiner(
                                          predicateCpa.getConfiguration(),
                                          logger,
                                          pCpa,
                                          manager,
                                          pathChecker,
                                          prefixProvider,
                                          predicateCpa.getPathFormulaManager(),
                                          strategy,
                                          predicateCpa.getSolver(),
                                          predicateCpa.getAssumesStore(),
                                          predicateCpa.getCfa());
  }
=======
    BlockFormulaStrategy blockFormulaStrategy = new BAMBlockFormulaStrategy(pfmgr);
>>>>>>> a5beede5

    RefinementStrategy strategy =
        new BAMPredicateAbstractionRefinementStrategy(
            config, logger, predicateCpa, solver, predicateCpa.getPredicateManager());

    return new PredicateCPARefinerFactory(pCpa)
        .setBlockFormulaStrategy(blockFormulaStrategy)
        .create(strategy);
  }

  private static final class BAMBlockFormulaStrategy extends BlockFormulaStrategy {

    private final PathFormulaManager pfmgr;

    private BAMBlockFormulaStrategy(PathFormulaManager pPfmgr) {
      pfmgr = pPfmgr;
    }

    @Override
    List<BooleanFormula> getFormulasForPath(final ARGState pRoot, final List<ARGState> pPath)
        throws CPATransferException, InterruptedException {
      // the elements in the path are not expanded, so they contain the path formulas
      // with the wrong indices
      // we need to re-create all path formulas in the flattened ARG

      final Map<ARGState, ARGState> callStacks = new HashMap<>(); // contains states and their next higher callstate
      final Map<ARGState, PathFormula> finishedFormulas = new HashMap<>();
      final List<BooleanFormula> abstractionFormulas = new ArrayList<>();
      final Deque<ARGState> waitlist = new ArrayDeque<>();

      // initialize
      assert pRoot.getParents().isEmpty() : "rootState must be the first state of the program";
      callStacks.put(pRoot, null); // main-start has no callstack
      finishedFormulas.put(pRoot, pfmgr.makeEmptyPathFormula());
      waitlist.addAll(pRoot.getChildren());

      // iterate over all elements in the ARG with BFS
      while (!waitlist.isEmpty()) {
        final ARGState currentState = waitlist.pollFirst();
        if (finishedFormulas.containsKey(currentState)) {
          continue; // already handled
        }

        if (!finishedFormulas.keySet().containsAll(currentState.getParents())) {
          // parent not handled yet, re-queue current element and wait for all parents
          waitlist.addLast(currentState);
          continue;
        }

        // collect formulas for current location
        final List<PathFormula> currentFormulas = new ArrayList<>(currentState.getParents().size());
        final List<ARGState> currentStacks = new ArrayList<>(currentState.getParents().size());
        for (ARGState parentElement : currentState.getParents()) {
          PathFormula parentFormula = finishedFormulas.get(parentElement);
          final CFAEdge edge = parentElement.getEdgeToChild(currentState);
          assert edge != null: "ARG is invalid: parent has no edge to child";

          final ARGState prevCallState;
          // we enter a function, so lets add the previous state to the stack
          if (edge.getEdgeType() == CFAEdgeType.FunctionCallEdge) {
            prevCallState = parentElement;

          } else if (edge.getEdgeType() == CFAEdgeType.FunctionReturnEdge) {
            // we leave a function, so rebuild return-state before assigning the return-value.
            // rebuild states with info from previous state
            assert callStacks.containsKey(parentElement);
            final ARGState callState = callStacks.get(parentElement);

            assert extractLocation(callState).getLeavingSummaryEdge().getSuccessor() == extractLocation(currentState) :
                    "callstack does not match entry of current function-exit.";
            assert callState != null || currentState.getChildren().isEmpty() :
                    "returning from empty callstack is only possible at program-exit";

            prevCallState = callStacks.get(callState);
            parentFormula = rebuildStateAfterFunctionCall(parentFormula,
                finishedFormulas.get(callState), (FunctionExitNode)extractLocation(parentElement));

          } else {
            assert callStacks.containsKey(parentElement); // check for null is not enough
            prevCallState = callStacks.get(parentElement);
          }

          final PathFormula currentFormula = pfmgr.makeAnd(parentFormula, edge);
          currentFormulas.add(currentFormula);
          currentStacks.add(prevCallState);
        }

        assert currentFormulas.size() >= 1 : "each state except root must have parents";
        assert currentStacks.size() == currentFormulas.size() : "number of callstacks must match predecessors";

        // merging after functioncall with different callstates is ugly.
        // this is also guaranteed by the abstraction-locations at function-entries
        // (--> no merge of states with different latest abstractions).
        assert Sets.newHashSet(currentStacks).size() <= 1 : "function with multiple entry-states not supported";

        callStacks.put(currentState, currentStacks.get(0));

        PathFormula currentFormula;
        final PredicateAbstractState predicateElement = extractStateByType(currentState, PredicateAbstractState.class);
        if (predicateElement.isAbstractionState()) {
          // abstraction element is the start of a new part of the ARG

          assert waitlist.isEmpty() : "todo should be empty, because of the special ARG structure";
          assert currentState.getParents().size() == 1 : "there should be only one parent, because of the special ARG structure";

          // finishedFormulas.clear(); // free some memory
          // TODO disabled, we need to keep callStates for later usage

          // start new block with empty formula
          currentFormula = getOnlyElement(currentFormulas);
          abstractionFormulas.add(currentFormula.getFormula());
          currentFormula = pfmgr.makeEmptyPathFormula(currentFormula);

        } else {
          // merge the formulas
          Iterator<PathFormula> it = currentFormulas.iterator();
          currentFormula = it.next();
          while (it.hasNext()) {
            currentFormula = pfmgr.makeOr(currentFormula, it.next());
          }
        }

        assert !finishedFormulas.containsKey(currentState) : "a state should only be finished once";
        finishedFormulas.put(currentState, currentFormula);
        waitlist.addAll(currentState.getChildren());
      }
      return abstractionFormulas;
    }

    /* rebuild indices from outer scope */
    private PathFormula rebuildStateAfterFunctionCall(final PathFormula parentFormula, final PathFormula rootFormula,
        final FunctionExitNode functionExitNode) {
      final SSAMap newSSA = BAMPredicateReducer.updateIndices(rootFormula.getSsa(), parentFormula.getSsa(), functionExitNode);
      return pfmgr.makeNewPathFormula(parentFormula, newSSA);
    }
  }

  /**
   * This is an extension of {@link PredicateAbstractionRefinementStrategy}
   * that takes care of updating the BAM state.
   */
  private static class BAMPredicateAbstractionRefinementStrategy extends PredicateAbstractionRefinementStrategy {

    private final BAMPredicateCPA predicateCpa;
    private boolean secondRepeatedCEX = false;

<<<<<<< HEAD
    private BAMPredicateAbstractionRefinementStrategy(final Configuration config, final LogManager logger,
        final BAMPredicateCPA pPredicateCpa,
=======
    private BAMPredicateAbstractionRefinementStrategy(
        final Configuration config,
        final LogManager logger,
        final BAMPredicateCPA predicateCpa,
>>>>>>> a5beede5
        final Solver pSolver,
        final PredicateAbstractionManager pPredAbsMgr)
        throws InvalidConfigurationException {

<<<<<<< HEAD
      super(config, logger, pPredicateCpa.getShutdownNotifier(), pPredAbsMgr, pStaticRefiner, pSolver, pPredicateCpa.getCfa().getLoopStructure());
      this.predicateCpa = pPredicateCpa;
=======
      super(config, logger, pPredAbsMgr, pSolver);
      this.predicateCpa = predicateCpa;
>>>>>>> a5beede5
    }

    @Override
    public void performRefinement(
        ARGReachedSet pReached,
        List<ARGState> abstractionStatesTrace,
        List<BooleanFormula> pInterpolants,
        boolean pRepeatedCounterexample) throws CPAException, InterruptedException {

      // overriding this method is needed, as, in principle, it is possible
      // -- to get two successive spurious counterexamples, which only differ in its abstractions (with 'aggressive caching').
      // -- to have an imprecise predicate-reduce-operator, which can be refined.

      // use flags to wait for the second repeated CEX
      if (!pRepeatedCounterexample) {
        pRepeatedCounterexample = false;
        secondRepeatedCEX = false;
      }

      else if (pRepeatedCounterexample && !secondRepeatedCEX) {
        pRepeatedCounterexample = false;
        secondRepeatedCEX = true;
      }

      // in case of a (twice) repeated CEX,
      // we try to improve the reduce-operator by refining the relevantPredicatesComputer.
      else if (pRepeatedCounterexample && secondRepeatedCEX) {
        final RelevantPredicatesComputer relevantPredicatesComputer = predicateCpa.getRelevantPredicatesComputer();
        if (relevantPredicatesComputer instanceof RefineableRelevantPredicatesComputer) {
          //even abstractions agree; try refining relevant predicates reducer
          RelevantPredicatesComputer newRelevantPredicatesComputer =
              refineRelevantPredicatesComputer(abstractionStatesTrace, pReached, (RefineableRelevantPredicatesComputer)relevantPredicatesComputer);

          if (newRelevantPredicatesComputer.equals(relevantPredicatesComputer)) {
            // repeated CEX && relevantPredicatesComputer was refined && refinement does not produce progress -> error
            // TODO if this happens, there might be a bug in the analysis!
            throw new RefinementFailedException(Reason.RepeatedCounterexample, null);

          } else {
            // we have a better relevantPredicatesComputer, thus update it.
            logger.logf(Level.FINEST, "refining relevantPredicatesComputer from %s to %s",
                relevantPredicatesComputer, newRelevantPredicatesComputer);
            predicateCpa.setRelevantPredicatesComputer(newRelevantPredicatesComputer);

            // reset flags and continue
            pRepeatedCounterexample = false;
            secondRepeatedCEX = false;
          }

        } else {
          throw new RefinementFailedException(Reason.RepeatedCounterexample, null);
        }
      }

      super.performRefinement(pReached, abstractionStatesTrace, pInterpolants, pRepeatedCounterexample);
    }

    /**
     * In case of repeated counter-example, we try to improve the (dynamic) predicate-reducer
     * by adding all predicates (that match the block's locations) as relevant predicates.
     * This overrides/improves the formula-based reducing of abstractions and precision,
     * where substring-matching against block-local variables is performed.
     * @return the refined relevantPredicateComputer
     */
    private RelevantPredicatesComputer refineRelevantPredicatesComputer(List<ARGState> abstractionStatesTrace, ARGReachedSet pReached,
        RefineableRelevantPredicatesComputer relevantPredicatesComputer) {
      UnmodifiableReachedSet reached = pReached.asReachedSet();
      Precision oldPrecision = reached.getPrecision(reached.getLastState());
      PredicatePrecision oldPredicatePrecision = Precisions.extractPrecisionByType(oldPrecision, PredicatePrecision.class);

      BlockPartitioning partitioning = predicateCpa.getPartitioning();
      Deque<Block> openBlocks = new ArrayDeque<>();
      openBlocks.push(partitioning.getMainBlock());
      for (ARGState pathElement : abstractionStatesTrace) {
        CFANode currentNode = AbstractStates.extractLocationMaybeWeaved(pathElement);
        Integer currentNodeInstance = getPredicateState(pathElement)
                                      .getAbstractionLocationsOnPath().get(currentNode);

        Set<AbstractionPredicate> localPreds = oldPredicatePrecision.getPredicates(currentNode, currentNodeInstance);
        for (Block block : openBlocks) {
          relevantPredicatesComputer = relevantPredicatesComputer.considerPredicatesAsRelevant(block, localPreds);
        }

        // first pop, then push -- otherwise we loose blocks that are entered at block-exit-locations.
        while (!openBlocks.isEmpty() && openBlocks.peek().isReturnNode(currentNode)) {
          openBlocks.pop();
        }

        if (partitioning.isCallNode(currentNode)) {
          final Block calledBlock = partitioning.getBlockForCallNode(currentNode);
          relevantPredicatesComputer = relevantPredicatesComputer.considerPredicatesAsRelevant(calledBlock, localPreds);
          openBlocks.push(calledBlock);
        }
      }
      return relevantPredicatesComputer;
    }
  }
}<|MERGE_RESOLUTION|>--- conflicted
+++ resolved
@@ -25,17 +25,10 @@
 
 import static com.google.common.collect.Iterables.getOnlyElement;
 import static org.sosy_lab.cpachecker.cpa.predicate.PredicateAbstractState.getPredicateState;
-import static org.sosy_lab.cpachecker.util.AbstractStates.*;
-
-import java.util.ArrayDeque;
-import java.util.ArrayList;
-import java.util.Deque;
-import java.util.HashMap;
-import java.util.Iterator;
-import java.util.List;
-import java.util.Map;
-import java.util.Set;
-import java.util.logging.Level;
+import static org.sosy_lab.cpachecker.util.AbstractStates.extractLocation;
+import static org.sosy_lab.cpachecker.util.AbstractStates.extractStateByType;
+
+import com.google.common.collect.Sets;
 
 import org.sosy_lab.common.configuration.Configuration;
 import org.sosy_lab.common.configuration.InvalidConfigurationException;
@@ -70,7 +63,15 @@
 import org.sosy_lab.cpachecker.util.predicates.smt.Solver;
 import org.sosy_lab.solver.api.BooleanFormula;
 
-import com.google.common.collect.Sets;
+import java.util.ArrayDeque;
+import java.util.ArrayList;
+import java.util.Deque;
+import java.util.HashMap;
+import java.util.Iterator;
+import java.util.List;
+import java.util.Map;
+import java.util.Set;
+import java.util.logging.Level;
 
 
 /**
@@ -114,54 +115,7 @@
     Solver solver = predicateCpa.getSolver();
     PathFormulaManager pfmgr = predicateCpa.getPathFormulaManager();
 
-<<<<<<< HEAD
-    InterpolationManager manager = new InterpolationManager(
-                                          predicateCpa.getPathFormulaManager(),
-                                          predicateCpa.getSolver(),
-                                          predicateCpa.getCfa().getLoopStructure(),
-                                          predicateCpa.getCfa().getVarClassification(),
-                                          predicateCpa.getConfiguration(),
-                                          predicateCpa.getShutdownNotifier(),
-                                          logger);
-
-    PathChecker pathChecker = new PathChecker(
-                                          predicateCpa.getConfiguration(),
-                                          logger,
-                                          predicateCpa.getShutdownNotifier(),
-                                          predicateCpa.getMachineModel(),
-                                          predicateCpa.getPathFormulaManager(),
-                                          predicateCpa.getSolver());
-
-
-    PrefixProvider prefixProvider = new PredicateBasedPrefixProvider(predicateCpa.getConfiguration(),
-                                          logger,
-                                          predicateCpa.getSolver(),
-                                          predicateCpa.getPathFormulaManager());
-
-    RefinementStrategy strategy = new BAMPredicateAbstractionRefinementStrategy(
-                                          predicateCpa.getConfiguration(),
-                                          logger,
-                                          predicateCpa,
-                                          predicateCpa.getSolver(),
-                                          predicateCpa.getPredicateManager(),
-                                          predicateCpa.getStaticRefinerForMining());
-
-    this.refiner = new ExtendedPredicateRefiner(
-                                          predicateCpa.getConfiguration(),
-                                          logger,
-                                          pCpa,
-                                          manager,
-                                          pathChecker,
-                                          prefixProvider,
-                                          predicateCpa.getPathFormulaManager(),
-                                          strategy,
-                                          predicateCpa.getSolver(),
-                                          predicateCpa.getAssumesStore(),
-                                          predicateCpa.getCfa());
-  }
-=======
     BlockFormulaStrategy blockFormulaStrategy = new BAMBlockFormulaStrategy(pfmgr);
->>>>>>> a5beede5
 
     RefinementStrategy strategy =
         new BAMPredicateAbstractionRefinementStrategy(
@@ -308,26 +262,16 @@
     private final BAMPredicateCPA predicateCpa;
     private boolean secondRepeatedCEX = false;
 
-<<<<<<< HEAD
-    private BAMPredicateAbstractionRefinementStrategy(final Configuration config, final LogManager logger,
-        final BAMPredicateCPA pPredicateCpa,
-=======
     private BAMPredicateAbstractionRefinementStrategy(
         final Configuration config,
         final LogManager logger,
         final BAMPredicateCPA predicateCpa,
->>>>>>> a5beede5
         final Solver pSolver,
         final PredicateAbstractionManager pPredAbsMgr)
         throws InvalidConfigurationException {
 
-<<<<<<< HEAD
-      super(config, logger, pPredicateCpa.getShutdownNotifier(), pPredAbsMgr, pStaticRefiner, pSolver, pPredicateCpa.getCfa().getLoopStructure());
-      this.predicateCpa = pPredicateCpa;
-=======
       super(config, logger, pPredAbsMgr, pSolver);
       this.predicateCpa = predicateCpa;
->>>>>>> a5beede5
     }
 
     @Override
