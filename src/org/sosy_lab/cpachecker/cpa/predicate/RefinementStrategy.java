/*
 *  CPAchecker is a tool for configurable software verification.
 *  This file is part of CPAchecker.
 *
 *  Copyright (C) 2007-2014  Dirk Beyer
 *  All rights reserved.
 *
 *  Licensed under the Apache License, Version 2.0 (the "License");
 *  you may not use this file except in compliance with the License.
 *  You may obtain a copy of the License at
 *
 *      http://www.apache.org/licenses/LICENSE-2.0
 *
 *  Unless required by applicable law or agreed to in writing, software
 *  distributed under the License is distributed on an "AS IS" BASIS,
 *  WITHOUT WARRANTIES OR CONDITIONS OF ANY KIND, either express or implied.
 *  See the License for the specific language governing permissions and
 *  limitations under the License.
 *
 *
 *  CPAchecker web page:
 *    http://cpachecker.sosy-lab.org
 */
package org.sosy_lab.cpachecker.cpa.predicate;

import static org.sosy_lab.cpachecker.cpa.predicate.PredicateAbstractState.getPredicateState;
import static org.sosy_lab.cpachecker.util.statistics.StatisticsWriter.writingStatisticsTo;

import java.io.PrintStream;
import java.util.ArrayList;
import java.util.List;

import org.sosy_lab.common.Pair;
import org.sosy_lab.cpachecker.core.CPAcheckerResult.Result;
import org.sosy_lab.cpachecker.core.interfaces.Precision;
import org.sosy_lab.cpachecker.core.interfaces.Statistics;
import org.sosy_lab.cpachecker.core.reachedset.ReachedSet;
import org.sosy_lab.cpachecker.core.reachedset.UnmodifiableReachedSet;
import org.sosy_lab.cpachecker.cpa.arg.ARGReachedSet;
import org.sosy_lab.cpachecker.cpa.arg.ARGState;
import org.sosy_lab.cpachecker.exceptions.CPAException;
import org.sosy_lab.cpachecker.exceptions.RefinementFailedException;
import org.sosy_lab.cpachecker.exceptions.SolverException;
import org.sosy_lab.cpachecker.util.Precisions;
import org.sosy_lab.cpachecker.util.predicates.Solver;
import org.sosy_lab.cpachecker.util.predicates.interfaces.BooleanFormula;
import org.sosy_lab.cpachecker.util.predicates.interfaces.view.BooleanFormulaManagerView;
import org.sosy_lab.cpachecker.util.statistics.AbstractStatistics;
import org.sosy_lab.cpachecker.util.statistics.StatInt;
import org.sosy_lab.cpachecker.util.statistics.StatKind;

/**
 * Abstract class for the refinement strategy that should be used after a spurious
 * counterexample has been found and interpolants were computed.
 *
 * Instances of this interface get the path, the reached set, and the interpolants,
 * and shall update the ARG/the reached set accordingly.
 *
 * This class implements the general structure of refining a path with interpolants,
 * but delegates the actual updates to states, precisions, and ARG to its subclasses.
 */
public abstract class RefinementStrategy {

  private final StatInt differentNontrivialInterpolants = new StatInt(StatKind.SUM, "Different non-trivial interpolants along paths");
  private final StatInt equalNontrivialInterpolants = new StatInt(StatKind.SUM, "Equal non-trivial interpolants along paths");

  private final StatInt truePathPrefixStates = new StatInt(StatKind.SUM, "Length (states) of path with itp 'true'");
  private final StatInt nonTrivialPathStates = new StatInt(StatKind.SUM, "Length (states) of path with itp non-trivial itp");
  private final StatInt falsePathSuffixStates = new StatInt(StatKind.SUM, "Length (states) of path with itp 'false'");

  private final StatInt equalPrecisionsOnPaths = new StatInt(StatKind.SUM, "Equal precisions along paths");
  private final StatInt differentPrecisionsOnPaths = new StatInt(StatKind.SUM, "Different precisions along paths");

  private final StatInt numberOfAffectedStates = new StatInt(StatKind.SUM, "Number of affected states");
  private final StatInt totalPathLengthToInfeasibility = new StatInt(StatKind.AVG, "Length of refined path (in blocks)");

  protected AbstractStatistics basicRefinementStatistics = new AbstractStatistics() {
    @Override
    public void printStatistics(PrintStream out, Result pResult, ReachedSet pReached) {
      writingStatisticsTo(out)
        .put(totalPathLengthToInfeasibility)
        .put(numberOfAffectedStates)
        .put(truePathPrefixStates)
        .put(nonTrivialPathStates)
        .put(falsePathSuffixStates)
        .put(differentNontrivialInterpolants)
        .put(equalNontrivialInterpolants)
        .put(differentPrecisionsOnPaths)
        .put(equalPrecisionsOnPaths);
    }
  };

  private final BooleanFormulaManagerView bfmgr;
  private final Solver solver;

  public RefinementStrategy(BooleanFormulaManagerView pBfmgr, Solver pSolver) {
    bfmgr = pBfmgr;
    solver = pSolver;
  }

  public boolean needsInterpolants() {
    return true;
  }

  protected void analyzePathPrecisions(ARGReachedSet argReached, List<ARGState> path) {
    int equalPrecisions = 0;
    int differentPrecisions = 0;

    UnmodifiableReachedSet reached = argReached.asReachedSet();
    PredicatePrecision lastPaPrec = null;
    for (ARGState state : path) {
      Precision prec = reached.getPrecision(state);
      PredicatePrecision paPrec = Precisions.extractPrecisionByType(prec, PredicatePrecision.class);
      if (lastPaPrec != null) {
        if (lastPaPrec.equals(paPrec)) {
          equalPrecisions++;
        } else {
          differentPrecisions++;
        }
      }
      lastPaPrec = paPrec;
    }

    equalPrecisionsOnPaths.setNextValue(equalPrecisions);
    differentPrecisionsOnPaths.setNextValue(differentPrecisions);
  }


  public void performRefinement(ARGReachedSet pReached, List<ARGState> abstractionStatesTrace,
      List<BooleanFormula> pInterpolants, boolean pRepeatedCounterexample) throws CPAException, InterruptedException {
    // Hook
    startRefinementOfPath();

    // The last state along the path is the target (error) state
    ARGState lastElement = abstractionStatesTrace.get(abstractionStatesTrace.size()-1);
    assert lastElement.isTarget();

    // Skip the last element of the path, itp is always false there
    abstractionStatesTrace = abstractionStatesTrace.subList(0, abstractionStatesTrace.size()-1);
    assert pInterpolants.size() ==  abstractionStatesTrace.size();

    List<ARGState> changedElements = new ArrayList<>();
    ARGState infeasiblePartOfART = lastElement;
    boolean previousItpWasTrue = true;

    // Statistics on the current refinement
    int truePrefixStates = 0;
    int nonTrivialStates = 0;
    int falseSuffixStates = 0;
    int differentNontrivialItps = 0;
    int equalNontrivialItps = 0;
    int pathLengthToInfeasibility = 0;

    BooleanFormula lastItp = null;

    // Traverse the path
    for (Pair<BooleanFormula, ARGState> interpolationPoint : Pair.zipList(pInterpolants, abstractionStatesTrace)) {
      pathLengthToInfeasibility++;
      BooleanFormula itp = interpolationPoint.getFirst();
      ARGState w = interpolationPoint.getSecond();

      // ...
      if (bfmgr.isTrue(itp)) {
        // do nothing
        truePrefixStates++;
        previousItpWasTrue =  true;
        continue;
      }

      if (bfmgr.isFalse(itp)) {
        // we have reached the part of the path that is infeasible
        falseSuffixStates++;
        infeasiblePartOfART = w;
        if (previousItpWasTrue) {
          // If the previous itp was true, and the current one is false,
          // this means that the code block between them is in itself infeasible.
          // We can add this information to the cache to speed up later sat checks.
          PredicateAbstractState s = getPredicateState(w);
          BooleanFormula blockFormula = s.getAbstractionFormula().getBlockFormula().getFormula();
<<<<<<< HEAD
          //solver.addUnsatisfiableFormulaToCache(blockFormula);
=======
          solver.addUnsatisfiableFormulaToCache(blockFormula);
          // TODO: Move caching to InterpolationManager.buildCounterexampleTrace
>>>>>>> 2206d5af
        }
        break;
      }

      // Compare non-trivial interpolants along path
      if (lastItp != null) {
        if (lastItp.equals(itp)) {
          equalNontrivialItps++;
        } else {
          differentNontrivialItps++;
        }
      }
      lastItp = itp;

      nonTrivialStates++;
      previousItpWasTrue = false;

      if (!performRefinementForState(itp, w)) {
        changedElements.add(w);
      }
    }

    numberOfAffectedStates.setNextValue(changedElements.size());
    if (infeasiblePartOfART == lastElement) {
      pathLengthToInfeasibility++;

      if (changedElements.isEmpty()) {
        // The only reason why this might appear is that the very last block is
        // infeasible in itself, however, we check for such cases during strengthen,
        // so they shouldn't appear here.
        throw new RefinementFailedException(RefinementFailedException.Reason.InterpolationFailed, null);
      }
    }

    // Hook
    finishRefinementOfPath(infeasiblePartOfART, changedElements, pReached, pRepeatedCounterexample);

    // Update global statistics
    truePathPrefixStates.setNextValue(truePrefixStates);
    nonTrivialPathStates.setNextValue(nonTrivialStates);
    falsePathSuffixStates.setNextValue(falseSuffixStates);
    differentNontrivialInterpolants.setNextValue(differentNontrivialItps);
    equalNontrivialInterpolants.setNextValue(equalNontrivialItps);
    totalPathLengthToInfeasibility.setNextValue(pathLengthToInfeasibility);

    assert !pReached.asReachedSet().contains(lastElement);
  }

  protected abstract void startRefinementOfPath();

  /**
   * Perform refinement on one state given the interpolant that was determined
   * by the solver for this state. This method is only called for states for
   * which there is a non-trivial interpolant (i.e., neither True nor False).
   * @param interpolant The interpolant.
   * @param state The state.
   * @return True if no refinement was necessary (this implies that refinement
   *          on all of the state's parents is also not necessary)
   */
  protected abstract boolean performRefinementForState(BooleanFormula interpolant, ARGState state) throws InterruptedException, SolverException;

  /**
   * Do any necessary work after one path has been refined.
   *
   * @param unreachableState The first state in the path which is infeasible (this identifies the path).
   * @param path The error trace
   * @param affectedStates The list of states that were affected by the refinement (ordered from root to target state).
   * @param reached The reached set.
   * @param repeatedCounterexample Whether the counterexample has been found before.
   * @throws CPAException
   * @throws InterruptedException
   */
  protected abstract void finishRefinementOfPath(
      final ARGState unreachableState,
      List<ARGState> affectedStates,
      ARGReachedSet reached,
      boolean repeatedCounterexample) throws CPAException, InterruptedException;

  public abstract Statistics getStatistics();
}<|MERGE_RESOLUTION|>--- conflicted
+++ resolved
@@ -177,12 +177,8 @@
           // We can add this information to the cache to speed up later sat checks.
           PredicateAbstractState s = getPredicateState(w);
           BooleanFormula blockFormula = s.getAbstractionFormula().getBlockFormula().getFormula();
-<<<<<<< HEAD
           //solver.addUnsatisfiableFormulaToCache(blockFormula);
-=======
-          solver.addUnsatisfiableFormulaToCache(blockFormula);
           // TODO: Move caching to InterpolationManager.buildCounterexampleTrace
->>>>>>> 2206d5af
         }
         break;
       }
