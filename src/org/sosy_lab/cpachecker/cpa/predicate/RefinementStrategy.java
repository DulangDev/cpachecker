/*
 *  CPAchecker is a tool for configurable software verification.
 *  This file is part of CPAchecker.
 *
 *  Copyright (C) 2007-2014  Dirk Beyer
 *  All rights reserved.
 *
 *  Licensed under the Apache License, Version 2.0 (the "License");
 *  you may not use this file except in compliance with the License.
 *  You may obtain a copy of the License at
 *
 *      http://www.apache.org/licenses/LICENSE-2.0
 *
 *  Unless required by applicable law or agreed to in writing, software
 *  distributed under the License is distributed on an "AS IS" BASIS,
 *  WITHOUT WARRANTIES OR CONDITIONS OF ANY KIND, either express or implied.
 *  See the License for the specific language governing permissions and
 *  limitations under the License.
 *
 *
 *  CPAchecker web page:
 *    http://cpachecker.sosy-lab.org
 */
package org.sosy_lab.cpachecker.cpa.predicate;

import static org.sosy_lab.cpachecker.util.statistics.StatisticsWriter.writingStatisticsTo;

import com.google.errorprone.annotations.ForOverride;

import org.sosy_lab.cpachecker.core.CPAcheckerResult.Result;
<<<<<<< HEAD
=======
import org.sosy_lab.cpachecker.core.interfaces.Precision;
import org.sosy_lab.cpachecker.core.interfaces.Property;
>>>>>>> aaaa126a
import org.sosy_lab.cpachecker.core.interfaces.Statistics;
import org.sosy_lab.cpachecker.core.reachedset.ReachedSet;
import org.sosy_lab.cpachecker.cpa.arg.ARGReachedSet;
import org.sosy_lab.cpachecker.cpa.arg.ARGState;
import org.sosy_lab.cpachecker.exceptions.CPAException;
import org.sosy_lab.cpachecker.util.Pair;
import org.sosy_lab.cpachecker.util.predicates.smt.BooleanFormulaManagerView;
import org.sosy_lab.cpachecker.util.predicates.smt.Solver;
import org.sosy_lab.cpachecker.util.statistics.AbstractStatistics;
import org.sosy_lab.cpachecker.util.statistics.StatInt;
import org.sosy_lab.cpachecker.util.statistics.StatKind;
import org.sosy_lab.solver.SolverException;
import org.sosy_lab.solver.api.BooleanFormula;

import java.io.PrintStream;
import java.util.ArrayList;
import java.util.List;
<<<<<<< HEAD
=======
import java.util.Set;
>>>>>>> aaaa126a

/**
 * Abstract class for the refinement strategy that should be used after a spurious
 * counterexample has been found and interpolants were computed.
 *
 * Instances of this interface get the path, the reached set, and the interpolants,
 * and shall update the ARG/the reached set accordingly.
 *
 * This class implements the general structure of refining a path with interpolants,
 * but delegates the actual updates to states, precisions, and ARG to its subclasses.
 */
public abstract class RefinementStrategy {

  private final StatInt differentNontrivialInterpolants = new StatInt(StatKind.SUM, "Different non-trivial interpolants along paths");
  private final StatInt equalNontrivialInterpolants = new StatInt(StatKind.SUM, "Equal non-trivial interpolants along paths");

  private final StatInt truePathPrefixStates = new StatInt(StatKind.SUM, "Length (states) of path with itp 'true'");
  private final StatInt nonTrivialPathStates = new StatInt(StatKind.SUM, "Length (states) of path with itp non-trivial itp");
  private final StatInt falsePathSuffixStates = new StatInt(StatKind.SUM, "Length (states) of path with itp 'false'");

  private final StatInt numberOfAffectedStates = new StatInt(StatKind.SUM, "Number of affected states");
  private final StatInt totalPathLengthToInfeasibility = new StatInt(StatKind.AVG, "Length of refined path (in blocks)");

  protected AbstractStatistics basicRefinementStatistics = new AbstractStatistics() {
    @Override
    public void printStatistics(PrintStream out, Result pResult, ReachedSet pReached) {
      writingStatisticsTo(out)
        .put(totalPathLengthToInfeasibility)
        .put(numberOfAffectedStates)
        .put(truePathPrefixStates)
        .put(nonTrivialPathStates)
        .put(falsePathSuffixStates)
        .put(differentNontrivialInterpolants)
        .put(equalNontrivialInterpolants);
    }
  };

  private final BooleanFormulaManagerView bfmgr;
  private final Solver solver;

  public RefinementStrategy(Solver pSolver) {
    solver = pSolver;
    bfmgr = solver.getFormulaManager().getBooleanFormulaManager();
  }

<<<<<<< HEAD
  public void performRefinement(ARGReachedSet pReached, List<ARGState> abstractionStatesTrace,
      List<BooleanFormula> pInterpolants, boolean pRepeatedCounterexample) throws CPAException, InterruptedException {
    // Hook
    startRefinementOfPath();
=======
  public boolean needsInterpolants() {
    return true;
  }

  @ForOverride
  protected void analyzePathPrecisions(ARGReachedSet argReached, List<ARGState> path) {
    int equalPrecisions = 0;
    int differentPrecisions = 0;

    UnmodifiableReachedSet reached = argReached.asReachedSet();
    PredicatePrecision lastPaPrec = null;
    for (ARGState state : path) {
      Precision prec = reached.getPrecision(state);
      PredicatePrecision paPrec = Precisions.extractPrecisionByType(prec, PredicatePrecision.class);
      if (lastPaPrec != null) {
        if (lastPaPrec.equals(paPrec)) {
          equalPrecisions++;
        } else {
          differentPrecisions++;
        }
      }
      lastPaPrec = paPrec;
    }

    equalPrecisionsOnPaths.setNextValue(equalPrecisions);
    differentPrecisionsOnPaths.setNextValue(differentPrecisions);
  }


  public void performRefinement(ARGReachedSet pReached, List<ARGState> pAbstractionStatesTrace,
      List<BooleanFormula> pInterpolants, boolean pRepeatedCounterexample)
          throws CPAException, InterruptedException {
>>>>>>> aaaa126a

    // The last state along the path is the target (error) state
    ARGState lastElement = pAbstractionStatesTrace.get(pAbstractionStatesTrace.size()-1);
    assert lastElement.isTarget();

    Set<Property> propertiesAtTarget = lastElement.getViolatedProperties();

    // Hook
    startRefinementOfPath(pReached, pAbstractionStatesTrace, lastElement);

    Pair<ARGState, List<ARGState>> rootOfInfeasibleArgAndChangedElements;
    try {
      rootOfInfeasibleArgAndChangedElements =
          evaluateInterpolantsOnPath(lastElement, pAbstractionStatesTrace, pInterpolants);
    } catch (SolverException e) {
      throw new CPAException("Solver Failure", e);
    }

    ARGState infeasiblePartOfARG = rootOfInfeasibleArgAndChangedElements.getFirst();
    List<ARGState> changedElements = rootOfInfeasibleArgAndChangedElements.getSecond();

    // Hook
    finishRefinementOfPath(infeasiblePartOfARG, changedElements, pReached, pRepeatedCounterexample, propertiesAtTarget);

    // TODO find a way to uncomment this assert. In combination with
    // PredicateCPAGlobalRefiner and the PredicateAbstractionGlobalRefinementStrategy
    // this assert doesn't hold, as the updated elements are removed from the
    // reached set one step later
    // assert !pReached.asReachedSet().contains(lastElement);
  }

  // returns a pair consisting of the root of the infeasible part of the ARG and a list of all
  // changed elements
  private Pair<ARGState, List<ARGState>> evaluateInterpolantsOnPath(
      ARGState pTargetState,
      List<ARGState> abstractionStatesTrace,
      List<BooleanFormula> pInterpolants) throws SolverException, InterruptedException {

    // Skip the last element of the path, itp is always false there
    abstractionStatesTrace = abstractionStatesTrace.subList(0, abstractionStatesTrace.size()-1);
    assert pInterpolants.size() ==  abstractionStatesTrace.size();

    List<ARGState> changedElements = new ArrayList<>();
    ARGState infeasiblePartOfARG = pTargetState;
    boolean previousItpWasTrue = true;

    // Statistics on the current refinement
    int truePrefixStates = 0;
    int nonTrivialStates = 0;
    int falseSuffixStates = 0;
    int differentNontrivialItps = 0;
    int equalNontrivialItps = 0;
    int pathLengthToInfeasibility = 0;

    BooleanFormula lastItp = null;

    // Traverse the path
    for (Pair<BooleanFormula, ARGState> interpolationPoint : Pair.zipList(pInterpolants, abstractionStatesTrace)) {
      pathLengthToInfeasibility++;
      BooleanFormula itp = interpolationPoint.getFirst();
      ARGState w = interpolationPoint.getSecond();

      // ...
      if (bfmgr.isTrue(itp)) {
        // do nothing
        truePrefixStates++;
        previousItpWasTrue =  true;
        continue;
      }

      if (bfmgr.isFalse(itp)) {
        // we have reached the part of the path that is infeasible
        falseSuffixStates++;
        infeasiblePartOfARG = w;
        if (previousItpWasTrue) {
          // If the previous itp was true, and the current one is false,
          // this means that the code block between them is in itself infeasible.
          // We can add this information to the cache to speed up later sat checks.
          // PredicateAbstractState s = getPredicateState(w);
          // BooleanFormula blockFormula = s.getAbstractionFormula().getBlockFormula().getFormula();
          // solver.addUnsatisfiableFormulaToCache(blockFormula);
          // TODO disabled, because tree-interpolation returns true-false-interpolants
          // without an unsatisfiable intermediate formula
          // TODO: Move caching to InterpolationManager.buildCounterexampleTrace
        }
        break;
      }

      // Compare non-trivial interpolants along path
      if (lastItp != null) {
        if (lastItp.equals(itp)) {
          equalNontrivialItps++;
        } else {
          differentNontrivialItps++;
        }
      }
      lastItp = itp;

      nonTrivialStates++;
      previousItpWasTrue = false;

      if (!performRefinementForState(itp, w)) {
        changedElements.add(w);
      }
    }

    numberOfAffectedStates.setNextValue(changedElements.size());
    if (infeasiblePartOfARG == pTargetState) {
      pathLengthToInfeasibility++;
    }

    // Update global statistics
    truePathPrefixStates.setNextValue(truePrefixStates);
    nonTrivialPathStates.setNextValue(nonTrivialStates);
    falsePathSuffixStates.setNextValue(falseSuffixStates);
    differentNontrivialInterpolants.setNextValue(differentNontrivialItps);
    equalNontrivialInterpolants.setNextValue(equalNontrivialItps);
    totalPathLengthToInfeasibility.setNextValue(pathLengthToInfeasibility);

    return Pair.of(infeasiblePartOfARG, changedElements);
  }

  @ForOverride
  protected abstract void startRefinementOfPath(ARGReachedSet pReached, List<ARGState> pAbstractionStatesTrace, ARGState pLastElement);

  /**
   * Perform refinement on one state given the interpolant that was determined
   * by the solver for this state. This method is only called for states for
   * which there is a non-trivial interpolant (i.e., neither True nor False).
   * @param interpolant The interpolant.
   * @param state The state.
   * @return True if no refinement was necessary (this implies that refinement
   *          on all of the state's parents is also not necessary)
   */
  @ForOverride
  protected abstract boolean performRefinementForState(BooleanFormula interpolant, ARGState state) throws InterruptedException, SolverException;

  /**
   * Do any necessary work after one path has been refined.
   *
   * @param pUnreachableState The first state in the path which is infeasible (this identifies the path).
   * @param pAffectedStates The list of states that were affected by the refinement (ordered from root to target state).
   * @param pReached The reached set.
   * @param pRepeatedCounterexample Whether the counterexample has been found before.
   * @param pPropertiesAtTarget Properties that would have been violated at the target location.
   * @throws CPAException may be thrown in subclasses
   * @throws InterruptedException may be thrown in subclasses
   */
  @ForOverride
  protected abstract void finishRefinementOfPath(
      final ARGState pUnreachableState,
      List<ARGState> pAffectedStates,
      ARGReachedSet pReached,
      boolean pRepeatedCounterexample,
      Set<Property> pPropertiesAtTarget) throws CPAException, InterruptedException;

  public abstract Statistics getStatistics();
}<|MERGE_RESOLUTION|>--- conflicted
+++ resolved
@@ -28,17 +28,18 @@
 import com.google.errorprone.annotations.ForOverride;
 
 import org.sosy_lab.cpachecker.core.CPAcheckerResult.Result;
-<<<<<<< HEAD
-=======
 import org.sosy_lab.cpachecker.core.interfaces.Precision;
 import org.sosy_lab.cpachecker.core.interfaces.Property;
->>>>>>> aaaa126a
 import org.sosy_lab.cpachecker.core.interfaces.Statistics;
 import org.sosy_lab.cpachecker.core.reachedset.ReachedSet;
+import org.sosy_lab.cpachecker.core.reachedset.UnmodifiableReachedSet;
 import org.sosy_lab.cpachecker.cpa.arg.ARGReachedSet;
 import org.sosy_lab.cpachecker.cpa.arg.ARGState;
 import org.sosy_lab.cpachecker.exceptions.CPAException;
+import org.sosy_lab.cpachecker.exceptions.RefinementFailedException;
+import org.sosy_lab.cpachecker.exceptions.RefinementFailedException.Reason;
 import org.sosy_lab.cpachecker.util.Pair;
+import org.sosy_lab.cpachecker.util.Precisions;
 import org.sosy_lab.cpachecker.util.predicates.smt.BooleanFormulaManagerView;
 import org.sosy_lab.cpachecker.util.predicates.smt.Solver;
 import org.sosy_lab.cpachecker.util.statistics.AbstractStatistics;
@@ -50,10 +51,7 @@
 import java.io.PrintStream;
 import java.util.ArrayList;
 import java.util.List;
-<<<<<<< HEAD
-=======
 import java.util.Set;
->>>>>>> aaaa126a
 
 /**
  * Abstract class for the refinement strategy that should be used after a spurious
@@ -73,6 +71,9 @@
   private final StatInt truePathPrefixStates = new StatInt(StatKind.SUM, "Length (states) of path with itp 'true'");
   private final StatInt nonTrivialPathStates = new StatInt(StatKind.SUM, "Length (states) of path with itp non-trivial itp");
   private final StatInt falsePathSuffixStates = new StatInt(StatKind.SUM, "Length (states) of path with itp 'false'");
+
+  private final StatInt equalPrecisionsOnPaths = new StatInt(StatKind.SUM, "Equal precisions along paths");
+  private final StatInt differentPrecisionsOnPaths = new StatInt(StatKind.SUM, "Different precisions along paths");
 
   private final StatInt numberOfAffectedStates = new StatInt(StatKind.SUM, "Number of affected states");
   private final StatInt totalPathLengthToInfeasibility = new StatInt(StatKind.AVG, "Length of refined path (in blocks)");
@@ -87,7 +88,9 @@
         .put(nonTrivialPathStates)
         .put(falsePathSuffixStates)
         .put(differentNontrivialInterpolants)
-        .put(equalNontrivialInterpolants);
+        .put(equalNontrivialInterpolants)
+        .put(differentPrecisionsOnPaths)
+        .put(equalPrecisionsOnPaths);
     }
   };
 
@@ -99,12 +102,6 @@
     bfmgr = solver.getFormulaManager().getBooleanFormulaManager();
   }
 
-<<<<<<< HEAD
-  public void performRefinement(ARGReachedSet pReached, List<ARGState> abstractionStatesTrace,
-      List<BooleanFormula> pInterpolants, boolean pRepeatedCounterexample) throws CPAException, InterruptedException {
-    // Hook
-    startRefinementOfPath();
-=======
   public boolean needsInterpolants() {
     return true;
   }
@@ -137,7 +134,6 @@
   public void performRefinement(ARGReachedSet pReached, List<ARGState> pAbstractionStatesTrace,
       List<BooleanFormula> pInterpolants, boolean pRepeatedCounterexample)
           throws CPAException, InterruptedException {
->>>>>>> aaaa126a
 
     // The last state along the path is the target (error) state
     ARGState lastElement = pAbstractionStatesTrace.get(pAbstractionStatesTrace.size()-1);
@@ -162,11 +158,7 @@
     // Hook
     finishRefinementOfPath(infeasiblePartOfARG, changedElements, pReached, pRepeatedCounterexample, propertiesAtTarget);
 
-    // TODO find a way to uncomment this assert. In combination with
-    // PredicateCPAGlobalRefiner and the PredicateAbstractionGlobalRefinementStrategy
-    // this assert doesn't hold, as the updated elements are removed from the
-    // reached set one step later
-    // assert !pReached.asReachedSet().contains(lastElement);
+    assert !pReached.asReachedSet().contains(lastElement);
   }
 
   // returns a pair consisting of the root of the infeasible part of the ARG and a list of all
@@ -174,7 +166,7 @@
   private Pair<ARGState, List<ARGState>> evaluateInterpolantsOnPath(
       ARGState pTargetState,
       List<ARGState> abstractionStatesTrace,
-      List<BooleanFormula> pInterpolants) throws SolverException, InterruptedException {
+      List<BooleanFormula> pInterpolants) throws RefinementFailedException, SolverException, InterruptedException {
 
     // Skip the last element of the path, itp is always false there
     abstractionStatesTrace = abstractionStatesTrace.subList(0, abstractionStatesTrace.size()-1);
@@ -247,6 +239,13 @@
     numberOfAffectedStates.setNextValue(changedElements.size());
     if (infeasiblePartOfARG == pTargetState) {
       pathLengthToInfeasibility++;
+
+      if (changedElements.isEmpty()) {
+        // The only reason why this might appear is that the very last block is
+        // infeasible in itself, however, we check for such cases during strengthen,
+        // so they shouldn't appear here.
+        throw new RefinementFailedException(Reason.InterpolationFailed, null);
+      }
     }
 
     // Update global statistics
