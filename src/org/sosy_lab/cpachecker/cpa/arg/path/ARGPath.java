/*
 *  CPAchecker is a tool for configurable software verification.
 *  This file is part of CPAchecker.
 *
 *  Copyright (C) 2007-2014  Dirk Beyer
 *  All rights reserved.
 *
 *  Licensed under the Apache License, Version 2.0 (the "License");
 *  you may not use this file except in compliance with the License.
 *  You may obtain a copy of the License at
 *
 *      http://www.apache.org/licenses/LICENSE-2.0
 *
 *  Unless required by applicable law or agreed to in writing, software
 *  distributed under the License is distributed on an "AS IS" BASIS,
 *  WITHOUT WARRANTIES OR CONDITIONS OF ANY KIND, either express or implied.
 *  See the License for the specific language governing permissions and
 *  limitations under the License.
 *
 *
 *  CPAchecker web page:
 *    http://cpachecker.sosy-lab.org
 */
package org.sosy_lab.cpachecker.cpa.arg.path;

import static com.google.common.base.Preconditions.checkArgument;
import static org.sosy_lab.cpachecker.util.AbstractStates.extractLocation;

import com.google.common.base.Joiner;
import com.google.common.collect.ImmutableList;
import com.google.common.collect.ImmutableSet;
import com.google.common.collect.Iterables;
import com.google.errorprone.annotations.ForOverride;
import edu.umd.cs.findbugs.annotations.SuppressFBWarnings;
import java.io.IOException;
import java.util.AbstractList;
import java.util.ArrayList;
import java.util.Collections;
import java.util.List;
import java.util.Objects;
import javax.annotation.concurrent.Immutable;
import org.sosy_lab.common.Appenders.AbstractAppender;
import org.sosy_lab.cpachecker.cfa.model.CFAEdge;
import org.sosy_lab.cpachecker.cfa.model.CFANode;
import org.sosy_lab.cpachecker.cpa.arg.ARGState;
import org.sosy_lab.cpachecker.cpa.arg.ARGUtils;
import org.sosy_lab.cpachecker.cpa.arg.path.ARGPathBuilder.DefaultARGPathBuilder;
import org.sosy_lab.cpachecker.cpa.arg.path.ARGPathBuilder.ReverseARGPathBuilder;
import org.sosy_lab.cpachecker.util.Pair;

/**
 * ARGPath contains a non-empty path through the ARG
 * consisting of both a sequence of states
 * and the edges between them.
 * Very often, the first state is the root state of the ARG,
 * and the last state is a target state, though this is not guaranteed.
 *
 * The number of states is always one larger than the number of edges.
 *
 * States on this path cannot be null.
 * Edges can be null,
 * if there is no corresponding CFAEdge between two consecutive abstract states.
 *
 * The recommended way to iterate through an ARGPath if you need both states and edges
 * is to use {@link #pathIterator()}.
 *
 * The usual way to get an ARGPath instance is from methods in {@link ARGUtils}
 * such as {@link ARGUtils#getOnePathTo(ARGState)} and {@link ARGUtils#getRandomPath(ARGState)}.
 */
@Immutable
public class ARGPath extends AbstractAppender {

  private final ImmutableList<ARGState> states;
  private final List<CFAEdge> edges; // immutable, but may contain null

  @SuppressFBWarnings(
      value="JCIP_FIELD_ISNT_FINAL_IN_IMMUTABLE_CLASS",
      justification="This variable is only used for caching the full path for later use"
          + " without having to compute it again.")
  private List<CFAEdge> fullPath = null;

  protected ARGPath(ARGPath pArgPath) {
    states = pArgPath.states;
    edges = pArgPath.edges;
  }

  public ARGPath(List<ARGState> pStates) {
    checkArgument(!pStates.isEmpty(), "ARGPaths may not be empty");
    states = ImmutableList.copyOf(pStates);

    List<CFAEdge> edgesBuilder = new ArrayList<>(states.size()-1);
    for (int i = 0; i < states.size() - 1; i++) {
      ARGState parent = states.get(i);
      ARGState child = states.get(i+1);
      edgesBuilder.add(parent.getEdgeToChild(child)); // may return null
    }

    edges = Collections.unmodifiableList(edgesBuilder);
    assert states.size() - 1 == edges.size();
  }

  public ARGPath(List<ARGState> pStates, List<CFAEdge> pEdges) {
    checkArgument(!pStates.isEmpty(), "ARGPaths may not be empty");
    checkArgument(pStates.size() - 1 == pEdges.size(), "ARGPaths must have one state more than edges");

    states = ImmutableList.copyOf(pStates);
    edges = Collections.unmodifiableList(new ArrayList<>(pEdges));
  }

  public ImmutableList<ARGState> asStatesList() {
    return states;
  }

  /**
   * Return the list of edges between the states.
   * The result of this method is always one element shorter
   * than {@link #asStatesList()}.
   */
  public List<CFAEdge> getInnerEdges() {
    return edges;
  }

  /**
   * Returns the full path contained in this {@link ARGPath}. This means, edges
   * which are null while using getInnerEdges or the pathIterator will be resolved
   * and the complete path from the first {@link ARGState} to the last ARGState
   * is created. This is done by filling up the wholes in the path.
   *
   * If there is no path (null edges can not be filled up, may be happening when
   * using bam) we return an empty list instead.
   */
  public List<CFAEdge> getFullPath() {
    if (fullPath == null) {
      fullPath = buildFullPath();
    }
    return fullPath;
  }

  /**
   * Compute a full list of CFAedges along the given list of ARGStates.
   *
   * <p>This method is intended to be only called lazily and only once, because it might be
   * expensive.
   */
  @ForOverride
  protected List<CFAEdge> buildFullPath() {
    List<CFAEdge> newFullPath = new ArrayList<>();
    PathIterator it = pathIterator();

    while (it.hasNext()) {
      ARGState prev = it.getAbstractState();
      CFAEdge curOutgoingEdge = it.getOutgoingEdge();
      it.advance();
      ARGState succ = it.getAbstractState();

      // assert prev.getEdgeToChild(succ) == curOutgoingEdge : "invalid ARGPath";

      // compute path between cur and next node
      if (curOutgoingEdge == null) {
        // we assume a linear chain of edges from 'prev' to 'succ'
        CFANode curNode = extractLocation(prev);
        CFANode nextNode = extractLocation(succ);

        if (curNode.equals(nextNode)) {
          // environment
          newFullPath.addAll(prev.getEdgesToChild(succ));
          continue;
        }

        do { // the chain must not be empty
          if (!(curNode.getNumLeavingEdges() == 1 && curNode.getLeavingSummaryEdge() == null)) {
<<<<<<< HEAD

            return Collections.emptyList();
=======
            return ImmutableList.of();
>>>>>>> 5425dfd8
          }

          CFAEdge intermediateEdge = curNode.getLeavingEdge(0);
          newFullPath.add(intermediateEdge);
          curNode = intermediateEdge.getSuccessor();
        } while (curNode != nextNode);

      // we have a normal connection without hole in the edges
      } else {
        newFullPath.add(curOutgoingEdge);
      }
    }

    return newFullPath;
  }

  public ImmutableSet<ARGState> getStateSet() {
    return ImmutableSet.copyOf(states);
  }

  /**
   * Return (predecessor,successor) pairs of ARGStates for every edge in the path.
   */
  public List<Pair<ARGState, ARGState>> getStatePairs() {
    return new AbstractList<Pair<ARGState, ARGState>>() {

      @Override
      public Pair<ARGState, ARGState> get(int pIndex) {
        return Pair.of(states.get(pIndex), states.get(pIndex+1));
      }

      @Override
      public int size() {
        return states.size() - 1;
      }
    };
  }

  /**
   * Create a fresh {@link PathIterator} for this path,
   * with its position at the first state.
   * Note that you cannot call {@link PathIterator#getIncomingEdge()} before calling
   * {@link PathIterator#advance()} at least once.
   */
  public PathIterator pathIterator() {
    return new DefaultPathIterator(this);
  }

  /**
   * Create a fresh {@link PathIterator} for this path,
   * with its position at the last state and iterating backwards.
   * Note that you cannot call {@link PathIterator#getOutgoingEdge()} before calling
   * {@link PathIterator#advance()} at least once.
   */
  public PathIterator reversePathIterator() {
    return new ReversePathIterator(this);
  }

  /**
   * Create a fresh {@link PathIterator} for this path, with its position at the
   * first state. Holes in the path are filled up by inserting more {@link CFAEdge}.
   * Note that you cannot call {@link PathIterator#getIncomingEdge()} before calling
   * {@link PathIterator#advance()} at least once.
   */
  public PathIterator fullPathIterator() {
    return new DefaultFullPathIterator(this);
  }

  /**
   * Create a fresh {@link PathIterator} for this path, with its position at the
   * last state and iterating backwards. Holes in the path are filled up by inserting
   * more {@link CFAEdge}.
   * Note that you cannot call {@link PathIterator#getOutgoingEdge()} before calling
   * {@link PathIterator#advance()} at least once.
   */
  public PathIterator reverseFullPathIterator() {
    return new ReverseFullPathIterator(this);
  }

  /**
   * A forward directed {@link ARGPathBuilder} with no initial states and edges
   * added. (States and edges are always appended to the end of the current path)
   */
  public static ARGPathBuilder builder() {
    return new DefaultARGPathBuilder();
  }

  /**
   * A backward directed {@link ARGPathBuilder} with no initial states and edges
   * added. (States and edges are always appended to the beginning of the current path)
   */
  public static ARGPathBuilder reverseBuilder() {
    return new ReverseARGPathBuilder();
  }

  /**
   * The length of the path, i.e., the number of states
   * (this is different from the number of edges).
   */
  public int size() {
    return states.size();
  }

  public ARGState getFirstState() {
    return states.get(0);
  }

  public ARGState getLastState() {
    return Iterables.getLast(states);
  }

  @Override
  public int hashCode() {
    return Objects.hash(edges);
  }

  @Override
  public boolean equals(Object pOther) {
    if (this == pOther) { return true; }
    if (!(pOther instanceof ARGPath)) { return false; }
    // We do not compare the states because they are different from iteration to iteration!
    return Objects.equals(edges, ((ARGPath) pOther).edges);
  }

  @Override
  public void appendTo(Appendable appendable) throws IOException {
    Joiner.on(System.lineSeparator()).skipNulls().appendTo(appendable, getFullPath());
    appendable.append(System.lineSeparator());
  }
}<|MERGE_RESOLUTION|>--- conflicted
+++ resolved
@@ -169,12 +169,7 @@
 
         do { // the chain must not be empty
           if (!(curNode.getNumLeavingEdges() == 1 && curNode.getLeavingSummaryEdge() == null)) {
-<<<<<<< HEAD
-
-            return Collections.emptyList();
-=======
             return ImmutableList.of();
->>>>>>> 5425dfd8
           }
 
           CFAEdge intermediateEdge = curNode.getLeavingEdge(0);
