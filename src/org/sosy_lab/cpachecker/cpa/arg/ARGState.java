--- conflicted
+++ resolved
@@ -44,10 +44,7 @@
 import org.checkerframework.checker.nullness.qual.Nullable;
 import org.sosy_lab.common.UniqueIdGenerator;
 import org.sosy_lab.cpachecker.cfa.ast.FileLocation;
-<<<<<<< HEAD
-=======
 import org.sosy_lab.cpachecker.cfa.ast.c.CAssignment;
->>>>>>> 74c27f18
 import org.sosy_lab.cpachecker.cfa.model.BlankEdge;
 import org.sosy_lab.cpachecker.cfa.model.CFAEdge;
 import org.sosy_lab.cpachecker.cfa.model.CFANode;
@@ -57,10 +54,7 @@
 import org.sosy_lab.cpachecker.cfa.model.c.EnvironmentActionEdge;
 import org.sosy_lab.cpachecker.core.counterexample.CounterexampleInfo;
 import org.sosy_lab.cpachecker.core.defaults.AbstractSingleWrapperState;
-<<<<<<< HEAD
-=======
 import org.sosy_lab.cpachecker.core.defaults.EmptyEdge;
->>>>>>> 74c27f18
 import org.sosy_lab.cpachecker.core.defaults.WrapperCFAEdge;
 import org.sosy_lab.cpachecker.core.interfaces.AbstractEdge;
 import org.sosy_lab.cpachecker.core.interfaces.AbstractState;
@@ -258,43 +252,7 @@
         } else if (this.appliedFrom != null) {
           // Origin edge may be not enough as it may be merged with something else
           ARGState projection = this.appliedFrom.getSecond();
-<<<<<<< HEAD
-          assert projection.getProjectedFrom() != null;
-          Collection<ARGState> edgeParts = projection.getProjectedFrom();
-          List<CFAEdge> result = new ArrayList<>();
-
-          for (ARGState edgePart : edgeParts) {
-            AbstractEdge edge =
-                ((AbstractStateWithEdge) AbstractStates
-                    .extractStateByType(edgePart, AbstractStateWithLocations.class))
-                        .getAbstractEdge();
-            assert edge instanceof WrapperCFAEdge;
-            CFAEdge realEdge = ((WrapperCFAEdge) edge).getCFAEdge();
-            // Need to replace locations for correct path
-            CFAEdge newEdge;
-            if (realEdge instanceof CStatementEdge) {
-              CStatementEdge oldStatement = (CStatementEdge) realEdge;
-              newEdge =
-                  new EnvironmentActionEdge(
-                      realEdge.getRawStatement(),
-                      oldStatement.getStatement(),
-                      realEdge.getFileLocation(),
-                      currentLoc,
-                      childLoc);
-            } else if (realEdge instanceof CFunctionReturnEdge) {
-              newEdge = realEdge;
-            } else if (realEdge instanceof CAssumeEdge) {
-              newEdge = realEdge;
-            } else {
-              throw new UnsupportedOperationException(
-                  "Edge is not supported: " + realEdge.getClass());
-            }
-            result.add(newEdge);
-          }
-          return result;
-=======
           return predicateWay(projection, currentLoc, childLoc);
->>>>>>> 74c27f18
         }
       }
       return allEdges;
@@ -883,13 +841,10 @@
     }
   }
 
-<<<<<<< HEAD
   public static void clearIdGenerator() {
     idGenerator = new UniqueIdGenerator();
   }
 
-=======
->>>>>>> 74c27f18
   @Override
   public AbstractEdge getAbstractEdge() {
     return ((AbstractStateWithEdge) getWrappedState()).getAbstractEdge();
